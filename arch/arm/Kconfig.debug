menu "Kernel hacking"

source "lib/Kconfig.debug"

config STRICT_DEVMEM
	bool "Filter access to /dev/mem"
	depends on MMU
	---help---
	  If this option is disabled, you allow userspace (root) access to all
	  of memory, including kernel and userspace memory. Accidental
	  access to this is obviously disastrous, but specific access can
	  be used by people debugging the kernel.

	  If this option is switched on, the /dev/mem file only allows
	  userspace access to memory mapped peripherals.

          If in doubt, say Y.

# RMK wants arm kernels compiled with frame pointers or stack unwinding.
# If you know what you are doing and are willing to live without stack
# traces, you can get a slightly smaller kernel by setting this option to
# n, but then RMK will have to kill you ;).
config FRAME_POINTER
	bool
	depends on !THUMB2_KERNEL
	default y if !ARM_UNWIND || FUNCTION_GRAPH_TRACER
	help
	  If you say N here, the resulting kernel will be slightly smaller and
	  faster. However, if neither FRAME_POINTER nor ARM_UNWIND are enabled,
	  when a problem occurs with the kernel, the information that is
	  reported is severely limited.

config ARM_UNWIND
	bool "Enable stack unwinding support (EXPERIMENTAL)"
	depends on AEABI && EXPERIMENTAL
	default y
	help
	  This option enables stack unwinding support in the kernel
	  using the information automatically generated by the
	  compiler. The resulting kernel image is slightly bigger but
	  the performance is not affected. Currently, this feature
	  only works with EABI compilers. If unsure say Y.

config OLD_MCOUNT
	bool
	depends on FUNCTION_TRACER && FRAME_POINTER
	default y

config DEBUG_USER
	bool "Verbose user fault messages"
	help
	  When a user program crashes due to an exception, the kernel can
	  print a brief message explaining what the problem was. This is
	  sometimes helpful for debugging but serves no purpose on a
	  production system. Most people should say N here.

	  In addition, you need to pass user_debug=N on the kernel command
	  line to enable this feature.  N consists of the sum of:

	      1 - undefined instruction events
	      2 - system calls
	      4 - invalid data aborts
	      8 - SIGSEGV faults
	     16 - SIGBUS faults

# These options are only for real kernel hackers who want to get their hands dirty.
config DEBUG_LL
	bool "Kernel low-level debugging functions (read help!)"
	depends on DEBUG_KERNEL
	help
	  Say Y here to include definitions of printascii, printch, printhex
	  in the kernel.  This is helpful if you are debugging code that
	  executes before the console is initialized.

	  Note that selecting this option will limit the kernel to a single
	  UART definition, as specified below. Attempting to boot the kernel
	  image on a different platform *will not work*, so this option should
	  not be enabled for kernels that are intended to be portable.

choice
	prompt "Kernel low-level debugging port"
	depends on DEBUG_LL

<<<<<<< HEAD
	config DEBUG_LL_UART_NONE
		bool "No low-level debugging UART"
		help
		  Say Y here if your platform doesn't provide a UART option
		  below. This relies on your platform choosing the right UART
		  definition internally in order for low-level debugging to
		  work.

	config DEBUG_ICEDCC
		bool "Kernel low-level debugging via EmbeddedICE DCC channel"
		help
		  Say Y here if you want the debug print routines to direct
		  their output to the EmbeddedICE macrocell's DCC channel using
		  co-processor 14. This is known to work on the ARM9 style ICE
		  channel and on the XScale with the PEEDI.

		  Note that the system will appear to hang during boot if there
		  is nothing connected to read from the DCC.

	config DEBUG_SEMIHOSTING
		bool "Kernel low-level debug output via semihosting I"
		help
		  Semihosting enables code running on an ARM target to use
		  the I/O facilities on a host debugger/emulator through a
		  simple SVC calls. The host debugger or emulator must have
		  semihosting enabled for the special svc call to be trapped
		  otherwise the kernel will crash.

		  This is known to work with OpenOCD, as wellas
		  ARM's Fast Models, or any other controlling environment
		  that implements semihosting.

		  For more details about semihosting, please see
		  chapter 8 of DUI0203I_rvct_developer_guide.pdf from ARM Ltd.

=======
>>>>>>> 6c634726
	config AT91_DEBUG_LL_DBGU0
		bool "Kernel low-level debugging on rm9200, 9260/9g20, 9261/9g10 and 9rl"
		depends on HAVE_AT91_DBGU0

	config AT91_DEBUG_LL_DBGU1
		bool "Kernel low-level debugging on 9263, 9g45 and cap9"
		depends on HAVE_AT91_DBGU1

	config DEBUG_CLPS711X_UART1
		bool "Kernel low-level debugging messages via UART1"
		depends on ARCH_CLPS711X
		help
		  Say Y here if you want the debug print routines to direct
		  their output to the first serial port on these devices.

	config DEBUG_CLPS711X_UART2
		bool "Kernel low-level debugging messages via UART2"
		depends on ARCH_CLPS711X
		help
		  Say Y here if you want the debug print routines to direct
		  their output to the second serial port on these devices.

	config DEBUG_DC21285_PORT
		bool "Kernel low-level debugging messages via footbridge serial port"
		depends on FOOTBRIDGE
		help
		  Say Y here if you want the debug print routines to direct
		  their output to the serial port in the DC21285 (Footbridge).

	config DEBUG_FOOTBRIDGE_COM1
		bool "Kernel low-level debugging messages via footbridge 8250 at PCI COM1"
		depends on FOOTBRIDGE
		help
		  Say Y here if you want the debug print routines to direct
		  their output to the 8250 at PCI COM1.

	config DEBUG_HIGHBANK_UART
		bool "Kernel low-level debugging messages via Highbank UART"
		depends on ARCH_HIGHBANK
		help
		  Say Y here if you want the debug print routines to direct
		  their output to the UART on Highbank based devices.

	config DEBUG_IMX1_UART
		bool "i.MX1 Debug UART"
		depends on SOC_IMX1
		help
		  Say Y here if you want kernel low-level debugging support
		  on i.MX1.

	config DEBUG_IMX23_UART
		bool "i.MX23 Debug UART"
		depends on SOC_IMX23
		help
		  Say Y here if you want kernel low-level debugging support
		  on i.MX23.

	config DEBUG_IMX25_UART
		bool "i.MX25 Debug UART"
		depends on SOC_IMX25
		help
		  Say Y here if you want kernel low-level debugging support
		  on i.MX25.

	config DEBUG_IMX21_IMX27_UART
		bool "i.MX21 and i.MX27 Debug UART"
		depends on SOC_IMX21 || SOC_IMX27
		help
		  Say Y here if you want kernel low-level debugging support
		  on i.MX21 or i.MX27.

	config DEBUG_IMX28_UART
		bool "i.MX28 Debug UART"
		depends on SOC_IMX28
		help
		  Say Y here if you want kernel low-level debugging support
		  on i.MX28.

	config DEBUG_IMX31_IMX35_UART
		bool "i.MX31 and i.MX35 Debug UART"
		depends on SOC_IMX31 || SOC_IMX35
		help
		  Say Y here if you want kernel low-level debugging support
		  on i.MX31 or i.MX35.

	config DEBUG_IMX51_UART
		bool "i.MX51 Debug UART"
		depends on SOC_IMX51
		help
		  Say Y here if you want kernel low-level debugging support
		  on i.MX51.

	config DEBUG_IMX50_IMX53_UART
		bool "i.MX50 and i.MX53 Debug UART"
		depends on SOC_IMX50 || SOC_IMX53
		help
		  Say Y here if you want kernel low-level debugging support
		  on i.MX50 or i.MX53.

	config DEBUG_IMX6Q_UART
		bool "i.MX6Q Debug UART"
		depends on SOC_IMX6Q
		help
		  Say Y here if you want kernel low-level debugging support
		  on i.MX6Q.

	config DEBUG_MSM_UART1
		bool "Kernel low-level debugging messages via MSM UART1"
		depends on ARCH_MSM7X00A || ARCH_MSM7X30 || ARCH_QSD8X50
		help
		  Say Y here if you want the debug print routines to direct
		  their output to the first serial port on MSM devices.

	config DEBUG_MSM_UART2
		bool "Kernel low-level debugging messages via MSM UART2"
		depends on ARCH_MSM7X00A || ARCH_MSM7X30 || ARCH_QSD8X50
		help
		  Say Y here if you want the debug print routines to direct
		  their output to the second serial port on MSM devices.

	config DEBUG_MSM_UART3
		bool "Kernel low-level debugging messages via MSM UART3"
		depends on ARCH_MSM7X00A || ARCH_MSM7X30 || ARCH_QSD8X50
		help
		  Say Y here if you want the debug print routines to direct
		  their output to the third serial port on MSM devices.

	config DEBUG_MSM8660_UART
		bool "Kernel low-level debugging messages via MSM 8660 UART"
		depends on ARCH_MSM8X60
		select MSM_HAS_DEBUG_UART_HS
		help
		  Say Y here if you want the debug print routines to direct
		  their output to the serial port on MSM 8660 devices.

	config DEBUG_MSM8960_UART
		bool "Kernel low-level debugging messages via MSM 8960 UART"
		depends on ARCH_MSM8960
		select MSM_HAS_DEBUG_UART_HS
		help
		  Say Y here if you want the debug print routines to direct
		  their output to the serial port on MSM 8960 devices.

	config DEBUG_REALVIEW_STD_PORT
		bool "RealView Default UART"
		depends on ARCH_REALVIEW
		help
		  Say Y here if you want the debug print routines to direct
		  their output to the serial port on RealView EB, PB11MP, PBA8
		  and PBX platforms.

	config DEBUG_REALVIEW_PB1176_PORT
		bool "RealView PB1176 UART"
		depends on MACH_REALVIEW_PB1176
		help
		  Say Y here if you want the debug print routines to direct
		  their output to the standard serial port on the RealView
		  PB1176 platform.

	config DEBUG_S3C_UART0
		depends on PLAT_SAMSUNG
		bool "Use S3C UART 0 for low-level debug"
		help
		  Say Y here if you want the debug print routines to direct
		  their output to UART 0. The port must have been initialised
		  by the boot-loader before use.

		  The uncompressor code port configuration is now handled
		  by CONFIG_S3C_LOWLEVEL_UART_PORT.

	config DEBUG_S3C_UART1
		depends on PLAT_SAMSUNG
		bool "Use S3C UART 1 for low-level debug"
		help
		  Say Y here if you want the debug print routines to direct
		  their output to UART 1. The port must have been initialised
		  by the boot-loader before use.

		  The uncompressor code port configuration is now handled
		  by CONFIG_S3C_LOWLEVEL_UART_PORT.

	config DEBUG_S3C_UART2
		depends on PLAT_SAMSUNG
		bool "Use S3C UART 2 for low-level debug"
		help
		  Say Y here if you want the debug print routines to direct
		  their output to UART 2. The port must have been initialised
		  by the boot-loader before use.

		  The uncompressor code port configuration is now handled
		  by CONFIG_S3C_LOWLEVEL_UART_PORT.

	config DEBUG_LL_UART_NONE
		bool "No low-level debugging UART"
		help
		  Say Y here if your platform doesn't provide a UART option
		  below. This relies on your platform choosing the right UART
		  definition internally in order for low-level debugging to
		  work.

	config DEBUG_ICEDCC
		bool "Kernel low-level debugging via EmbeddedICE DCC channel"
		help
		  Say Y here if you want the debug print routines to direct
		  their output to the EmbeddedICE macrocell's DCC channel using
		  co-processor 14. This is known to work on the ARM9 style ICE
		  channel and on the XScale with the PEEDI.

		  Note that the system will appear to hang during boot if there
		  is nothing connected to read from the DCC.

endchoice

config EARLY_PRINTK
	bool "Early printk"
	depends on DEBUG_LL
	help
	  Say Y here if you want to have an early console using the
	  kernel low-level debugging functions. Add earlyprintk to your
	  kernel parameters to enable this console.

config OC_ETM
	bool "On-chip ETM and ETB"
	depends on ARM_AMBA
	help
	  Enables the on-chip embedded trace macrocell and embedded trace
	  buffer driver that will allow you to collect traces of the
	  kernel code.

config ARM_KPROBES_TEST
	tristate "Kprobes test module"
	depends on KPROBES && MODULES
	help
	  Perform tests of kprobes API and instruction set simulation.

endmenu<|MERGE_RESOLUTION|>--- conflicted
+++ resolved
@@ -81,7 +81,198 @@
 	prompt "Kernel low-level debugging port"
 	depends on DEBUG_LL
 
-<<<<<<< HEAD
+	config AT91_DEBUG_LL_DBGU0
+		bool "Kernel low-level debugging on rm9200, 9260/9g20, 9261/9g10 and 9rl"
+		depends on HAVE_AT91_DBGU0
+
+	config AT91_DEBUG_LL_DBGU1
+		bool "Kernel low-level debugging on 9263, 9g45 and cap9"
+		depends on HAVE_AT91_DBGU1
+
+	config DEBUG_CLPS711X_UART1
+		bool "Kernel low-level debugging messages via UART1"
+		depends on ARCH_CLPS711X
+		help
+		  Say Y here if you want the debug print routines to direct
+		  their output to the first serial port on these devices.
+
+	config DEBUG_CLPS711X_UART2
+		bool "Kernel low-level debugging messages via UART2"
+		depends on ARCH_CLPS711X
+		help
+		  Say Y here if you want the debug print routines to direct
+		  their output to the second serial port on these devices.
+
+	config DEBUG_DC21285_PORT
+		bool "Kernel low-level debugging messages via footbridge serial port"
+		depends on FOOTBRIDGE
+		help
+		  Say Y here if you want the debug print routines to direct
+		  their output to the serial port in the DC21285 (Footbridge).
+
+	config DEBUG_FOOTBRIDGE_COM1
+		bool "Kernel low-level debugging messages via footbridge 8250 at PCI COM1"
+		depends on FOOTBRIDGE
+		help
+		  Say Y here if you want the debug print routines to direct
+		  their output to the 8250 at PCI COM1.
+
+	config DEBUG_HIGHBANK_UART
+		bool "Kernel low-level debugging messages via Highbank UART"
+		depends on ARCH_HIGHBANK
+		help
+		  Say Y here if you want the debug print routines to direct
+		  their output to the UART on Highbank based devices.
+
+	config DEBUG_IMX1_UART
+		bool "i.MX1 Debug UART"
+		depends on SOC_IMX1
+		help
+		  Say Y here if you want kernel low-level debugging support
+		  on i.MX1.
+
+	config DEBUG_IMX23_UART
+		bool "i.MX23 Debug UART"
+		depends on SOC_IMX23
+		help
+		  Say Y here if you want kernel low-level debugging support
+		  on i.MX23.
+
+	config DEBUG_IMX25_UART
+		bool "i.MX25 Debug UART"
+		depends on SOC_IMX25
+		help
+		  Say Y here if you want kernel low-level debugging support
+		  on i.MX25.
+
+	config DEBUG_IMX21_IMX27_UART
+		bool "i.MX21 and i.MX27 Debug UART"
+		depends on SOC_IMX21 || SOC_IMX27
+		help
+		  Say Y here if you want kernel low-level debugging support
+		  on i.MX21 or i.MX27.
+
+	config DEBUG_IMX28_UART
+		bool "i.MX28 Debug UART"
+		depends on SOC_IMX28
+		help
+		  Say Y here if you want kernel low-level debugging support
+		  on i.MX28.
+
+	config DEBUG_IMX31_IMX35_UART
+		bool "i.MX31 and i.MX35 Debug UART"
+		depends on SOC_IMX31 || SOC_IMX35
+		help
+		  Say Y here if you want kernel low-level debugging support
+		  on i.MX31 or i.MX35.
+
+	config DEBUG_IMX51_UART
+		bool "i.MX51 Debug UART"
+		depends on SOC_IMX51
+		help
+		  Say Y here if you want kernel low-level debugging support
+		  on i.MX51.
+
+	config DEBUG_IMX50_IMX53_UART
+		bool "i.MX50 and i.MX53 Debug UART"
+		depends on SOC_IMX50 || SOC_IMX53
+		help
+		  Say Y here if you want kernel low-level debugging support
+		  on i.MX50 or i.MX53.
+
+	config DEBUG_IMX6Q_UART
+		bool "i.MX6Q Debug UART"
+		depends on SOC_IMX6Q
+		help
+		  Say Y here if you want kernel low-level debugging support
+		  on i.MX6Q.
+
+	config DEBUG_MSM_UART1
+		bool "Kernel low-level debugging messages via MSM UART1"
+		depends on ARCH_MSM7X00A || ARCH_MSM7X30 || ARCH_QSD8X50
+		help
+		  Say Y here if you want the debug print routines to direct
+		  their output to the first serial port on MSM devices.
+
+	config DEBUG_MSM_UART2
+		bool "Kernel low-level debugging messages via MSM UART2"
+		depends on ARCH_MSM7X00A || ARCH_MSM7X30 || ARCH_QSD8X50
+		help
+		  Say Y here if you want the debug print routines to direct
+		  their output to the second serial port on MSM devices.
+
+	config DEBUG_MSM_UART3
+		bool "Kernel low-level debugging messages via MSM UART3"
+		depends on ARCH_MSM7X00A || ARCH_MSM7X30 || ARCH_QSD8X50
+		help
+		  Say Y here if you want the debug print routines to direct
+		  their output to the third serial port on MSM devices.
+
+	config DEBUG_MSM8660_UART
+		bool "Kernel low-level debugging messages via MSM 8660 UART"
+		depends on ARCH_MSM8X60
+		select MSM_HAS_DEBUG_UART_HS
+		help
+		  Say Y here if you want the debug print routines to direct
+		  their output to the serial port on MSM 8660 devices.
+
+	config DEBUG_MSM8960_UART
+		bool "Kernel low-level debugging messages via MSM 8960 UART"
+		depends on ARCH_MSM8960
+		select MSM_HAS_DEBUG_UART_HS
+		help
+		  Say Y here if you want the debug print routines to direct
+		  their output to the serial port on MSM 8960 devices.
+
+	config DEBUG_REALVIEW_STD_PORT
+		bool "RealView Default UART"
+		depends on ARCH_REALVIEW
+		help
+		  Say Y here if you want the debug print routines to direct
+		  their output to the serial port on RealView EB, PB11MP, PBA8
+		  and PBX platforms.
+
+	config DEBUG_REALVIEW_PB1176_PORT
+		bool "RealView PB1176 UART"
+		depends on MACH_REALVIEW_PB1176
+		help
+		  Say Y here if you want the debug print routines to direct
+		  their output to the standard serial port on the RealView
+		  PB1176 platform.
+
+	config DEBUG_S3C_UART0
+		depends on PLAT_SAMSUNG
+		bool "Use S3C UART 0 for low-level debug"
+		help
+		  Say Y here if you want the debug print routines to direct
+		  their output to UART 0. The port must have been initialised
+		  by the boot-loader before use.
+
+		  The uncompressor code port configuration is now handled
+		  by CONFIG_S3C_LOWLEVEL_UART_PORT.
+
+	config DEBUG_S3C_UART1
+		depends on PLAT_SAMSUNG
+		bool "Use S3C UART 1 for low-level debug"
+		help
+		  Say Y here if you want the debug print routines to direct
+		  their output to UART 1. The port must have been initialised
+		  by the boot-loader before use.
+
+		  The uncompressor code port configuration is now handled
+		  by CONFIG_S3C_LOWLEVEL_UART_PORT.
+
+	config DEBUG_S3C_UART2
+		depends on PLAT_SAMSUNG
+		bool "Use S3C UART 2 for low-level debug"
+		help
+		  Say Y here if you want the debug print routines to direct
+		  their output to UART 2. The port must have been initialised
+		  by the boot-loader before use.
+
+		  The uncompressor code port configuration is now handled
+		  by CONFIG_S3C_LOWLEVEL_UART_PORT.
+
 	config DEBUG_LL_UART_NONE
 		bool "No low-level debugging UART"
 		help
@@ -117,219 +308,6 @@
 		  For more details about semihosting, please see
 		  chapter 8 of DUI0203I_rvct_developer_guide.pdf from ARM Ltd.
 
-=======
->>>>>>> 6c634726
-	config AT91_DEBUG_LL_DBGU0
-		bool "Kernel low-level debugging on rm9200, 9260/9g20, 9261/9g10 and 9rl"
-		depends on HAVE_AT91_DBGU0
-
-	config AT91_DEBUG_LL_DBGU1
-		bool "Kernel low-level debugging on 9263, 9g45 and cap9"
-		depends on HAVE_AT91_DBGU1
-
-	config DEBUG_CLPS711X_UART1
-		bool "Kernel low-level debugging messages via UART1"
-		depends on ARCH_CLPS711X
-		help
-		  Say Y here if you want the debug print routines to direct
-		  their output to the first serial port on these devices.
-
-	config DEBUG_CLPS711X_UART2
-		bool "Kernel low-level debugging messages via UART2"
-		depends on ARCH_CLPS711X
-		help
-		  Say Y here if you want the debug print routines to direct
-		  their output to the second serial port on these devices.
-
-	config DEBUG_DC21285_PORT
-		bool "Kernel low-level debugging messages via footbridge serial port"
-		depends on FOOTBRIDGE
-		help
-		  Say Y here if you want the debug print routines to direct
-		  their output to the serial port in the DC21285 (Footbridge).
-
-	config DEBUG_FOOTBRIDGE_COM1
-		bool "Kernel low-level debugging messages via footbridge 8250 at PCI COM1"
-		depends on FOOTBRIDGE
-		help
-		  Say Y here if you want the debug print routines to direct
-		  their output to the 8250 at PCI COM1.
-
-	config DEBUG_HIGHBANK_UART
-		bool "Kernel low-level debugging messages via Highbank UART"
-		depends on ARCH_HIGHBANK
-		help
-		  Say Y here if you want the debug print routines to direct
-		  their output to the UART on Highbank based devices.
-
-	config DEBUG_IMX1_UART
-		bool "i.MX1 Debug UART"
-		depends on SOC_IMX1
-		help
-		  Say Y here if you want kernel low-level debugging support
-		  on i.MX1.
-
-	config DEBUG_IMX23_UART
-		bool "i.MX23 Debug UART"
-		depends on SOC_IMX23
-		help
-		  Say Y here if you want kernel low-level debugging support
-		  on i.MX23.
-
-	config DEBUG_IMX25_UART
-		bool "i.MX25 Debug UART"
-		depends on SOC_IMX25
-		help
-		  Say Y here if you want kernel low-level debugging support
-		  on i.MX25.
-
-	config DEBUG_IMX21_IMX27_UART
-		bool "i.MX21 and i.MX27 Debug UART"
-		depends on SOC_IMX21 || SOC_IMX27
-		help
-		  Say Y here if you want kernel low-level debugging support
-		  on i.MX21 or i.MX27.
-
-	config DEBUG_IMX28_UART
-		bool "i.MX28 Debug UART"
-		depends on SOC_IMX28
-		help
-		  Say Y here if you want kernel low-level debugging support
-		  on i.MX28.
-
-	config DEBUG_IMX31_IMX35_UART
-		bool "i.MX31 and i.MX35 Debug UART"
-		depends on SOC_IMX31 || SOC_IMX35
-		help
-		  Say Y here if you want kernel low-level debugging support
-		  on i.MX31 or i.MX35.
-
-	config DEBUG_IMX51_UART
-		bool "i.MX51 Debug UART"
-		depends on SOC_IMX51
-		help
-		  Say Y here if you want kernel low-level debugging support
-		  on i.MX51.
-
-	config DEBUG_IMX50_IMX53_UART
-		bool "i.MX50 and i.MX53 Debug UART"
-		depends on SOC_IMX50 || SOC_IMX53
-		help
-		  Say Y here if you want kernel low-level debugging support
-		  on i.MX50 or i.MX53.
-
-	config DEBUG_IMX6Q_UART
-		bool "i.MX6Q Debug UART"
-		depends on SOC_IMX6Q
-		help
-		  Say Y here if you want kernel low-level debugging support
-		  on i.MX6Q.
-
-	config DEBUG_MSM_UART1
-		bool "Kernel low-level debugging messages via MSM UART1"
-		depends on ARCH_MSM7X00A || ARCH_MSM7X30 || ARCH_QSD8X50
-		help
-		  Say Y here if you want the debug print routines to direct
-		  their output to the first serial port on MSM devices.
-
-	config DEBUG_MSM_UART2
-		bool "Kernel low-level debugging messages via MSM UART2"
-		depends on ARCH_MSM7X00A || ARCH_MSM7X30 || ARCH_QSD8X50
-		help
-		  Say Y here if you want the debug print routines to direct
-		  their output to the second serial port on MSM devices.
-
-	config DEBUG_MSM_UART3
-		bool "Kernel low-level debugging messages via MSM UART3"
-		depends on ARCH_MSM7X00A || ARCH_MSM7X30 || ARCH_QSD8X50
-		help
-		  Say Y here if you want the debug print routines to direct
-		  their output to the third serial port on MSM devices.
-
-	config DEBUG_MSM8660_UART
-		bool "Kernel low-level debugging messages via MSM 8660 UART"
-		depends on ARCH_MSM8X60
-		select MSM_HAS_DEBUG_UART_HS
-		help
-		  Say Y here if you want the debug print routines to direct
-		  their output to the serial port on MSM 8660 devices.
-
-	config DEBUG_MSM8960_UART
-		bool "Kernel low-level debugging messages via MSM 8960 UART"
-		depends on ARCH_MSM8960
-		select MSM_HAS_DEBUG_UART_HS
-		help
-		  Say Y here if you want the debug print routines to direct
-		  their output to the serial port on MSM 8960 devices.
-
-	config DEBUG_REALVIEW_STD_PORT
-		bool "RealView Default UART"
-		depends on ARCH_REALVIEW
-		help
-		  Say Y here if you want the debug print routines to direct
-		  their output to the serial port on RealView EB, PB11MP, PBA8
-		  and PBX platforms.
-
-	config DEBUG_REALVIEW_PB1176_PORT
-		bool "RealView PB1176 UART"
-		depends on MACH_REALVIEW_PB1176
-		help
-		  Say Y here if you want the debug print routines to direct
-		  their output to the standard serial port on the RealView
-		  PB1176 platform.
-
-	config DEBUG_S3C_UART0
-		depends on PLAT_SAMSUNG
-		bool "Use S3C UART 0 for low-level debug"
-		help
-		  Say Y here if you want the debug print routines to direct
-		  their output to UART 0. The port must have been initialised
-		  by the boot-loader before use.
-
-		  The uncompressor code port configuration is now handled
-		  by CONFIG_S3C_LOWLEVEL_UART_PORT.
-
-	config DEBUG_S3C_UART1
-		depends on PLAT_SAMSUNG
-		bool "Use S3C UART 1 for low-level debug"
-		help
-		  Say Y here if you want the debug print routines to direct
-		  their output to UART 1. The port must have been initialised
-		  by the boot-loader before use.
-
-		  The uncompressor code port configuration is now handled
-		  by CONFIG_S3C_LOWLEVEL_UART_PORT.
-
-	config DEBUG_S3C_UART2
-		depends on PLAT_SAMSUNG
-		bool "Use S3C UART 2 for low-level debug"
-		help
-		  Say Y here if you want the debug print routines to direct
-		  their output to UART 2. The port must have been initialised
-		  by the boot-loader before use.
-
-		  The uncompressor code port configuration is now handled
-		  by CONFIG_S3C_LOWLEVEL_UART_PORT.
-
-	config DEBUG_LL_UART_NONE
-		bool "No low-level debugging UART"
-		help
-		  Say Y here if your platform doesn't provide a UART option
-		  below. This relies on your platform choosing the right UART
-		  definition internally in order for low-level debugging to
-		  work.
-
-	config DEBUG_ICEDCC
-		bool "Kernel low-level debugging via EmbeddedICE DCC channel"
-		help
-		  Say Y here if you want the debug print routines to direct
-		  their output to the EmbeddedICE macrocell's DCC channel using
-		  co-processor 14. This is known to work on the ARM9 style ICE
-		  channel and on the XScale with the PEEDI.
-
-		  Note that the system will appear to hang during boot if there
-		  is nothing connected to read from the DCC.
-
 endchoice
 
 config EARLY_PRINTK
