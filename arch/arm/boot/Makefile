#
# arch/arm/boot/Makefile
#
# This file is subject to the terms and conditions of the GNU General Public
# License.  See the file "COPYING" in the main directory of this archive
# for more details.
#
# Copyright (C) 1995-2002 Russell King
#

MKIMAGE         := $(srctree)/scripts/mkuboot.sh

# Note: the following conditions must always be true:
#   ZRELADDR == virt_to_phys(TEXTADDR)
#   PARAMS_PHYS must be with 4MB of ZRELADDR
#   INITRD_PHYS must be in RAM

   zreladdr-$(CONFIG_ARCH_RPC)		:= 0x10008000
params_phys-$(CONFIG_ARCH_RPC)		:= 0x10000100
initrd_phys-$(CONFIG_ARCH_RPC)		:= 0x18000000
   zreladdr-$(CONFIG_ARCH_CLPS7500)	:= 0x10008000
   zreladdr-$(CONFIG_ARCH_CLPS7500)	:= 0x10008000
   zreladdr-$(CONFIG_ARCH_EBSA110)	:= 0x00008000
params_phys-$(CONFIG_ARCH_EBSA110)	:= 0x00000400
initrd_phys-$(CONFIG_ARCH_EBSA110)	:= 0x00800000
  ztextaddr-$(CONFIG_ARCH_SHARK)	:= 0x08508000
   zreladdr-$(CONFIG_ARCH_SHARK)	:= 0x08008000
   zreladdr-$(CONFIG_FOOTBRIDGE)	:= 0x00008000
params_phys-$(CONFIG_FOOTBRIDGE)	:= 0x00000100
initrd_phys-$(CONFIG_FOOTBRIDGE)	:= 0x00800000
   zreladdr-$(CONFIG_ARCH_INTEGRATOR)	:= 0x00008000
params_phys-$(CONFIG_ARCH_INTEGRATOR)	:= 0x00000100
initrd_phys-$(CONFIG_ARCH_INTEGRATOR)	:= 0x00800000
   zreladdr-$(CONFIG_ARCH_CAMELOT)	:= 0x00008000
   zreladdr-$(CONFIG_ARCH_NEXUSPCI)	:= 0x40008000
   zreladdr-$(CONFIG_ARCH_L7200)	:= 0xf0008000
# The standard locations for stuff on CLPS711x type processors
   zreladdr-$(CONFIG_ARCH_CLPS711X)	:= 0xc0028000 
params_phys-$(CONFIG_ARCH_CLPS711X)	:= 0xc0000100
# Should probably have some agreement on these...
initrd_phys-$(CONFIG_ARCH_P720T)	:= 0xc0400000
initrd_phys-$(CONFIG_ARCH_CDB89712)	:= 0x00700000
   zreladdr-$(CONFIG_ARCH_SA1100)	:= 0xc0008000
ifeq ($(CONFIG_ARCH_SA1100),y)
   zreladdr-$(CONFIG_SA1111)		:= 0xc0208000
endif
params_phys-$(CONFIG_ARCH_SA1100)	:= 0xc0000100
initrd_phys-$(CONFIG_ARCH_SA1100)	:= 0xc0800000
   zreladdr-$(CONFIG_ARCH_PXA)		:= 0xa0008000
   zreladdr-$(CONFIG_ARCH_IOP3XX)	:= 0xa0008000
params_phys-$(CONFIG_ARCH_IOP3XX)	:= 0xa0000100
   zreladdr-$(CONFIG_ARCH_ADIFCC)	:= 0xc0008000
params_phys-$(CONFIG_ARCH_ADIFCC)	:= 0xc0000100
   zreladdr-$(CONFIG_ARCH_OMAP)		:= 0x10008000
params_phys-$(CONFIG_ARCH_OMAP)		:= 0x10000100
initrd_phys-$(CONFIG_ARCH_OMAP)		:= 0x10800000
<<<<<<< HEAD
   zreladdr-$(CONFIG_ARCH_S3C2410)	:= 0x30008000
params_phys-$(CONFIG_ARCH_S3C2410)	:= 0x30000100
   zreladdr-$(CONFIG_ARCH_VERSATILE_PB)	:= 0x00008000
params_phys-$(CONFIG_ARCH_VERSATILE_PB)	:= 0x00000100
initrd_phys-$(CONFIG_ARCH_VERSATILE_PB)	:= 0x00800000
=======

   zreladdr-$(CONFIG_ARCH_S3C2410)      := 0x30008000
params_phys-$(CONFIG_ARCH_S3C2410)      := 0x30000100

   zreladdr-$(CONFIG_ARCH_LH7A40X)	:= 0xc0008000
params_phys-$(CONFIG_ARCH_LH7A40X)	:= 0xc0000100
initrd_phys-$(CONFIG_ARCH_LH7A40X)	:= 0xc4000000
>>>>>>> f42083cc

ZRELADDR    := $(zreladdr-y)
ZTEXTADDR   := $(ztextaddr-y)
PARAMS_PHYS := $(params_phys-y)
INITRD_PHYS := $(initrd_phys-y)
#
# We now have a PIC decompressor implementation.  Decompressors running
# from RAM should not define ZTEXTADDR.  Decompressors running directly
# from ROM or Flash must define ZTEXTADDR (preferably via the config)
# FIXME: Previous assignment to ztextaddr-y is lost here. See SHARK
ifeq ($(CONFIG_ZBOOT_ROM),y)
ZTEXTADDR	:= $(CONFIG_ZBOOT_ROM_TEXT)
ZBSSADDR	:= $(CONFIG_ZBOOT_ROM_BSS)
else
ZTEXTADDR	:= 0
ZBSSADDR	:= ALIGN(4)
endif

export	ZTEXTADDR ZBSSADDR ZRELADDR INITRD_PHYS PARAMS_PHYS

targets := Image zImage bootpImage

$(obj)/Image: vmlinux FORCE
	$(call if_changed,objcopy)
	@echo '  Kernel: $@ is ready'

$(obj)/zImage:	$(obj)/compressed/vmlinux FORCE
	$(call if_changed,objcopy)
	@echo '  Kernel: $@ is ready'

quiet_cmd_uimage = UIMAGE  $@
      cmd_uimage = $(CONFIG_SHELL) $(MKIMAGE) -A arm -O linux -T kernel \
		   -C none -a $(ZRELADDR) -e $(ZRELADDR) \
		   -n 'Linux-$(KERNELRELEASE)' -d $< $@

targets += uImage
$(obj)/uImage:	$(obj)/zImage
	$(call if_changed,uimage)
	@echo '  Image $@ is ready'

$(obj)/bootpImage: $(obj)/bootp/bootp FORCE
	$(call if_changed,objcopy)
	@echo '  Kernel: $@ is ready'

$(obj)/compressed/vmlinux: vmlinux FORCE
	$(Q)$(MAKE) $(build)=$(obj)/compressed $@

$(obj)/bootp/bootp: $(obj)/zImage initrd FORCE
	$(Q)$(MAKE) $(build)=$(obj)/bootp $@

.PHONY: initrd
initrd:
	@test "$(INITRD_PHYS)" != "" || \
	(echo This machine does not support INITRD; exit -1)
	@test "$(INITRD)" != "" || \
	(echo You must specify INITRD; exit -1)

install: $(obj)/Image
	$(CONFIG_SHELL) $(obj)/install.sh \
	$(VERSION).$(PATCHLEVEL).$(SUBLEVEL)$(EXTRAVERSION) \
	$(obj)/Image System.map "$(INSTALL_PATH)"

zinstall: $(obj)/zImage
	$(CONFIG_SHELL) $(obj)/install.sh \
	$(VERSION).$(PATCHLEVEL).$(SUBLEVEL)$(EXTRAVERSION) \
	$(obj)/zImage System.map "$(INSTALL_PATH)"

subdir-	    := bootp compressed<|MERGE_RESOLUTION|>--- conflicted
+++ resolved
@@ -54,21 +54,14 @@
    zreladdr-$(CONFIG_ARCH_OMAP)		:= 0x10008000
 params_phys-$(CONFIG_ARCH_OMAP)		:= 0x10000100
 initrd_phys-$(CONFIG_ARCH_OMAP)		:= 0x10800000
-<<<<<<< HEAD
+   zreladdr-$(CONFIG_ARCH_LH7A40X)	:= 0xc0008000
+params_phys-$(CONFIG_ARCH_LH7A40X)	:= 0xc0000100
+initrd_phys-$(CONFIG_ARCH_LH7A40X)	:= 0xc4000000
    zreladdr-$(CONFIG_ARCH_S3C2410)	:= 0x30008000
 params_phys-$(CONFIG_ARCH_S3C2410)	:= 0x30000100
    zreladdr-$(CONFIG_ARCH_VERSATILE_PB)	:= 0x00008000
 params_phys-$(CONFIG_ARCH_VERSATILE_PB)	:= 0x00000100
 initrd_phys-$(CONFIG_ARCH_VERSATILE_PB)	:= 0x00800000
-=======
-
-   zreladdr-$(CONFIG_ARCH_S3C2410)      := 0x30008000
-params_phys-$(CONFIG_ARCH_S3C2410)      := 0x30000100
-
-   zreladdr-$(CONFIG_ARCH_LH7A40X)	:= 0xc0008000
-params_phys-$(CONFIG_ARCH_LH7A40X)	:= 0xc0000100
-initrd_phys-$(CONFIG_ARCH_LH7A40X)	:= 0xc4000000
->>>>>>> f42083cc
 
 ZRELADDR    := $(zreladdr-y)
 ZTEXTADDR   := $(ztextaddr-y)
