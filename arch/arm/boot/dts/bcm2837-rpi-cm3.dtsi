--- conflicted
+++ resolved
@@ -14,11 +14,7 @@
 		 * Since there is no upstream GPIO driver yet,
 		 * remove the incomplete node.
 		 */
-<<<<<<< HEAD
-		/delete-node/ act;
-=======
 		/delete-node/ led-act;
->>>>>>> 7d2a07b7
 	};
 
 	reg_3v3: fixed-regulator {
