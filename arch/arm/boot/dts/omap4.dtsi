--- conflicted
+++ resolved
@@ -483,10 +483,6 @@
 
 		sgx_module: target-module@56000000 {
 			compatible = "ti,sysc-omap4", "ti,sysc";
-<<<<<<< HEAD
-			ti,hwmods = "gpu";
-=======
->>>>>>> 7d2a07b7
 			reg = <0x5600fe00 0x4>,
 			      <0x5600fe10 0x4>;
 			reg-names = "rev", "sysc";
