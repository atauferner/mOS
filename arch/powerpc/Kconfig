# SPDX-License-Identifier: GPL-2.0
source "arch/powerpc/platforms/Kconfig.cputype"

config 32BIT
	bool
	default y if PPC32

config 64BIT
	bool
	default y if PPC64

config MMU
	bool
	default y

config ARCH_MMAP_RND_BITS_MAX
	# On Book3S 64, the default virtual address space for 64-bit processes
	# is 2^47 (128TB). As a maximum, allow randomisation to consume up to
	# 32T of address space (2^45), which should ensure a reasonable gap
	# between bottom-up and top-down allocations for applications that
	# consume "normal" amounts of address space. Book3S 64 only supports 64K
	# and 4K page sizes.
	default 29 if PPC_BOOK3S_64 && PPC_64K_PAGES # 29 = 45 (32T) - 16 (64K)
	default 33 if PPC_BOOK3S_64		     # 33 = 45 (32T) - 12 (4K)
	#
	# On all other 64-bit platforms (currently only Book3E), the virtual
	# address space is 2^46 (64TB). Allow randomisation to consume up to 16T
	# of address space (2^44). Only 4K page sizes are supported.
	default 32 if 64BIT	# 32 = 44 (16T) - 12 (4K)
	#
	# For 32-bit, use the compat values, as they're the same.
	default ARCH_MMAP_RND_COMPAT_BITS_MAX

config ARCH_MMAP_RND_BITS_MIN
	# Allow randomisation to consume up to 1GB of address space (2^30).
	default 14 if 64BIT && PPC_64K_PAGES	# 14 = 30 (1GB) - 16 (64K)
	default 18 if 64BIT			# 18 = 30 (1GB) - 12 (4K)
	#
	# For 32-bit, use the compat values, as they're the same.
	default ARCH_MMAP_RND_COMPAT_BITS_MIN

config ARCH_MMAP_RND_COMPAT_BITS_MAX
	# Total virtual address space for 32-bit processes is 2^31 (2GB).
	# Allow randomisation to consume up to 512MB of address space (2^29).
	default 11 if PPC_256K_PAGES	# 11 = 29 (512MB) - 18 (256K)
	default 13 if PPC_64K_PAGES	# 13 = 29 (512MB) - 16 (64K)
	default 15 if PPC_16K_PAGES	# 15 = 29 (512MB) - 14 (16K)
	default 17			# 17 = 29 (512MB) - 12 (4K)

config ARCH_MMAP_RND_COMPAT_BITS_MIN
	# Total virtual address space for 32-bit processes is 2^31 (2GB).
	# Allow randomisation to consume up to 8MB of address space (2^23).
	default 5 if PPC_256K_PAGES	#  5 = 23 (8MB) - 18 (256K)
	default 7 if PPC_64K_PAGES	#  7 = 23 (8MB) - 16 (64K)
	default 9 if PPC_16K_PAGES	#  9 = 23 (8MB) - 14 (16K)
	default 11			# 11 = 23 (8MB) - 12 (4K)

config HAVE_SETUP_PER_CPU_AREA
	def_bool PPC64

config NEED_PER_CPU_EMBED_FIRST_CHUNK
	def_bool y if PPC64

config NEED_PER_CPU_PAGE_FIRST_CHUNK
	def_bool y if PPC64

config NR_IRQS
	int "Number of virtual interrupt numbers"
	range 32 1048576
	default "512"
	help
	  This defines the number of virtual interrupt numbers the kernel
	  can manage. Virtual interrupt numbers are what you see in
	  /proc/interrupts. If you configure your system to have too few,
	  drivers will fail to load or worse - handle with care.

config NMI_IPI
	bool
	depends on SMP && (DEBUGGER || KEXEC_CORE || HARDLOCKUP_DETECTOR)
	default y

config PPC_WATCHDOG
	bool
	depends on HARDLOCKUP_DETECTOR
	depends on HAVE_HARDLOCKUP_DETECTOR_ARCH
	default y
	help
	  This is a placeholder when the powerpc hardlockup detector
	  watchdog is selected (arch/powerpc/kernel/watchdog.c). It is
	  selected via the generic lockup detector menu which is why we
	  have no standalone config option for it here.

config STACKTRACE_SUPPORT
	bool
	default y

config TRACE_IRQFLAGS_SUPPORT
	bool
	default y

config LOCKDEP_SUPPORT
	bool
	default y

config GENERIC_LOCKBREAK
	bool
	default y
	depends on SMP && PREEMPTION

config GENERIC_HWEIGHT
	bool
	default y

config PPC
	bool
	default y
	#
	# Please keep this list sorted alphabetically.
	#
	select ARCH_32BIT_OFF_T if PPC32
	select ARCH_ENABLE_MEMORY_HOTPLUG
	select ARCH_ENABLE_MEMORY_HOTREMOVE
	select ARCH_HAS_COPY_MC			if PPC64
	select ARCH_HAS_DEBUG_VIRTUAL
	select ARCH_HAS_DEBUG_VM_PGTABLE
	select ARCH_HAS_DEVMEM_IS_ALLOWED
	select ARCH_HAS_DMA_MAP_DIRECT 		if PPC_PSERIES
	select ARCH_HAS_ELF_RANDOMIZE
	select ARCH_HAS_FORTIFY_SOURCE
	select ARCH_HAS_GCOV_PROFILE_ALL
	select ARCH_HAS_HUGEPD			if HUGETLB_PAGE
<<<<<<< HEAD
=======
	select ARCH_HAS_KCOV
	select ARCH_HAS_MEMBARRIER_CALLBACKS
	select ARCH_HAS_MEMBARRIER_SYNC_CORE
>>>>>>> 7d2a07b7
	select ARCH_HAS_MEMREMAP_COMPAT_ALIGN
	select ARCH_HAS_MMIOWB			if PPC64
	select ARCH_HAS_NON_OVERLAPPING_ADDRESS_SPACE
	select ARCH_HAS_PHYS_TO_DMA
<<<<<<< HEAD
	select ARCH_HAS_PMEM_API                if PPC64
	select ARCH_HAS_NON_OVERLAPPING_ADDRESS_SPACE
	select ARCH_HAS_PTE_DEVMAP		if PPC_BOOK3S_64
	select ARCH_HAS_PTE_SPECIAL
	select ARCH_HAS_MEMBARRIER_CALLBACKS
	select ARCH_HAS_MEMBARRIER_SYNC_CORE
	select ARCH_HAS_SCALED_CPUTIME		if VIRT_CPU_ACCOUNTING_NATIVE && PPC64
	select ARCH_HAS_STRICT_KERNEL_RWX	if ((PPC_BOOK3S_64 || PPC32) && !RELOCATABLE && !HIBERNATION)
	select ARCH_HAS_TICK_BROADCAST		if GENERIC_CLOCKEVENTS_BROADCAST
	select ARCH_HAS_UACCESS_FLUSHCACHE	if PPC64
	select ARCH_HAS_COPY_MC			if PPC64
=======
	select ARCH_HAS_PMEM_API
	select ARCH_HAS_PTE_DEVMAP		if PPC_BOOK3S_64
	select ARCH_HAS_PTE_SPECIAL
	select ARCH_HAS_SCALED_CPUTIME		if VIRT_CPU_ACCOUNTING_NATIVE && PPC_BOOK3S_64
	select ARCH_HAS_SET_MEMORY
	select ARCH_HAS_STRICT_KERNEL_RWX	if ((PPC_BOOK3S_64 || PPC32) && !HIBERNATION)
	select ARCH_HAS_STRICT_MODULE_RWX	if ARCH_HAS_STRICT_KERNEL_RWX && !PPC_BOOK3S_32
	select ARCH_HAS_TICK_BROADCAST		if GENERIC_CLOCKEVENTS_BROADCAST
	select ARCH_HAS_UACCESS_FLUSHCACHE
>>>>>>> 7d2a07b7
	select ARCH_HAS_UBSAN_SANITIZE_ALL
	select ARCH_HAVE_NMI_SAFE_CMPXCHG
	select ARCH_KEEP_MEMBLOCK
	select ARCH_MIGHT_HAVE_PC_PARPORT
	select ARCH_MIGHT_HAVE_PC_SERIO
	select ARCH_OPTIONAL_KERNEL_RWX		if ARCH_HAS_STRICT_KERNEL_RWX
	select ARCH_STACKWALK
	select ARCH_SUPPORTS_ATOMIC_RMW
	select ARCH_SUPPORTS_DEBUG_PAGEALLOC	if PPC32 || PPC_BOOK3S_64
	select ARCH_USE_BUILTIN_BSWAP
	select ARCH_USE_CMPXCHG_LOCKREF		if PPC64
<<<<<<< HEAD
=======
	select ARCH_USE_MEMTEST
>>>>>>> 7d2a07b7
	select ARCH_USE_QUEUED_RWLOCKS		if PPC_QUEUED_SPINLOCKS
	select ARCH_USE_QUEUED_SPINLOCKS	if PPC_QUEUED_SPINLOCKS
	select ARCH_WANT_IPC_PARSE_VERSION
	select ARCH_WANT_IRQS_OFF_ACTIVATE_MM
<<<<<<< HEAD
=======
	select ARCH_WANT_LD_ORPHAN_WARN
>>>>>>> 7d2a07b7
	select ARCH_WEAK_RELEASE_ACQUIRE
	select BINFMT_ELF
	select BUILDTIME_TABLE_SORT
	select CLONE_BACKWARDS
	select DCACHE_WORD_ACCESS		if PPC64 && CPU_LITTLE_ENDIAN
<<<<<<< HEAD
	select DMA_OPS				if PPC64
	select DMA_OPS_BYPASS			if PPC64
=======
	select DMA_OPS_BYPASS			if PPC64
	select DMA_OPS				if PPC64
>>>>>>> 7d2a07b7
	select DYNAMIC_FTRACE			if FUNCTION_TRACER
	select EDAC_ATOMIC_SCRUB
	select EDAC_SUPPORT
	select GENERIC_ATOMIC64			if PPC32
	select GENERIC_CLOCKEVENTS_BROADCAST	if SMP
	select GENERIC_CMOS_UPDATE
	select GENERIC_CPU_AUTOPROBE
	select GENERIC_CPU_VULNERABILITIES	if PPC_BARRIER_NOSPEC
	select GENERIC_EARLY_IOREMAP
	select GENERIC_GETTIMEOFDAY
	select GENERIC_IRQ_SHOW
	select GENERIC_IRQ_SHOW_LEVEL
	select GENERIC_PCI_IOMAP		if PCI
	select GENERIC_SMP_IDLE_THREAD
	select GENERIC_STRNCPY_FROM_USER
	select GENERIC_STRNLEN_USER
	select GENERIC_TIME_VSYSCALL
	select GENERIC_VDSO_TIME_NS
	select HAVE_ARCH_AUDITSYSCALL
	select HAVE_ARCH_HUGE_VMALLOC		if HAVE_ARCH_HUGE_VMAP
	select HAVE_ARCH_HUGE_VMAP		if PPC_RADIX_MMU || PPC_8xx
	select HAVE_ARCH_JUMP_LABEL
	select HAVE_ARCH_JUMP_LABEL_RELATIVE
	select HAVE_ARCH_KASAN			if PPC32 && PPC_PAGE_SHIFT <= 14
	select HAVE_ARCH_KASAN_VMALLOC		if PPC32 && PPC_PAGE_SHIFT <= 14
	select HAVE_ARCH_KFENCE			if PPC32
	select HAVE_ARCH_KGDB
	select HAVE_ARCH_MMAP_RND_BITS
	select HAVE_ARCH_MMAP_RND_COMPAT_BITS	if COMPAT
	select HAVE_ARCH_NVRAM_OPS
	select HAVE_ARCH_SECCOMP_FILTER
	select HAVE_ARCH_TRACEHOOK
	select HAVE_ASM_MODVERSIONS
	select HAVE_CONTEXT_TRACKING		if PPC64
<<<<<<< HEAD
	select HAVE_COPY_THREAD_TLS
=======
	select HAVE_C_RECORDMCOUNT
>>>>>>> 7d2a07b7
	select HAVE_DEBUG_KMEMLEAK
	select HAVE_DEBUG_STACKOVERFLOW
	select HAVE_DYNAMIC_FTRACE
	select HAVE_DYNAMIC_FTRACE_WITH_REGS	if MPROFILE_KERNEL
	select HAVE_EBPF_JIT
	select HAVE_EFFICIENT_UNALIGNED_ACCESS	if !(CPU_LITTLE_ENDIAN && POWER7_CPU)
	select HAVE_FAST_GUP
	select HAVE_FTRACE_MCOUNT_RECORD
	select HAVE_FUNCTION_ERROR_INJECTION
	select HAVE_FUNCTION_GRAPH_TRACER
	select HAVE_FUNCTION_TRACER
	select HAVE_GCC_PLUGINS			if GCC_VERSION >= 50200   # plugin support on gcc <= 5.1 is buggy on PPC
	select HAVE_GENERIC_VDSO
	select HAVE_HARDLOCKUP_DETECTOR_ARCH	if PPC_BOOK3S_64 && SMP
	select HAVE_HARDLOCKUP_DETECTOR_PERF	if PERF_EVENTS && HAVE_PERF_EVENTS_NMI && !HAVE_HARDLOCKUP_DETECTOR_ARCH
	select HAVE_HW_BREAKPOINT		if PERF_EVENTS && (PPC_BOOK3S || PPC_8xx)
	select HAVE_IOREMAP_PROT
	select HAVE_IRQ_EXIT_ON_IRQ_STACK
	select HAVE_IRQ_TIME_ACCOUNTING
	select HAVE_KERNEL_GZIP
	select HAVE_KERNEL_LZMA			if DEFAULT_UIMAGE
	select HAVE_KERNEL_LZO			if DEFAULT_UIMAGE
	select HAVE_KERNEL_XZ			if PPC_BOOK3S || 44x
	select HAVE_KPROBES
	select HAVE_KPROBES_ON_FTRACE
	select HAVE_KRETPROBES
	select HAVE_LD_DEAD_CODE_DATA_ELIMINATION
	select HAVE_LIVEPATCH			if HAVE_DYNAMIC_FTRACE_WITH_REGS
	select HAVE_MOD_ARCH_SPECIFIC
	select HAVE_NMI				if PERF_EVENTS || (PPC64 && PPC_BOOK3S)
	select HAVE_OPTPROBES
	select HAVE_PERF_EVENTS
	select HAVE_PERF_EVENTS_NMI		if PPC64
	select HAVE_PERF_REGS
	select HAVE_PERF_USER_STACK_DUMP
<<<<<<< HEAD
	select HAVE_RCU_TABLE_FREE
	select HAVE_MMU_GATHER_PAGE_SIZE
=======
>>>>>>> 7d2a07b7
	select HAVE_REGS_AND_STACK_ACCESS_API
	select HAVE_RELIABLE_STACKTRACE
	select HAVE_RSEQ
	select HAVE_SOFTIRQ_ON_OWN_STACK
	select HAVE_STACKPROTECTOR		if PPC32 && $(cc-option,-mstack-protector-guard=tls -mstack-protector-guard-reg=r2)
	select HAVE_STACKPROTECTOR		if PPC64 && $(cc-option,-mstack-protector-guard=tls -mstack-protector-guard-reg=r13)
	select HAVE_SYSCALL_TRACEPOINTS
	select HAVE_VIRT_CPU_ACCOUNTING
	select HUGETLB_PAGE_SIZE_VARIABLE	if PPC_BOOK3S_64 && HUGETLB_PAGE
	select IOMMU_HELPER			if PPC64
	select IRQ_DOMAIN
	select IRQ_FORCED_THREADING
	select MMU_GATHER_PAGE_SIZE
	select MMU_GATHER_RCU_TABLE_FREE
	select MODULES_USE_ELF_RELA
	select NEED_DMA_MAP_STATE		if PPC64 || NOT_COHERENT_CACHE
	select NEED_SG_DMA_LENGTH
	select OF
	select OF_DMA_DEFAULT_COHERENT		if !NOT_COHERENT_CACHE
	select OF_EARLY_FLATTREE
	select OLD_SIGACTION			if PPC32
	select OLD_SIGSUSPEND
	select PCI_DOMAINS			if PCI
	select PCI_MSI_ARCH_FALLBACKS		if PCI_MSI
	select PCI_SYSCALL			if PCI
	select PPC_DAWR				if PPC64
	select RTC_LIB
	select SPARSE_IRQ
	select STRICT_KERNEL_RWX if STRICT_MODULE_RWX
	select SYSCTL_EXCEPTION_TRACE
	select THREAD_INFO_IN_TASK
	select VIRT_TO_BUS			if !PPC64
	#
	# Please keep this list sorted alphabetically.
	#

config PPC_BARRIER_NOSPEC
	bool
	default y
	depends on PPC_BOOK3S_64 || PPC_FSL_BOOK3E

config EARLY_PRINTK
	bool
	default y

config PANIC_TIMEOUT
	int
	default 180

config COMPAT
	bool "Enable support for 32bit binaries"
	depends on PPC64
<<<<<<< HEAD
	default y if !CPU_LITTLE_ENDIAN
	select COMPAT_BINFMT_ELF
=======
	depends on !CC_IS_CLANG || CLANG_VERSION >= 120000
	default y if !CPU_LITTLE_ENDIAN
>>>>>>> 7d2a07b7
	select ARCH_WANT_OLD_COMPAT_IPC
	select COMPAT_OLD_SIGACTION

config SYSVIPC_COMPAT
	bool
	depends on COMPAT && SYSVIPC
	default y

config SCHED_OMIT_FRAME_POINTER
	bool
	default y

config ARCH_MAY_HAVE_PC_FDC
	bool
	default PCI

config PPC_UDBG_16550
	bool

config GENERIC_TBSYNC
	bool
	default y if PPC32 && SMP

config AUDIT_ARCH
	bool
	default y

config GENERIC_BUG
	bool
	default y
	depends on BUG

config GENERIC_BUG_RELATIVE_POINTERS
	def_bool y
	depends on GENERIC_BUG

config SYS_SUPPORTS_APM_EMULATION
	default y if PMAC_APM_EMU
	bool

config EPAPR_BOOT
	bool
	help
	  Used to allow a board to specify it wants an ePAPR compliant wrapper.

config DEFAULT_UIMAGE
	bool
	help
	  Used to allow a board to specify it wants a uImage built by default

config ARCH_HIBERNATION_POSSIBLE
	bool
	default y

config ARCH_SUSPEND_POSSIBLE
	def_bool y
	depends on ADB_PMU || PPC_EFIKA || PPC_LITE5200 || PPC_83xx || \
		   (PPC_85xx && !PPC_E500MC) || PPC_86xx || PPC_PSERIES \
		   || 44x || 40x

config ARCH_SUSPEND_NONZERO_CPU
	def_bool y
	depends on PPC_POWERNV || PPC_PSERIES

config PPC_DCR_NATIVE
	bool

config PPC_DCR_MMIO
	bool

config PPC_DCR
	bool
	depends on PPC_DCR_NATIVE || PPC_DCR_MMIO
	default y

config PPC_OF_PLATFORM_PCI
	bool
	depends on PCI
	depends on PPC64 # not supported on 32 bits yet

config ARCH_SUPPORTS_UPROBES
	def_bool y

config PPC_ADV_DEBUG_REGS
	bool
	depends on 40x || BOOKE
	default y

config PPC_ADV_DEBUG_IACS
	int
	depends on PPC_ADV_DEBUG_REGS
	default 4 if 44x
	default 2

config PPC_ADV_DEBUG_DACS
	int
	depends on PPC_ADV_DEBUG_REGS
	default 2

config PPC_ADV_DEBUG_DVCS
	int
	depends on PPC_ADV_DEBUG_REGS
	default 2 if 44x
	default 0

config PPC_ADV_DEBUG_DAC_RANGE
	bool
	depends on PPC_ADV_DEBUG_REGS && 44x
	default y

config PPC_DAWR
	bool

config PGTABLE_LEVELS
	int
	default 2 if !PPC64
	default 4

source "arch/powerpc/sysdev/Kconfig"
source "arch/powerpc/platforms/Kconfig"

menu "Kernel options"

config HIGHMEM
	bool "High memory support"
	depends on PPC32
	select KMAP_LOCAL

source "kernel/Kconfig.hz"

config MATH_EMULATION
	bool "Math emulation"
	depends on 4xx || PPC_8xx || PPC_MPC832x || BOOKE || PPC_MICROWATT
	select PPC_FPU_REGS
	help
	  Some PowerPC chips designed for embedded applications do not have
	  a floating-point unit and therefore do not implement the
	  floating-point instructions in the PowerPC instruction set.  If you
	  say Y here, the kernel will include code to emulate a floating-point
	  unit, which will allow programs that use floating-point
	  instructions to run.

	  This is also useful to emulate missing (optional) instructions
	  such as fsqrt on cores that do have an FPU but do not implement
	  them (such as Freescale BookE).

choice
	prompt "Math emulation options"
	default MATH_EMULATION_FULL
	depends on MATH_EMULATION

config	MATH_EMULATION_FULL
	bool "Emulate all the floating point instructions"
	help
	  Select this option will enable the kernel to support to emulate
	  all the floating point instructions. If your SoC doesn't have
	  a FPU, you should select this.

config MATH_EMULATION_HW_UNIMPLEMENTED
	bool "Just emulate the FPU unimplemented instructions"
	help
	  Select this if you know there does have a hardware FPU on your
	  SoC, but some floating point instructions are not implemented by that.

endchoice

config PPC_TRANSACTIONAL_MEM
	bool "Transactional Memory support for POWERPC"
	depends on PPC_BOOK3S_64
	depends on SMP
	select ALTIVEC
	select VSX
	help
	  Support user-mode Transactional Memory on POWERPC.

config PPC_UV
	bool "Ultravisor support"
	depends on KVM_BOOK3S_HV_POSSIBLE
	depends on DEVICE_PRIVATE
	default n
	help
	  This option paravirtualizes the kernel to run in POWER platforms that
	  supports the Protected Execution Facility (PEF). On such platforms,
	  the ultravisor firmware runs at a privilege level above the
	  hypervisor.

	  If unsure, say "N".

config LD_HEAD_STUB_CATCH
	bool "Reserve 256 bytes to cope with linker stubs in HEAD text" if EXPERT
	depends on PPC64
	help
	  Very large kernels can cause linker branch stubs to be generated by
	  code in head_64.S, which moves the head text sections out of their
	  specified location. This option can work around the problem.

	  If unsure, say "N".

config MPROFILE_KERNEL
	depends on PPC64 && CPU_LITTLE_ENDIAN && FUNCTION_TRACER
	def_bool $(success,$(srctree)/arch/powerpc/tools/gcc-check-mprofile-kernel.sh $(CC) -I$(srctree)/include -D__KERNEL__)

config HOTPLUG_CPU
	bool "Support for enabling/disabling CPUs"
	depends on SMP && (PPC_PSERIES || \
		PPC_PMAC || PPC_POWERNV || FSL_SOC_BOOKE)
	help
	  Say Y here to be able to disable and re-enable individual
	  CPUs at runtime on SMP machines.

	  Say N if you are unsure.

config PPC_QUEUED_SPINLOCKS
<<<<<<< HEAD
	bool "Queued spinlocks"
	depends on SMP
=======
	bool "Queued spinlocks" if EXPERT
	depends on SMP
	default PPC_BOOK3S_64
>>>>>>> 7d2a07b7
	help
	  Say Y here to use queued spinlocks which give better scalability and
	  fairness on large SMP and NUMA systems without harming single threaded
	  performance.

<<<<<<< HEAD
	  This option is currently experimental, the code is more complex and
	  less tested so it defaults to "N" for the moment.

	  If unsure, say "N".

=======
>>>>>>> 7d2a07b7
config ARCH_CPU_PROBE_RELEASE
	def_bool y
	depends on HOTPLUG_CPU

config PPC64_SUPPORTS_MEMORY_FAILURE
	bool "Add support for memory hwpoison"
	depends on PPC_BOOK3S_64
	default "y" if PPC_POWERNV
	select ARCH_SUPPORTS_MEMORY_FAILURE

config KEXEC
	bool "kexec system call"
	depends on (PPC_BOOK3S || FSL_BOOKE || (44x && !SMP)) || PPC_BOOK3E
	select KEXEC_CORE
	help
	  kexec is a system call that implements the ability to shutdown your
	  current kernel, and to start another kernel.  It is like a reboot
	  but it is independent of the system firmware.   And like a reboot
	  you can start any kernel with it, not just Linux.

	  The name comes from the similarity to the exec system call.

	  It is an ongoing process to be certain the hardware in a machine
	  is properly shutdown, so do not be surprised if this code does not
	  initially work for you.  As of this writing the exact hardware
	  interface is strongly in flux, so no good recommendation can be
	  made.

config KEXEC_FILE
	bool "kexec file based system call"
	select KEXEC_CORE
	select HAVE_IMA_KEXEC if IMA
	select BUILD_BIN2C
	select KEXEC_ELF
	depends on PPC64
	depends on CRYPTO=y
	depends on CRYPTO_SHA256=y
	help
	  This is a new version of the kexec system call. This call is
	  file based and takes in file descriptors as system call arguments
	  for kernel and initramfs as opposed to a list of segments as is the
	  case for the older kexec call.

config ARCH_HAS_KEXEC_PURGATORY
	def_bool KEXEC_FILE

config RELOCATABLE
	bool "Build a relocatable kernel"
	depends on PPC64 || (FLATMEM && (44x || FSL_BOOKE))
	select NONSTATIC_KERNEL
	select MODULE_REL_CRCS if MODVERSIONS
	help
	  This builds a kernel image that is capable of running at the
	  location the kernel is loaded at. For ppc32, there is no any
	  alignment restrictions, and this feature is a superset of
	  DYNAMIC_MEMSTART and hence overrides it. For ppc64, we should use
	  16k-aligned base address. The kernel is linked as a
	  position-independent executable (PIE) and contains dynamic relocations
	  which are processed early in the bootup process.

	  One use is for the kexec on panic case where the recovery kernel
	  must live at a different physical address than the primary
	  kernel.

	  Note: If CONFIG_RELOCATABLE=y, then the kernel runs from the address
	  it has been loaded at and the compile time physical addresses
	  CONFIG_PHYSICAL_START is ignored.  However CONFIG_PHYSICAL_START
	  setting can still be useful to bootwrappers that need to know the
	  load address of the kernel (eg. u-boot/mkimage).

config RANDOMIZE_BASE
	bool "Randomize the address of the kernel image"
	depends on (FSL_BOOKE && FLATMEM && PPC32)
	depends on RELOCATABLE
	help
	  Randomizes the virtual address at which the kernel image is
	  loaded, as a security feature that deters exploit attempts
	  relying on knowledge of the location of kernel internals.

	  If unsure, say Y.

config RELOCATABLE_TEST
	bool "Test relocatable kernel"
	depends on (PPC64 && RELOCATABLE)
	help
	  This runs the relocatable kernel at the address it was initially
	  loaded at, which tends to be non-zero and therefore test the
	  relocation code.

config CRASH_DUMP
	bool "Build a dump capture kernel"
	depends on PPC64 || PPC_BOOK3S_32 || FSL_BOOKE || (44x && !SMP)
	select RELOCATABLE if PPC64 || 44x || FSL_BOOKE
	help
	  Build a kernel suitable for use as a dump capture kernel.
	  The same kernel binary can be used as production kernel and dump
	  capture kernel.

config FA_DUMP
	bool "Firmware-assisted dump"
	depends on PPC64 && (PPC_RTAS || PPC_POWERNV)
	select CRASH_CORE
	select CRASH_DUMP
	help
	  A robust mechanism to get reliable kernel crash dump with
	  assistance from firmware. This approach does not use kexec,
	  instead firmware assists in booting the capture kernel
	  while preserving memory contents. Firmware-assisted dump
	  is meant to be a kdump replacement offering robustness and
	  speed not possible without system firmware assistance.

	  If unsure, say "y". Only special kernels like petitboot may
	  need to say "N" here.

config PRESERVE_FA_DUMP
	bool "Preserve Firmware-assisted dump"
	depends on PPC64 && PPC_POWERNV && !FA_DUMP
	help
	  On a kernel with FA_DUMP disabled, this option helps to preserve
	  crash data from a previously crash'ed kernel. Useful when the next
	  memory preserving kernel boot would process this crash data.
	  Petitboot kernel is the typical usecase for this option.

config OPAL_CORE
	bool "Export OPAL memory as /sys/firmware/opal/core"
	depends on PPC64 && PPC_POWERNV
	help
	  This option uses the MPIPL support in firmware to provide an
	  ELF core of OPAL memory after a crash. The ELF core is exported
	  as /sys/firmware/opal/core file which is helpful in debugging
	  OPAL crashes using GDB.

config IRQ_ALL_CPUS
	bool "Distribute interrupts on all CPUs by default"
	depends on SMP
	help
	  This option gives the kernel permission to distribute IRQs across
	  multiple CPUs.  Saying N here will route all IRQs to the first
	  CPU.  Generally saying Y is safe, although some problems have been
	  reported with SMP Power Macintoshes with this option enabled.

config NUMA
	bool "NUMA Memory Allocation and Scheduler Support"
	depends on PPC64 && SMP
	default y if PPC_PSERIES || PPC_POWERNV
	help
	  Enable NUMA (Non-Uniform Memory Access) support.

	  The kernel will try to allocate memory used by a CPU on the
	  local memory controller of the CPU and add some more
	  NUMA awareness to the kernel.

config NODES_SHIFT
	int
	default "8" if PPC64
	default "4"
	depends on NUMA

config USE_PERCPU_NUMA_NODE_ID
	def_bool y
	depends on NUMA

config HAVE_MEMORYLESS_NODES
	def_bool y
	depends on NUMA

config ARCH_SELECT_MEMORY_MODEL
	def_bool y
	depends on PPC64

config ARCH_FLATMEM_ENABLE
	def_bool y
	depends on (PPC64 && !NUMA) || PPC32

config ARCH_SPARSEMEM_ENABLE
	def_bool y
	depends on PPC64
	select SPARSEMEM_VMEMMAP_ENABLE

config ARCH_SPARSEMEM_DEFAULT
	def_bool y
	depends on PPC_BOOK3S_64

config ILLEGAL_POINTER_VALUE
	hex
	# This is roughly half way between the top of user space and the bottom
	# of kernel space, which seems about as good as we can get.
	default 0x5deadbeef0000000 if PPC64
	default 0

config ARCH_MEMORY_PROBE
	def_bool y
	depends on MEMORY_HOTPLUG

choice
	prompt "Page size"
	default PPC_4K_PAGES
	help
	  Select the kernel logical page size. Increasing the page size
	  will reduce software overhead at each page boundary, allow
	  hardware prefetch mechanisms to be more effective, and allow
	  larger dma transfers increasing IO efficiency and reducing
	  overhead. However the utilization of memory will increase.
	  For example, each cached file will using a multiple of the
	  page size to hold its contents and the difference between the
	  end of file and the end of page is wasted.

	  Some dedicated systems, such as software raid serving with
	  accelerated calculations, have shown significant increases.

	  If you configure a 64 bit kernel for 64k pages but the
	  processor does not support them, then the kernel will simulate
	  them with 4k pages, loading them on demand, but with the
	  reduced software overhead and larger internal fragmentation.
	  For the 32 bit kernel, a large page option will not be offered
	  unless it is supported by the configured processor.

	  If unsure, choose 4K_PAGES.

config PPC_4K_PAGES
	bool "4k page size"
	select HAVE_ARCH_SOFT_DIRTY if PPC_BOOK3S_64

config PPC_16K_PAGES
	bool "16k page size"
	depends on 44x || PPC_8xx

config PPC_64K_PAGES
	bool "64k page size"
	depends on 44x || PPC_BOOK3S_64
	select HAVE_ARCH_SOFT_DIRTY if PPC_BOOK3S_64

config PPC_256K_PAGES
	bool "256k page size (Requires non-standard binutils settings)"
	depends on 44x && !PPC_47x
	help
	  Make the page size 256k.

	  The kernel will only be able to run applications that have been
	  compiled with '-zmax-page-size' set to 256K (the default is 64K) using
	  binutils later than 2.17.50.0.3, or by patching the ELF_MAXPAGESIZE
	  definition from 0x10000 to 0x40000 in older versions.

endchoice

config PPC_PAGE_SHIFT
	int
	default 18 if PPC_256K_PAGES
	default 16 if PPC_64K_PAGES
	default 14 if PPC_16K_PAGES
	default 12

config THREAD_SHIFT
	int "Thread shift" if EXPERT
	range 13 15
	default "15" if PPC_256K_PAGES
	default "14" if PPC64
	default "14" if KASAN
	default "13"
	help
	  Used to define the stack size. The default is almost always what you
	  want. Only change this if you know what you are doing.

config DATA_SHIFT_BOOL
	bool "Set custom data alignment"
	depends on ADVANCED_OPTIONS
	depends on STRICT_KERNEL_RWX || DEBUG_PAGEALLOC || KFENCE
	depends on PPC_BOOK3S_32 || (PPC_8xx && !PIN_TLB_DATA && !STRICT_KERNEL_RWX)
	help
	  This option allows you to set the kernel data alignment. When
	  RAM is mapped by blocks, the alignment needs to fit the size and
	  number of possible blocks. The default should be OK for most configs.

	  Say N here unless you know what you are doing.

config DATA_SHIFT
	int "Data shift" if DATA_SHIFT_BOOL
	default 24 if STRICT_KERNEL_RWX && PPC64
	range 17 28 if (STRICT_KERNEL_RWX || DEBUG_PAGEALLOC || KFENCE) && PPC_BOOK3S_32
	range 19 23 if (STRICT_KERNEL_RWX || DEBUG_PAGEALLOC || KFENCE) && PPC_8xx
	default 22 if STRICT_KERNEL_RWX && PPC_BOOK3S_32
	default 18 if (DEBUG_PAGEALLOC || KFENCE) && PPC_BOOK3S_32
	default 23 if STRICT_KERNEL_RWX && PPC_8xx
	default 23 if (DEBUG_PAGEALLOC || KFENCE) && PPC_8xx && PIN_TLB_DATA
	default 19 if (DEBUG_PAGEALLOC || KFENCE) && PPC_8xx
	default PPC_PAGE_SHIFT
	help
	  On Book3S 32 (603+), DBATs are used to map kernel text and rodata RO.
	  Smaller is the alignment, greater is the number of necessary DBATs.

	  On 8xx, large pages (512kb or 8M) are used to map kernel linear
	  memory. Aligning to 8M reduces TLB misses as only 8M pages are used
	  in that case. If PIN_TLB is selected, it must be aligned to 8M as
	  8M pages will be pinned.

config FORCE_MAX_ZONEORDER
	int "Maximum zone order"
	range 8 9 if PPC64 && PPC_64K_PAGES
	default "9" if PPC64 && PPC_64K_PAGES
	range 13 13 if PPC64 && !PPC_64K_PAGES
	default "13" if PPC64 && !PPC_64K_PAGES
	range 9 64 if PPC32 && PPC_16K_PAGES
	default "9" if PPC32 && PPC_16K_PAGES
	range 7 64 if PPC32 && PPC_64K_PAGES
	default "7" if PPC32 && PPC_64K_PAGES
	range 5 64 if PPC32 && PPC_256K_PAGES
	default "5" if PPC32 && PPC_256K_PAGES
	range 11 64
	default "11"
	help
	  The kernel memory allocator divides physically contiguous memory
	  blocks into "zones", where each zone is a power of two number of
	  pages.  This option selects the largest power of two that the kernel
	  keeps in the memory allocator.  If you need to allocate very large
	  blocks of physically contiguous memory, then you may need to
	  increase this value.

	  This config option is actually maximum order plus one. For example,
	  a value of 11 means that the largest free memory block is 2^10 pages.

	  The page size is not necessarily 4KB.  For example, on 64-bit
	  systems, 64KB pages can be enabled via CONFIG_PPC_64K_PAGES.  Keep
	  this in mind when choosing a value for this option.

config PPC_SUBPAGE_PROT
	bool "Support setting protections for 4k subpages (subpage_prot syscall)"
	default n
	depends on PPC_BOOK3S_64 && PPC_64K_PAGES
	help
	  This option adds support for system call to allow user programs
	  to set access permissions (read/write, readonly, or no access)
	  on the 4k subpages of each 64k page.

	  If unsure, say N here.

config PPC_PROT_SAO_LPAR
	bool "Support PROT_SAO mappings in LPARs"
	depends on PPC_BOOK3S_64
	help
	  This option adds support for PROT_SAO mappings from userspace
	  inside LPARs on supported CPUs.

	  This may cause issues when performing guest migration from
	  a CPU that supports SAO to one that does not.

	  If unsure, say N here.

config PPC_COPRO_BASE
	bool

config SCHED_SMT
	bool "SMT (Hyperthreading) scheduler support"
	depends on PPC64 && SMP
	help
	  SMT scheduler support improves the CPU scheduler's decision making
	  when dealing with POWER5 cpus at a cost of slightly increased
	  overhead in some places. If unsure say N here.

config PPC_DENORMALISATION
	bool "PowerPC denormalisation exception handling"
	depends on PPC_BOOK3S_64
	default "y" if PPC_POWERNV
	help
	  Add support for handling denormalisation of single precision
	  values.  Useful for bare metal only.  If unsure say Y here.

config CMDLINE
	string "Initial kernel command string"
	default ""
	help
	  On some platforms, there is currently no way for the boot loader to
	  pass arguments to the kernel. For these platforms, you can supply
	  some command-line options at build time by entering them here.  In
	  most cases you will need to specify the root device here.

choice
	prompt "Kernel command line type" if CMDLINE != ""
	default CMDLINE_FROM_BOOTLOADER

config CMDLINE_FROM_BOOTLOADER
	bool "Use bootloader kernel arguments if available"
	help
	  Uses the command-line options passed by the boot loader. If
	  the boot loader doesn't provide any, the default kernel command
	  string provided in CMDLINE will be used.

config CMDLINE_EXTEND
	bool "Extend bootloader kernel arguments"
	help
	  The command-line arguments provided by the boot loader will be
	  appended to the default kernel command string.

config CMDLINE_FORCE
	bool "Always use the default kernel command string"
	help
	  Always use the default kernel command string, even if the boot
	  loader passes other arguments to the kernel.
	  This is useful if you cannot or don't want to change the
	  command-line options your boot loader passes to the kernel.

endchoice

config EXTRA_TARGETS
	string "Additional default image types"
	help
	  List additional targets to be built by the bootwrapper here (separated
	  by spaces).  This is useful for targets that depend of device tree
	  files in the .dts directory.

	  Targets in this list will be build as part of the default build
	  target, or when the user does a 'make zImage' or a
	  'make zImage.initrd'.

	  If unsure, leave blank

config ARCH_WANTS_FREEZER_CONTROL
	def_bool y
	depends on ADB_PMU

source "kernel/power/Kconfig"

config PPC_MEM_KEYS
	prompt "PowerPC Memory Protection Keys"
	def_bool y
	depends on PPC_BOOK3S_64
	select ARCH_USES_HIGH_VMA_FLAGS
	select ARCH_HAS_PKEYS
	help
	  Memory Protection Keys provides a mechanism for enforcing
	  page-based protections, but without requiring modification of the
	  page tables when an application changes protection domains.

	  For details, see Documentation/core-api/protection-keys.rst

	  If unsure, say y.

config PPC_SECURE_BOOT
	prompt "Enable secure boot support"
	bool
	depends on PPC_POWERNV || PPC_PSERIES
	depends on IMA_ARCH_POLICY
	imply IMA_SECURE_AND_OR_TRUSTED_BOOT
	help
	  Systems with firmware secure boot enabled need to define security
	  policies to extend secure boot to the OS. This config allows a user
	  to enable OS secure boot on systems that have firmware support for
	  it. If in doubt say N.

config PPC_SECVAR_SYSFS
	bool "Enable sysfs interface for POWER secure variables"
	default y
	depends on PPC_SECURE_BOOT
	depends on SYSFS
	help
	  POWER secure variables are managed and controlled by firmware.
	  These variables are exposed to userspace via sysfs to enable
	  read/write operations on these variables. Say Y if you have
	  secure boot enabled and want to expose variables to userspace.

config PPC_RTAS_FILTER
	bool "Enable filtering of RTAS syscalls"
	default y
	depends on PPC_RTAS
	help
	  The RTAS syscall API has security issues that could be used to
	  compromise system integrity. This option enforces restrictions on the
	  RTAS calls and arguments passed by userspace programs to mitigate
	  these issues.

	  Say Y unless you know what you are doing and the filter is causing
	  problems for you.

endmenu

config ISA_DMA_API
	bool
	default PCI

menu "Bus options"

config ISA
	bool "Support for ISA-bus hardware"
	depends on PPC_CHRP
	select PPC_I8259
	help
	  Find out whether you have ISA slots on your motherboard.  ISA is the
	  name of a bus system, i.e. the way the CPU talks to the other stuff
	  inside your box.  If you have an Apple machine, say N here; if you
	  have an IBM RS/6000 or pSeries machine, say Y.  If you have an
	  embedded board, consult your board documentation.

config GENERIC_ISA_DMA
	bool
	depends on ISA_DMA_API
	default y

config PPC_INDIRECT_PCI
	bool
	depends on PCI
	default y if 40x || 44x

config SBUS
	bool

config FSL_SOC
	bool

config FSL_PCI
	bool
	select ARCH_HAS_DMA_SET_MASK
	select PPC_INDIRECT_PCI
	select PCI_QUIRKS

config FSL_PMC
	bool
	default y
	depends on SUSPEND && (PPC_85xx || PPC_86xx)
	help
	  Freescale MPC85xx/MPC86xx power management controller support
	  (suspend/resume). For MPC83xx see platforms/83xx/suspend.c

config PPC4xx_CPM
	bool
	default y
	depends on SUSPEND && (44x || 40x)
	help
	  PPC4xx Clock Power Management (CPM) support (suspend/resume).
	  It also enables support for two different idle states (idle-wait
	  and idle-doze).

config 4xx_SOC
	bool

config FSL_LBC
	bool "Freescale Local Bus support"
	help
	  Enables reporting of errors from the Freescale local bus
	  controller.  Also contains some common code used by
	  drivers for specific local bus peripherals.

config FSL_GTM
	bool
	depends on PPC_83xx || QUICC_ENGINE || CPM2
	help
	  Freescale General-purpose Timers support

config PCI_8260
	bool
	depends on PCI && 8260
	select PPC_INDIRECT_PCI
	default y

config FSL_RIO
	bool "Freescale Embedded SRIO Controller support"
	depends on RAPIDIO = y && HAVE_RAPIDIO
	default "n"
	help
	  Include support for RapidIO controller on Freescale embedded
	  processors (MPC8548, MPC8641, etc).

endmenu

config NONSTATIC_KERNEL
	bool

menu "Advanced setup"
	depends on PPC32

config ADVANCED_OPTIONS
	bool "Prompt for advanced kernel configuration options"
	help
	  This option will enable prompting for a variety of advanced kernel
	  configuration options.  These options can cause the kernel to not
	  work if they are set incorrectly, but can be used to optimize certain
	  aspects of kernel memory management.

	  Unless you know what you are doing, say N here.

comment "Default settings for advanced configuration options are used"
	depends on !ADVANCED_OPTIONS

config LOWMEM_SIZE_BOOL
	bool "Set maximum low memory"
	depends on ADVANCED_OPTIONS
	help
	  This option allows you to set the maximum amount of memory which
	  will be used as "low memory", that is, memory which the kernel can
	  access directly, without having to set up a kernel virtual mapping.
	  This can be useful in optimizing the layout of kernel virtual
	  memory.

	  Say N here unless you know what you are doing.

config LOWMEM_SIZE
	hex "Maximum low memory size (in bytes)" if LOWMEM_SIZE_BOOL
	default "0x30000000"

config LOWMEM_CAM_NUM_BOOL
	bool "Set number of CAMs to use to map low memory"
	depends on ADVANCED_OPTIONS && FSL_BOOKE
	help
	  This option allows you to set the maximum number of CAM slots that
	  will be used to map low memory.  There are a limited number of slots
	  available and even more limited number that will fit in the L1 MMU.
	  However, using more entries will allow mapping more low memory.  This
	  can be useful in optimizing the layout of kernel virtual memory.

	  Say N here unless you know what you are doing.

config LOWMEM_CAM_NUM
	depends on FSL_BOOKE
	int "Number of CAMs to use to map low memory" if LOWMEM_CAM_NUM_BOOL
	default 3

config DYNAMIC_MEMSTART
	bool "Enable page aligned dynamic load address for kernel"
	depends on ADVANCED_OPTIONS && FLATMEM && (FSL_BOOKE || 44x)
	select NONSTATIC_KERNEL
	help
	  This option enables the kernel to be loaded at any page aligned
	  physical address. The kernel creates a mapping from KERNELBASE to
	  the address where the kernel is loaded. The page size here implies
	  the TLB page size of the mapping for kernel on the particular platform.
	  Please refer to the init code for finding the TLB page size.

	  DYNAMIC_MEMSTART is an easy way of implementing pseudo-RELOCATABLE
	  kernel image, where the only restriction is the page aligned kernel
	  load address. When this option is enabled, the compile time physical
	  address CONFIG_PHYSICAL_START is ignored.

	  This option is overridden by CONFIG_RELOCATABLE

config PAGE_OFFSET_BOOL
	bool "Set custom page offset address"
	depends on ADVANCED_OPTIONS
	help
	  This option allows you to set the kernel virtual address at which
	  the kernel will map low memory.  This can be useful in optimizing
	  the virtual memory layout of the system.

	  Say N here unless you know what you are doing.

config PAGE_OFFSET
	hex "Virtual address of memory base" if PAGE_OFFSET_BOOL
	default "0xc0000000"

config KERNEL_START_BOOL
	bool "Set custom kernel base address"
	depends on ADVANCED_OPTIONS
	help
	  This option allows you to set the kernel virtual address at which
	  the kernel will be loaded.  Normally this should match PAGE_OFFSET
	  however there are times (like kdump) that one might not want them
	  to be the same.

	  Say N here unless you know what you are doing.

config KERNEL_START
	hex "Virtual address of kernel base" if KERNEL_START_BOOL
	default PAGE_OFFSET if PAGE_OFFSET_BOOL
	default "0xc2000000" if CRASH_DUMP && !NONSTATIC_KERNEL
	default "0xc0000000"

config PHYSICAL_START_BOOL
	bool "Set physical address where the kernel is loaded"
	depends on ADVANCED_OPTIONS && FLATMEM && FSL_BOOKE
	help
	  This gives the physical address where the kernel is loaded.

	  Say N here unless you know what you are doing.

config PHYSICAL_START
	hex "Physical address where the kernel is loaded" if PHYSICAL_START_BOOL
	default "0x02000000" if PPC_BOOK3S && CRASH_DUMP && !NONSTATIC_KERNEL
	default "0x00000000"

config PHYSICAL_ALIGN
	hex
	default "0x04000000" if FSL_BOOKE
	help
	  This value puts the alignment restrictions on physical address
	  where kernel is loaded and run from. Kernel is compiled for an
	  address which meets above alignment restriction.

config TASK_SIZE_BOOL
	bool "Set custom user task size"
	depends on ADVANCED_OPTIONS
	help
	  This option allows you to set the amount of virtual address space
	  allocated to user tasks.  This can be useful in optimizing the
	  virtual memory layout of the system.

	  Say N here unless you know what you are doing.

config TASK_SIZE
	hex "Size of user task space" if TASK_SIZE_BOOL
	default "0x80000000" if PPC_8xx
	default "0xb0000000" if PPC_BOOK3S_32
	default "0xc0000000"
endmenu

if PPC64
# This value must have zeroes in the bottom 60 bits otherwise lots will break
config PAGE_OFFSET
	hex
	default "0xc000000000000000"
config KERNEL_START
	hex
	default "0xc000000000000000"
config PHYSICAL_START
	hex
	default "0x00000000"
endif

config	ARCH_RANDOM
	def_bool n

config PPC_LIB_RHEAP
	bool

source "arch/powerpc/kvm/Kconfig"

source "kernel/livepatch/Kconfig"<|MERGE_RESOLUTION|>--- conflicted
+++ resolved
@@ -129,29 +129,13 @@
 	select ARCH_HAS_FORTIFY_SOURCE
 	select ARCH_HAS_GCOV_PROFILE_ALL
 	select ARCH_HAS_HUGEPD			if HUGETLB_PAGE
-<<<<<<< HEAD
-=======
 	select ARCH_HAS_KCOV
 	select ARCH_HAS_MEMBARRIER_CALLBACKS
 	select ARCH_HAS_MEMBARRIER_SYNC_CORE
->>>>>>> 7d2a07b7
 	select ARCH_HAS_MEMREMAP_COMPAT_ALIGN
 	select ARCH_HAS_MMIOWB			if PPC64
 	select ARCH_HAS_NON_OVERLAPPING_ADDRESS_SPACE
 	select ARCH_HAS_PHYS_TO_DMA
-<<<<<<< HEAD
-	select ARCH_HAS_PMEM_API                if PPC64
-	select ARCH_HAS_NON_OVERLAPPING_ADDRESS_SPACE
-	select ARCH_HAS_PTE_DEVMAP		if PPC_BOOK3S_64
-	select ARCH_HAS_PTE_SPECIAL
-	select ARCH_HAS_MEMBARRIER_CALLBACKS
-	select ARCH_HAS_MEMBARRIER_SYNC_CORE
-	select ARCH_HAS_SCALED_CPUTIME		if VIRT_CPU_ACCOUNTING_NATIVE && PPC64
-	select ARCH_HAS_STRICT_KERNEL_RWX	if ((PPC_BOOK3S_64 || PPC32) && !RELOCATABLE && !HIBERNATION)
-	select ARCH_HAS_TICK_BROADCAST		if GENERIC_CLOCKEVENTS_BROADCAST
-	select ARCH_HAS_UACCESS_FLUSHCACHE	if PPC64
-	select ARCH_HAS_COPY_MC			if PPC64
-=======
 	select ARCH_HAS_PMEM_API
 	select ARCH_HAS_PTE_DEVMAP		if PPC_BOOK3S_64
 	select ARCH_HAS_PTE_SPECIAL
@@ -161,7 +145,6 @@
 	select ARCH_HAS_STRICT_MODULE_RWX	if ARCH_HAS_STRICT_KERNEL_RWX && !PPC_BOOK3S_32
 	select ARCH_HAS_TICK_BROADCAST		if GENERIC_CLOCKEVENTS_BROADCAST
 	select ARCH_HAS_UACCESS_FLUSHCACHE
->>>>>>> 7d2a07b7
 	select ARCH_HAS_UBSAN_SANITIZE_ALL
 	select ARCH_HAVE_NMI_SAFE_CMPXCHG
 	select ARCH_KEEP_MEMBLOCK
@@ -173,30 +156,19 @@
 	select ARCH_SUPPORTS_DEBUG_PAGEALLOC	if PPC32 || PPC_BOOK3S_64
 	select ARCH_USE_BUILTIN_BSWAP
 	select ARCH_USE_CMPXCHG_LOCKREF		if PPC64
-<<<<<<< HEAD
-=======
 	select ARCH_USE_MEMTEST
->>>>>>> 7d2a07b7
 	select ARCH_USE_QUEUED_RWLOCKS		if PPC_QUEUED_SPINLOCKS
 	select ARCH_USE_QUEUED_SPINLOCKS	if PPC_QUEUED_SPINLOCKS
 	select ARCH_WANT_IPC_PARSE_VERSION
 	select ARCH_WANT_IRQS_OFF_ACTIVATE_MM
-<<<<<<< HEAD
-=======
 	select ARCH_WANT_LD_ORPHAN_WARN
->>>>>>> 7d2a07b7
 	select ARCH_WEAK_RELEASE_ACQUIRE
 	select BINFMT_ELF
 	select BUILDTIME_TABLE_SORT
 	select CLONE_BACKWARDS
 	select DCACHE_WORD_ACCESS		if PPC64 && CPU_LITTLE_ENDIAN
-<<<<<<< HEAD
-	select DMA_OPS				if PPC64
-	select DMA_OPS_BYPASS			if PPC64
-=======
 	select DMA_OPS_BYPASS			if PPC64
 	select DMA_OPS				if PPC64
->>>>>>> 7d2a07b7
 	select DYNAMIC_FTRACE			if FUNCTION_TRACER
 	select EDAC_ATOMIC_SCRUB
 	select EDAC_SUPPORT
@@ -231,11 +203,7 @@
 	select HAVE_ARCH_TRACEHOOK
 	select HAVE_ASM_MODVERSIONS
 	select HAVE_CONTEXT_TRACKING		if PPC64
-<<<<<<< HEAD
-	select HAVE_COPY_THREAD_TLS
-=======
 	select HAVE_C_RECORDMCOUNT
->>>>>>> 7d2a07b7
 	select HAVE_DEBUG_KMEMLEAK
 	select HAVE_DEBUG_STACKOVERFLOW
 	select HAVE_DYNAMIC_FTRACE
@@ -271,11 +239,6 @@
 	select HAVE_PERF_EVENTS_NMI		if PPC64
 	select HAVE_PERF_REGS
 	select HAVE_PERF_USER_STACK_DUMP
-<<<<<<< HEAD
-	select HAVE_RCU_TABLE_FREE
-	select HAVE_MMU_GATHER_PAGE_SIZE
-=======
->>>>>>> 7d2a07b7
 	select HAVE_REGS_AND_STACK_ACCESS_API
 	select HAVE_RELIABLE_STACKTRACE
 	select HAVE_RSEQ
@@ -328,13 +291,8 @@
 config COMPAT
 	bool "Enable support for 32bit binaries"
 	depends on PPC64
-<<<<<<< HEAD
-	default y if !CPU_LITTLE_ENDIAN
-	select COMPAT_BINFMT_ELF
-=======
 	depends on !CC_IS_CLANG || CLANG_VERSION >= 120000
 	default y if !CPU_LITTLE_ENDIAN
->>>>>>> 7d2a07b7
 	select ARCH_WANT_OLD_COMPAT_IPC
 	select COMPAT_OLD_SIGACTION
 
@@ -548,27 +506,14 @@
 	  Say N if you are unsure.
 
 config PPC_QUEUED_SPINLOCKS
-<<<<<<< HEAD
-	bool "Queued spinlocks"
-	depends on SMP
-=======
 	bool "Queued spinlocks" if EXPERT
 	depends on SMP
 	default PPC_BOOK3S_64
->>>>>>> 7d2a07b7
 	help
 	  Say Y here to use queued spinlocks which give better scalability and
 	  fairness on large SMP and NUMA systems without harming single threaded
 	  performance.
 
-<<<<<<< HEAD
-	  This option is currently experimental, the code is more complex and
-	  less tested so it defaults to "N" for the moment.
-
-	  If unsure, say "N".
-
-=======
->>>>>>> 7d2a07b7
 config ARCH_CPU_PROBE_RELEASE
 	def_bool y
 	depends on HOTPLUG_CPU
