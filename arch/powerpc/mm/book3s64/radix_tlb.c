// SPDX-License-Identifier: GPL-2.0-or-later
/*
 * TLB flush routines for radix kernels.
 *
 * Copyright 2015-2016, Aneesh Kumar K.V, IBM Corporation.
 */

#include <linux/mm.h>
#include <linux/hugetlb.h>
#include <linux/memblock.h>
#include <linux/mmu_context.h>
#include <linux/sched/mm.h>

#include <asm/ppc-opcode.h>
#include <asm/tlb.h>
#include <asm/tlbflush.h>
#include <asm/trace.h>
#include <asm/cputhreads.h>
#include <asm/plpar_wrappers.h>

#include "internal.h"

/*
 * tlbiel instruction for radix, set invalidation
 * i.e., r=1 and is=01 or is=10 or is=11
 */
static __always_inline void tlbiel_radix_set_isa300(unsigned int set, unsigned int is,
					unsigned int pid,
					unsigned int ric, unsigned int prs)
{
	unsigned long rb;
	unsigned long rs;

	rb = (set << PPC_BITLSHIFT(51)) | (is << PPC_BITLSHIFT(53));
	rs = ((unsigned long)pid << PPC_BITLSHIFT(31));

	asm volatile(PPC_TLBIEL(%0, %1, %2, %3, 1)
		     : : "r"(rb), "r"(rs), "i"(ric), "i"(prs)
		     : "memory");
}

static void tlbiel_all_isa300(unsigned int num_sets, unsigned int is)
{
	unsigned int set;

	asm volatile("ptesync": : :"memory");

	/*
	 * Flush the first set of the TLB, and the entire Page Walk Cache
	 * and partition table entries. Then flush the remaining sets of the
	 * TLB.
	 */

	if (early_cpu_has_feature(CPU_FTR_HVMODE)) {
		/* MSR[HV] should flush partition scope translations first. */
		tlbiel_radix_set_isa300(0, is, 0, RIC_FLUSH_ALL, 0);
<<<<<<< HEAD
		for (set = 1; set < num_sets; set++)
			tlbiel_radix_set_isa300(set, is, 0, RIC_FLUSH_TLB, 0);
=======

		if (!early_cpu_has_feature(CPU_FTR_ARCH_31)) {
			for (set = 1; set < num_sets; set++)
				tlbiel_radix_set_isa300(set, is, 0,
							RIC_FLUSH_TLB, 0);
		}
>>>>>>> 7d2a07b7
	}

	/* Flush process scoped entries. */
	tlbiel_radix_set_isa300(0, is, 0, RIC_FLUSH_ALL, 1);

	if (!early_cpu_has_feature(CPU_FTR_ARCH_31)) {
		for (set = 1; set < num_sets; set++)
			tlbiel_radix_set_isa300(set, is, 0, RIC_FLUSH_TLB, 1);
	}

	ppc_after_tlbiel_barrier();
}

void radix__tlbiel_all(unsigned int action)
{
	unsigned int is;

	switch (action) {
	case TLB_INVAL_SCOPE_GLOBAL:
		is = 3;
		break;
	case TLB_INVAL_SCOPE_LPID:
		is = 2;
		break;
	default:
		BUG();
	}

	if (early_cpu_has_feature(CPU_FTR_ARCH_300))
		tlbiel_all_isa300(POWER9_TLB_SETS_RADIX, is);
	else
		WARN(1, "%s called on pre-POWER9 CPU\n", __func__);

	asm volatile(PPC_ISA_3_0_INVALIDATE_ERAT "; isync" : : :"memory");
}

static __always_inline void __tlbiel_pid(unsigned long pid, int set,
				unsigned long ric)
{
	unsigned long rb,rs,prs,r;

	rb = PPC_BIT(53); /* IS = 1 */
	rb |= set << PPC_BITLSHIFT(51);
	rs = ((unsigned long)pid) << PPC_BITLSHIFT(31);
	prs = 1; /* process scoped */
	r = 1;   /* radix format */

	asm volatile(PPC_TLBIEL(%0, %4, %3, %2, %1)
		     : : "r"(rb), "i"(r), "i"(prs), "i"(ric), "r"(rs) : "memory");
	trace_tlbie(0, 1, rb, rs, ric, prs, r);
}

static __always_inline void __tlbie_pid(unsigned long pid, unsigned long ric)
{
	unsigned long rb,rs,prs,r;

	rb = PPC_BIT(53); /* IS = 1 */
	rs = pid << PPC_BITLSHIFT(31);
	prs = 1; /* process scoped */
	r = 1;   /* radix format */

	asm volatile(PPC_TLBIE_5(%0, %4, %3, %2, %1)
		     : : "r"(rb), "i"(r), "i"(prs), "i"(ric), "r"(rs) : "memory");
	trace_tlbie(0, 0, rb, rs, ric, prs, r);
}

<<<<<<< HEAD
=======
static __always_inline void __tlbie_pid_lpid(unsigned long pid,
					     unsigned long lpid,
					     unsigned long ric)
{
	unsigned long rb, rs, prs, r;

	rb = PPC_BIT(53); /* IS = 1 */
	rs = (pid << PPC_BITLSHIFT(31)) | (lpid & ~(PPC_BITMASK(0, 31)));
	prs = 1; /* process scoped */
	r = 1;   /* radix format */

	asm volatile(PPC_TLBIE_5(%0, %4, %3, %2, %1)
		     : : "r"(rb), "i"(r), "i"(prs), "i"(ric), "r"(rs) : "memory");
	trace_tlbie(0, 0, rb, rs, ric, prs, r);
}
>>>>>>> 7d2a07b7
static __always_inline void __tlbie_lpid(unsigned long lpid, unsigned long ric)
{
	unsigned long rb,rs,prs,r;

	rb = PPC_BIT(52); /* IS = 2 */
	rs = lpid;
	prs = 0; /* partition scoped */
	r = 1;   /* radix format */

	asm volatile(PPC_TLBIE_5(%0, %4, %3, %2, %1)
		     : : "r"(rb), "i"(r), "i"(prs), "i"(ric), "r"(rs) : "memory");
	trace_tlbie(lpid, 0, rb, rs, ric, prs, r);
}

static __always_inline void __tlbie_lpid_guest(unsigned long lpid, unsigned long ric)
{
	unsigned long rb,rs,prs,r;

	rb = PPC_BIT(52); /* IS = 2 */
	rs = lpid;
	prs = 1; /* process scoped */
	r = 1;   /* radix format */

	asm volatile(PPC_TLBIE_5(%0, %4, %3, %2, %1)
		     : : "r"(rb), "i"(r), "i"(prs), "i"(ric), "r"(rs) : "memory");
	trace_tlbie(lpid, 0, rb, rs, ric, prs, r);
}

static __always_inline void __tlbiel_va(unsigned long va, unsigned long pid,
					unsigned long ap, unsigned long ric)
{
	unsigned long rb,rs,prs,r;

	rb = va & ~(PPC_BITMASK(52, 63));
	rb |= ap << PPC_BITLSHIFT(58);
	rs = pid << PPC_BITLSHIFT(31);
	prs = 1; /* process scoped */
	r = 1;   /* radix format */

	asm volatile(PPC_TLBIEL(%0, %4, %3, %2, %1)
		     : : "r"(rb), "i"(r), "i"(prs), "i"(ric), "r"(rs) : "memory");
	trace_tlbie(0, 1, rb, rs, ric, prs, r);
}

static __always_inline void __tlbie_va(unsigned long va, unsigned long pid,
				       unsigned long ap, unsigned long ric)
{
	unsigned long rb,rs,prs,r;

	rb = va & ~(PPC_BITMASK(52, 63));
	rb |= ap << PPC_BITLSHIFT(58);
	rs = pid << PPC_BITLSHIFT(31);
	prs = 1; /* process scoped */
	r = 1;   /* radix format */

	asm volatile(PPC_TLBIE_5(%0, %4, %3, %2, %1)
		     : : "r"(rb), "i"(r), "i"(prs), "i"(ric), "r"(rs) : "memory");
	trace_tlbie(0, 0, rb, rs, ric, prs, r);
}

static __always_inline void __tlbie_va_lpid(unsigned long va, unsigned long pid,
					    unsigned long lpid,
					    unsigned long ap, unsigned long ric)
{
	unsigned long rb, rs, prs, r;

	rb = va & ~(PPC_BITMASK(52, 63));
	rb |= ap << PPC_BITLSHIFT(58);
	rs = (pid << PPC_BITLSHIFT(31)) | (lpid & ~(PPC_BITMASK(0, 31)));
	prs = 1; /* process scoped */
	r = 1;   /* radix format */

	asm volatile(PPC_TLBIE_5(%0, %4, %3, %2, %1)
		     : : "r"(rb), "i"(r), "i"(prs), "i"(ric), "r"(rs) : "memory");
	trace_tlbie(0, 0, rb, rs, ric, prs, r);
}

static __always_inline void __tlbie_lpid_va(unsigned long va, unsigned long lpid,
					    unsigned long ap, unsigned long ric)
{
	unsigned long rb,rs,prs,r;

	rb = va & ~(PPC_BITMASK(52, 63));
	rb |= ap << PPC_BITLSHIFT(58);
	rs = lpid;
	prs = 0; /* partition scoped */
	r = 1;   /* radix format */

	asm volatile(PPC_TLBIE_5(%0, %4, %3, %2, %1)
		     : : "r"(rb), "i"(r), "i"(prs), "i"(ric), "r"(rs) : "memory");
	trace_tlbie(lpid, 0, rb, rs, ric, prs, r);
}


static inline void fixup_tlbie_va(unsigned long va, unsigned long pid,
				  unsigned long ap)
<<<<<<< HEAD
{
	if (cpu_has_feature(CPU_FTR_P9_TLBIE_ERAT_BUG)) {
		asm volatile("ptesync": : :"memory");
		__tlbie_va(va, 0, ap, RIC_FLUSH_TLB);
	}

	if (cpu_has_feature(CPU_FTR_P9_TLBIE_STQ_BUG)) {
		asm volatile("ptesync": : :"memory");
		__tlbie_va(va, pid, ap, RIC_FLUSH_TLB);
	}
}

static inline void fixup_tlbie_va_range(unsigned long va, unsigned long pid,
					unsigned long ap)
{
	if (cpu_has_feature(CPU_FTR_P9_TLBIE_ERAT_BUG)) {
		asm volatile("ptesync": : :"memory");
		__tlbie_pid(0, RIC_FLUSH_TLB);
	}

	if (cpu_has_feature(CPU_FTR_P9_TLBIE_STQ_BUG)) {
		asm volatile("ptesync": : :"memory");
		__tlbie_va(va, pid, ap, RIC_FLUSH_TLB);
	}
}

static inline void fixup_tlbie_pid(unsigned long pid)
{
=======
{
	if (cpu_has_feature(CPU_FTR_P9_TLBIE_ERAT_BUG)) {
		asm volatile("ptesync": : :"memory");
		__tlbie_va(va, 0, ap, RIC_FLUSH_TLB);
	}

	if (cpu_has_feature(CPU_FTR_P9_TLBIE_STQ_BUG)) {
		asm volatile("ptesync": : :"memory");
		__tlbie_va(va, pid, ap, RIC_FLUSH_TLB);
	}
}

static inline void fixup_tlbie_va_range(unsigned long va, unsigned long pid,
					unsigned long ap)
{
	if (cpu_has_feature(CPU_FTR_P9_TLBIE_ERAT_BUG)) {
		asm volatile("ptesync": : :"memory");
		__tlbie_pid(0, RIC_FLUSH_TLB);
	}

	if (cpu_has_feature(CPU_FTR_P9_TLBIE_STQ_BUG)) {
		asm volatile("ptesync": : :"memory");
		__tlbie_va(va, pid, ap, RIC_FLUSH_TLB);
	}
}

static inline void fixup_tlbie_va_range_lpid(unsigned long va,
					     unsigned long pid,
					     unsigned long lpid,
					     unsigned long ap)
{
	if (cpu_has_feature(CPU_FTR_P9_TLBIE_ERAT_BUG)) {
		asm volatile("ptesync" : : : "memory");
		__tlbie_pid_lpid(0, lpid, RIC_FLUSH_TLB);
	}

	if (cpu_has_feature(CPU_FTR_P9_TLBIE_STQ_BUG)) {
		asm volatile("ptesync" : : : "memory");
		__tlbie_va_lpid(va, pid, lpid, ap, RIC_FLUSH_TLB);
	}
}

static inline void fixup_tlbie_pid(unsigned long pid)
{
>>>>>>> 7d2a07b7
	/*
	 * We can use any address for the invalidation, pick one which is
	 * probably unused as an optimisation.
	 */
	unsigned long va = ((1UL << 52) - 1);

	if (cpu_has_feature(CPU_FTR_P9_TLBIE_ERAT_BUG)) {
		asm volatile("ptesync": : :"memory");
		__tlbie_pid(0, RIC_FLUSH_TLB);
	}

	if (cpu_has_feature(CPU_FTR_P9_TLBIE_STQ_BUG)) {
		asm volatile("ptesync": : :"memory");
		__tlbie_va(va, pid, mmu_get_ap(MMU_PAGE_64K), RIC_FLUSH_TLB);
	}
}

<<<<<<< HEAD
=======
static inline void fixup_tlbie_pid_lpid(unsigned long pid, unsigned long lpid)
{
	/*
	 * We can use any address for the invalidation, pick one which is
	 * probably unused as an optimisation.
	 */
	unsigned long va = ((1UL << 52) - 1);

	if (cpu_has_feature(CPU_FTR_P9_TLBIE_ERAT_BUG)) {
		asm volatile("ptesync" : : : "memory");
		__tlbie_pid_lpid(0, lpid, RIC_FLUSH_TLB);
	}

	if (cpu_has_feature(CPU_FTR_P9_TLBIE_STQ_BUG)) {
		asm volatile("ptesync" : : : "memory");
		__tlbie_va_lpid(va, pid, lpid, mmu_get_ap(MMU_PAGE_64K),
				RIC_FLUSH_TLB);
	}
}
>>>>>>> 7d2a07b7

static inline void fixup_tlbie_lpid_va(unsigned long va, unsigned long lpid,
				       unsigned long ap)
{
	if (cpu_has_feature(CPU_FTR_P9_TLBIE_ERAT_BUG)) {
		asm volatile("ptesync": : :"memory");
		__tlbie_lpid_va(va, 0, ap, RIC_FLUSH_TLB);
	}

	if (cpu_has_feature(CPU_FTR_P9_TLBIE_STQ_BUG)) {
		asm volatile("ptesync": : :"memory");
		__tlbie_lpid_va(va, lpid, ap, RIC_FLUSH_TLB);
	}
}

static inline void fixup_tlbie_lpid(unsigned long lpid)
{
	/*
	 * We can use any address for the invalidation, pick one which is
	 * probably unused as an optimisation.
	 */
	unsigned long va = ((1UL << 52) - 1);

	if (cpu_has_feature(CPU_FTR_P9_TLBIE_ERAT_BUG)) {
		asm volatile("ptesync": : :"memory");
		__tlbie_lpid(0, RIC_FLUSH_TLB);
	}

	if (cpu_has_feature(CPU_FTR_P9_TLBIE_STQ_BUG)) {
		asm volatile("ptesync": : :"memory");
		__tlbie_lpid_va(va, lpid, mmu_get_ap(MMU_PAGE_64K), RIC_FLUSH_TLB);
	}
}

/*
 * We use 128 set in radix mode and 256 set in hpt mode.
 */
static inline void _tlbiel_pid(unsigned long pid, unsigned long ric)
{
	int set;

	asm volatile("ptesync": : :"memory");

	switch (ric) {
	case RIC_FLUSH_PWC:

		/* For PWC, only one flush is needed */
		__tlbiel_pid(pid, 0, RIC_FLUSH_PWC);
		ppc_after_tlbiel_barrier();
		return;
	case RIC_FLUSH_TLB:
		__tlbiel_pid(pid, 0, RIC_FLUSH_TLB);
		break;
	case RIC_FLUSH_ALL:
	default:
		/*
		 * Flush the first set of the TLB, and if
		 * we're doing a RIC_FLUSH_ALL, also flush
		 * the entire Page Walk Cache.
		 */
		__tlbiel_pid(pid, 0, RIC_FLUSH_ALL);
	}

	if (!cpu_has_feature(CPU_FTR_ARCH_31)) {
		/* For the remaining sets, just flush the TLB */
		for (set = 1; set < POWER9_TLB_SETS_RADIX ; set++)
			__tlbiel_pid(pid, set, RIC_FLUSH_TLB);
	}

	ppc_after_tlbiel_barrier();
	asm volatile(PPC_RADIX_INVALIDATE_ERAT_USER "; isync" : : :"memory");
}

static inline void _tlbie_pid(unsigned long pid, unsigned long ric)
{
	asm volatile("ptesync": : :"memory");

	/*
	 * Workaround the fact that the "ric" argument to __tlbie_pid
	 * must be a compile-time contraint to match the "i" constraint
	 * in the asm statement.
	 */
	switch (ric) {
	case RIC_FLUSH_TLB:
		__tlbie_pid(pid, RIC_FLUSH_TLB);
		fixup_tlbie_pid(pid);
		break;
	case RIC_FLUSH_PWC:
		__tlbie_pid(pid, RIC_FLUSH_PWC);
		break;
	case RIC_FLUSH_ALL:
	default:
		__tlbie_pid(pid, RIC_FLUSH_ALL);
		fixup_tlbie_pid(pid);
	}
	asm volatile("eieio; tlbsync; ptesync": : :"memory");
}

<<<<<<< HEAD
=======
static inline void _tlbie_pid_lpid(unsigned long pid, unsigned long lpid,
				   unsigned long ric)
{
	asm volatile("ptesync" : : : "memory");

	/*
	 * Workaround the fact that the "ric" argument to __tlbie_pid
	 * must be a compile-time contraint to match the "i" constraint
	 * in the asm statement.
	 */
	switch (ric) {
	case RIC_FLUSH_TLB:
		__tlbie_pid_lpid(pid, lpid, RIC_FLUSH_TLB);
		fixup_tlbie_pid_lpid(pid, lpid);
		break;
	case RIC_FLUSH_PWC:
		__tlbie_pid_lpid(pid, lpid, RIC_FLUSH_PWC);
		break;
	case RIC_FLUSH_ALL:
	default:
		__tlbie_pid_lpid(pid, lpid, RIC_FLUSH_ALL);
		fixup_tlbie_pid_lpid(pid, lpid);
	}
	asm volatile("eieio; tlbsync; ptesync" : : : "memory");
}
struct tlbiel_pid {
	unsigned long pid;
	unsigned long ric;
};

static void do_tlbiel_pid(void *info)
{
	struct tlbiel_pid *t = info;

	if (t->ric == RIC_FLUSH_TLB)
		_tlbiel_pid(t->pid, RIC_FLUSH_TLB);
	else if (t->ric == RIC_FLUSH_PWC)
		_tlbiel_pid(t->pid, RIC_FLUSH_PWC);
	else
		_tlbiel_pid(t->pid, RIC_FLUSH_ALL);
}

static inline void _tlbiel_pid_multicast(struct mm_struct *mm,
				unsigned long pid, unsigned long ric)
{
	struct cpumask *cpus = mm_cpumask(mm);
	struct tlbiel_pid t = { .pid = pid, .ric = ric };

	on_each_cpu_mask(cpus, do_tlbiel_pid, &t, 1);
	/*
	 * Always want the CPU translations to be invalidated with tlbiel in
	 * these paths, so while coprocessors must use tlbie, we can not
	 * optimise away the tlbiel component.
	 */
	if (atomic_read(&mm->context.copros) > 0)
		_tlbie_pid(pid, RIC_FLUSH_ALL);
}

>>>>>>> 7d2a07b7
static inline void _tlbie_lpid(unsigned long lpid, unsigned long ric)
{
	asm volatile("ptesync": : :"memory");

	/*
	 * Workaround the fact that the "ric" argument to __tlbie_pid
	 * must be a compile-time contraint to match the "i" constraint
	 * in the asm statement.
	 */
	switch (ric) {
	case RIC_FLUSH_TLB:
		__tlbie_lpid(lpid, RIC_FLUSH_TLB);
		fixup_tlbie_lpid(lpid);
		break;
	case RIC_FLUSH_PWC:
		__tlbie_lpid(lpid, RIC_FLUSH_PWC);
		break;
	case RIC_FLUSH_ALL:
	default:
		__tlbie_lpid(lpid, RIC_FLUSH_ALL);
		fixup_tlbie_lpid(lpid);
	}
	asm volatile("eieio; tlbsync; ptesync": : :"memory");
}

static __always_inline void _tlbie_lpid_guest(unsigned long lpid, unsigned long ric)
{
	/*
	 * Workaround the fact that the "ric" argument to __tlbie_pid
	 * must be a compile-time contraint to match the "i" constraint
	 * in the asm statement.
	 */
	switch (ric) {
	case RIC_FLUSH_TLB:
		__tlbie_lpid_guest(lpid, RIC_FLUSH_TLB);
		break;
	case RIC_FLUSH_PWC:
		__tlbie_lpid_guest(lpid, RIC_FLUSH_PWC);
		break;
	case RIC_FLUSH_ALL:
	default:
		__tlbie_lpid_guest(lpid, RIC_FLUSH_ALL);
	}
	fixup_tlbie_lpid(lpid);
	asm volatile("eieio; tlbsync; ptesync": : :"memory");
}

static inline void __tlbiel_va_range(unsigned long start, unsigned long end,
				    unsigned long pid, unsigned long page_size,
				    unsigned long psize)
{
	unsigned long addr;
	unsigned long ap = mmu_get_ap(psize);

	for (addr = start; addr < end; addr += page_size)
		__tlbiel_va(addr, pid, ap, RIC_FLUSH_TLB);
}

static __always_inline void _tlbiel_va(unsigned long va, unsigned long pid,
				       unsigned long psize, unsigned long ric)
{
	unsigned long ap = mmu_get_ap(psize);

	asm volatile("ptesync": : :"memory");
	__tlbiel_va(va, pid, ap, ric);
	ppc_after_tlbiel_barrier();
}

static inline void _tlbiel_va_range(unsigned long start, unsigned long end,
				    unsigned long pid, unsigned long page_size,
				    unsigned long psize, bool also_pwc)
{
	asm volatile("ptesync": : :"memory");
	if (also_pwc)
		__tlbiel_pid(pid, 0, RIC_FLUSH_PWC);
	__tlbiel_va_range(start, end, pid, page_size, psize);
	ppc_after_tlbiel_barrier();
}

static inline void __tlbie_va_range(unsigned long start, unsigned long end,
				    unsigned long pid, unsigned long page_size,
				    unsigned long psize)
{
	unsigned long addr;
	unsigned long ap = mmu_get_ap(psize);

	for (addr = start; addr < end; addr += page_size)
		__tlbie_va(addr, pid, ap, RIC_FLUSH_TLB);

	fixup_tlbie_va_range(addr - page_size, pid, ap);
<<<<<<< HEAD
=======
}

static inline void __tlbie_va_range_lpid(unsigned long start, unsigned long end,
					 unsigned long pid, unsigned long lpid,
					 unsigned long page_size,
					 unsigned long psize)
{
	unsigned long addr;
	unsigned long ap = mmu_get_ap(psize);

	for (addr = start; addr < end; addr += page_size)
		__tlbie_va_lpid(addr, pid, lpid, ap, RIC_FLUSH_TLB);

	fixup_tlbie_va_range_lpid(addr - page_size, pid, lpid, ap);
>>>>>>> 7d2a07b7
}

static __always_inline void _tlbie_va(unsigned long va, unsigned long pid,
				      unsigned long psize, unsigned long ric)
{
	unsigned long ap = mmu_get_ap(psize);

	asm volatile("ptesync": : :"memory");
	__tlbie_va(va, pid, ap, ric);
	fixup_tlbie_va(va, pid, ap);
	asm volatile("eieio; tlbsync; ptesync": : :"memory");
}

struct tlbiel_va {
	unsigned long pid;
	unsigned long va;
	unsigned long psize;
	unsigned long ric;
};

static void do_tlbiel_va(void *info)
{
	struct tlbiel_va *t = info;

	if (t->ric == RIC_FLUSH_TLB)
		_tlbiel_va(t->va, t->pid, t->psize, RIC_FLUSH_TLB);
	else if (t->ric == RIC_FLUSH_PWC)
		_tlbiel_va(t->va, t->pid, t->psize, RIC_FLUSH_PWC);
	else
		_tlbiel_va(t->va, t->pid, t->psize, RIC_FLUSH_ALL);
}

static inline void _tlbiel_va_multicast(struct mm_struct *mm,
				unsigned long va, unsigned long pid,
				unsigned long psize, unsigned long ric)
{
	struct cpumask *cpus = mm_cpumask(mm);
	struct tlbiel_va t = { .va = va, .pid = pid, .psize = psize, .ric = ric };
	on_each_cpu_mask(cpus, do_tlbiel_va, &t, 1);
	if (atomic_read(&mm->context.copros) > 0)
		_tlbie_va(va, pid, psize, RIC_FLUSH_TLB);
}

struct tlbiel_va_range {
	unsigned long pid;
	unsigned long start;
	unsigned long end;
	unsigned long page_size;
	unsigned long psize;
	bool also_pwc;
};

static void do_tlbiel_va_range(void *info)
{
	struct tlbiel_va_range *t = info;

	_tlbiel_va_range(t->start, t->end, t->pid, t->page_size,
				    t->psize, t->also_pwc);
}

static __always_inline void _tlbie_lpid_va(unsigned long va, unsigned long lpid,
			      unsigned long psize, unsigned long ric)
{
	unsigned long ap = mmu_get_ap(psize);

	asm volatile("ptesync": : :"memory");
	__tlbie_lpid_va(va, lpid, ap, ric);
	fixup_tlbie_lpid_va(va, lpid, ap);
	asm volatile("eieio; tlbsync; ptesync": : :"memory");
}

static inline void _tlbie_va_range(unsigned long start, unsigned long end,
				    unsigned long pid, unsigned long page_size,
				    unsigned long psize, bool also_pwc)
{
	asm volatile("ptesync": : :"memory");
	if (also_pwc)
		__tlbie_pid(pid, RIC_FLUSH_PWC);
	__tlbie_va_range(start, end, pid, page_size, psize);
	asm volatile("eieio; tlbsync; ptesync": : :"memory");
}

static inline void _tlbie_va_range_lpid(unsigned long start, unsigned long end,
					unsigned long pid, unsigned long lpid,
					unsigned long page_size,
					unsigned long psize, bool also_pwc)
{
	asm volatile("ptesync" : : : "memory");
	if (also_pwc)
		__tlbie_pid_lpid(pid, lpid, RIC_FLUSH_PWC);
	__tlbie_va_range_lpid(start, end, pid, lpid, page_size, psize);
	asm volatile("eieio; tlbsync; ptesync" : : : "memory");
}

static inline void _tlbiel_va_range_multicast(struct mm_struct *mm,
				unsigned long start, unsigned long end,
				unsigned long pid, unsigned long page_size,
				unsigned long psize, bool also_pwc)
{
	struct cpumask *cpus = mm_cpumask(mm);
	struct tlbiel_va_range t = { .start = start, .end = end,
				.pid = pid, .page_size = page_size,
				.psize = psize, .also_pwc = also_pwc };

	on_each_cpu_mask(cpus, do_tlbiel_va_range, &t, 1);
	if (atomic_read(&mm->context.copros) > 0)
		_tlbie_va_range(start, end, pid, page_size, psize, also_pwc);
}

/*
 * Base TLB flushing operations:
 *
 *  - flush_tlb_mm(mm) flushes the specified mm context TLB's
 *  - flush_tlb_page(vma, vmaddr) flushes one page
 *  - flush_tlb_range(vma, start, end) flushes a range of pages
 *  - flush_tlb_kernel_range(start, end) flushes kernel pages
 *
 *  - local_* variants of page and mm only apply to the current
 *    processor
 */
void radix__local_flush_tlb_mm(struct mm_struct *mm)
{
	unsigned long pid;

	preempt_disable();
	pid = mm->context.id;
	if (pid != MMU_NO_CONTEXT)
		_tlbiel_pid(pid, RIC_FLUSH_TLB);
	preempt_enable();
}
EXPORT_SYMBOL(radix__local_flush_tlb_mm);

#ifndef CONFIG_SMP
void radix__local_flush_all_mm(struct mm_struct *mm)
{
	unsigned long pid;

	preempt_disable();
	pid = mm->context.id;
	if (pid != MMU_NO_CONTEXT)
		_tlbiel_pid(pid, RIC_FLUSH_ALL);
	preempt_enable();
}
EXPORT_SYMBOL(radix__local_flush_all_mm);

static void __flush_all_mm(struct mm_struct *mm, bool fullmm)
{
	radix__local_flush_all_mm(mm);
}
#endif /* CONFIG_SMP */

void radix__local_flush_tlb_page_psize(struct mm_struct *mm, unsigned long vmaddr,
				       int psize)
{
	unsigned long pid;

	preempt_disable();
	pid = mm->context.id;
	if (pid != MMU_NO_CONTEXT)
		_tlbiel_va(vmaddr, pid, psize, RIC_FLUSH_TLB);
	preempt_enable();
}

void radix__local_flush_tlb_page(struct vm_area_struct *vma, unsigned long vmaddr)
{
#ifdef CONFIG_HUGETLB_PAGE
	/* need the return fix for nohash.c */
	if (is_vm_hugetlb_page(vma))
		return radix__local_flush_hugetlb_page(vma, vmaddr);
#endif
	radix__local_flush_tlb_page_psize(vma->vm_mm, vmaddr, mmu_virtual_psize);
}
EXPORT_SYMBOL(radix__local_flush_tlb_page);

static bool mm_needs_flush_escalation(struct mm_struct *mm)
{
	/*
	 * P9 nest MMU has issues with the page walk cache
	 * caching PTEs and not flushing them properly when
	 * RIC = 0 for a PID/LPID invalidate
	 */
	if (atomic_read(&mm->context.copros) > 0)
		return true;
	return false;
}

/*
 * If always_flush is true, then flush even if this CPU can't be removed
 * from mm_cpumask.
 */
void exit_lazy_flush_tlb(struct mm_struct *mm, bool always_flush)
{
	unsigned long pid = mm->context.id;
	int cpu = smp_processor_id();

	/*
	 * A kthread could have done a mmget_not_zero() after the flushing CPU
<<<<<<< HEAD
	 * checked mm_is_singlethreaded, and be in the process of
	 * kthread_use_mm when interrupted here. In that case, current->mm will
	 * be set to mm, because kthread_use_mm() setting ->mm and switching to
	 * the mm is done with interrupts off.
	 */
	if (current->mm == mm)
		goto out_flush;
=======
	 * checked mm_cpumask, and be in the process of kthread_use_mm when
	 * interrupted here. In that case, current->mm will be set to mm,
	 * because kthread_use_mm() setting ->mm and switching to the mm is
	 * done with interrupts off.
	 */
	if (current->mm == mm)
		goto out;
>>>>>>> 7d2a07b7

	if (current->active_mm == mm) {
		WARN_ON_ONCE(current->mm != NULL);
		/* Is a kernel thread and is using mm as the lazy tlb */
		mmgrab(&init_mm);
		current->active_mm = &init_mm;
		switch_mm_irqs_off(mm, &init_mm, current);
		mmdrop(mm);
	}

<<<<<<< HEAD
	atomic_dec(&mm->context.active_cpus);
	cpumask_clear_cpu(smp_processor_id(), mm_cpumask(mm));

out_flush:
	_tlbiel_pid(pid, RIC_FLUSH_ALL);
=======
	/*
	 * This IPI may be initiated from any source including those not
	 * running the mm, so there may be a racing IPI that comes after
	 * this one which finds the cpumask already clear. Check and avoid
	 * underflowing the active_cpus count in that case. The race should
	 * not otherwise be a problem, but the TLB must be flushed because
	 * that's what the caller expects.
	 */
	if (cpumask_test_cpu(cpu, mm_cpumask(mm))) {
		atomic_dec(&mm->context.active_cpus);
		cpumask_clear_cpu(cpu, mm_cpumask(mm));
		always_flush = true;
	}

out:
	if (always_flush)
		_tlbiel_pid(pid, RIC_FLUSH_ALL);
}

#ifdef CONFIG_SMP
static void do_exit_flush_lazy_tlb(void *arg)
{
	struct mm_struct *mm = arg;
	exit_lazy_flush_tlb(mm, true);
>>>>>>> 7d2a07b7
}

static void exit_flush_lazy_tlbs(struct mm_struct *mm)
{
	/*
	 * Would be nice if this was async so it could be run in
	 * parallel with our local flush, but generic code does not
	 * give a good API for it. Could extend the generic code or
	 * make a special powerpc IPI for flushing TLBs.
	 * For now it's not too performance critical.
	 */
	smp_call_function_many(mm_cpumask(mm), do_exit_flush_lazy_tlb,
				(void *)mm, 1);
}

#else /* CONFIG_SMP */
static inline void exit_flush_lazy_tlbs(struct mm_struct *mm) { }
#endif /* CONFIG_SMP */

static DEFINE_PER_CPU(unsigned int, mm_cpumask_trim_clock);

/*
 * Interval between flushes at which we send out IPIs to check whether the
 * mm_cpumask can be trimmed for the case where it's not a single-threaded
 * process flushing its own mm. The intent is to reduce the cost of later
 * flushes. Don't want this to be so low that it adds noticable cost to TLB
 * flushing, or so high that it doesn't help reduce global TLBIEs.
 */
static unsigned long tlb_mm_cpumask_trim_timer = 1073;

static bool tick_and_test_trim_clock(void)
{
	if (__this_cpu_inc_return(mm_cpumask_trim_clock) ==
			tlb_mm_cpumask_trim_timer) {
		__this_cpu_write(mm_cpumask_trim_clock, 0);
		return true;
	}
	return false;
}

enum tlb_flush_type {
	FLUSH_TYPE_NONE,
	FLUSH_TYPE_LOCAL,
	FLUSH_TYPE_GLOBAL,
};

static enum tlb_flush_type flush_type_needed(struct mm_struct *mm, bool fullmm)
{
	int active_cpus = atomic_read(&mm->context.active_cpus);
	int cpu = smp_processor_id();

	if (active_cpus == 0)
		return FLUSH_TYPE_NONE;
	if (active_cpus == 1 && cpumask_test_cpu(cpu, mm_cpumask(mm))) {
		if (current->mm != mm) {
			/*
			 * Asynchronous flush sources may trim down to nothing
			 * if the process is not running, so occasionally try
			 * to trim.
			 */
			if (tick_and_test_trim_clock()) {
				exit_lazy_flush_tlb(mm, true);
				return FLUSH_TYPE_NONE;
			}
		}
		return FLUSH_TYPE_LOCAL;
	}

	/* Coprocessors require TLBIE to invalidate nMMU. */
	if (atomic_read(&mm->context.copros) > 0)
		return FLUSH_TYPE_GLOBAL;

	/*
	 * In the fullmm case there's no point doing the exit_flush_lazy_tlbs
	 * because the mm is being taken down anyway, and a TLBIE tends to
	 * be faster than an IPI+TLBIEL.
	 */
	if (fullmm)
		return FLUSH_TYPE_GLOBAL;

	/*
	 * If we are running the only thread of a single-threaded process,
	 * then we should almost always be able to trim off the rest of the
	 * CPU mask (except in the case of use_mm() races), so always try
	 * trimming the mask.
	 */
	if (atomic_read(&mm->mm_users) <= 1 && current->mm == mm) {
		exit_flush_lazy_tlbs(mm);
		/*
		 * use_mm() race could prevent IPIs from being able to clear
		 * the cpumask here, however those users are established
		 * after our first check (and so after the PTEs are removed),
		 * and the TLB still gets flushed by the IPI, so this CPU
		 * will only require a local flush.
		 */
		return FLUSH_TYPE_LOCAL;
	}

	/*
	 * Occasionally try to trim down the cpumask. It's possible this can
	 * bring the mask to zero, which results in no flush.
	 */
	if (tick_and_test_trim_clock()) {
		exit_flush_lazy_tlbs(mm);
		if (current->mm == mm)
			return FLUSH_TYPE_LOCAL;
		if (cpumask_test_cpu(cpu, mm_cpumask(mm)))
			exit_lazy_flush_tlb(mm, true);
		return FLUSH_TYPE_NONE;
	}

	return FLUSH_TYPE_GLOBAL;
}

#ifdef CONFIG_SMP
void radix__flush_tlb_mm(struct mm_struct *mm)
{
	unsigned long pid;
	enum tlb_flush_type type;

	pid = mm->context.id;
	if (unlikely(pid == MMU_NO_CONTEXT))
		return;

	preempt_disable();
	/*
	 * Order loads of mm_cpumask (in flush_type_needed) vs previous
	 * stores to clear ptes before the invalidate. See barrier in
	 * switch_mm_irqs_off
	 */
	smp_mb();
<<<<<<< HEAD
	if (!mm_is_thread_local(mm)) {
		if (unlikely(mm_is_singlethreaded(mm))) {
			exit_flush_lazy_tlbs(mm);
			goto local;
		}

		if (!mmu_has_feature(MMU_FTR_GTSE)) {
			unsigned long tgt = H_RPTI_TARGET_CMMU;

			if (atomic_read(&mm->context.copros) > 0)
				tgt |= H_RPTI_TARGET_NMMU;
			pseries_rpt_invalidate(pid, tgt, H_RPTI_TYPE_TLB,
					 H_RPTI_PAGE_ALL, 0, -1UL);
		} else
			if (mm_needs_flush_escalation(mm))
				_tlbie_pid(pid, RIC_FLUSH_ALL);
			else
				_tlbie_pid(pid, RIC_FLUSH_TLB);
	} else {
local:
=======
	type = flush_type_needed(mm, false);
	if (type == FLUSH_TYPE_LOCAL) {
>>>>>>> 7d2a07b7
		_tlbiel_pid(pid, RIC_FLUSH_TLB);
	} else if (type == FLUSH_TYPE_GLOBAL) {
		if (!mmu_has_feature(MMU_FTR_GTSE)) {
			unsigned long tgt = H_RPTI_TARGET_CMMU;

			if (atomic_read(&mm->context.copros) > 0)
				tgt |= H_RPTI_TARGET_NMMU;
			pseries_rpt_invalidate(pid, tgt, H_RPTI_TYPE_TLB,
					       H_RPTI_PAGE_ALL, 0, -1UL);
		} else if (cputlb_use_tlbie()) {
			if (mm_needs_flush_escalation(mm))
				_tlbie_pid(pid, RIC_FLUSH_ALL);
			else
				_tlbie_pid(pid, RIC_FLUSH_TLB);
		} else {
			_tlbiel_pid_multicast(mm, pid, RIC_FLUSH_TLB);
		}
	}
	preempt_enable();
}
EXPORT_SYMBOL(radix__flush_tlb_mm);

static void __flush_all_mm(struct mm_struct *mm, bool fullmm)
{
	unsigned long pid;
	enum tlb_flush_type type;

	pid = mm->context.id;
	if (unlikely(pid == MMU_NO_CONTEXT))
		return;

	preempt_disable();
	smp_mb(); /* see radix__flush_tlb_mm */
<<<<<<< HEAD
	if (!mm_is_thread_local(mm)) {
		if (unlikely(mm_is_singlethreaded(mm))) {
			if (!fullmm) {
				exit_flush_lazy_tlbs(mm);
				goto local;
			}
		}
		if (!mmu_has_feature(MMU_FTR_GTSE)) {
			unsigned long tgt = H_RPTI_TARGET_CMMU;
			unsigned long type = H_RPTI_TYPE_TLB | H_RPTI_TYPE_PWC |
					     H_RPTI_TYPE_PRT;

			if (atomic_read(&mm->context.copros) > 0)
				tgt |= H_RPTI_TARGET_NMMU;
			pseries_rpt_invalidate(pid, tgt, type,
					       H_RPTI_PAGE_ALL, 0, -1UL);
		} else
			_tlbie_pid(pid, RIC_FLUSH_ALL);
	} else {
local:
=======
	type = flush_type_needed(mm, fullmm);
	if (type == FLUSH_TYPE_LOCAL) {
>>>>>>> 7d2a07b7
		_tlbiel_pid(pid, RIC_FLUSH_ALL);
	} else if (type == FLUSH_TYPE_GLOBAL) {
		if (!mmu_has_feature(MMU_FTR_GTSE)) {
			unsigned long tgt = H_RPTI_TARGET_CMMU;
			unsigned long type = H_RPTI_TYPE_TLB | H_RPTI_TYPE_PWC |
					     H_RPTI_TYPE_PRT;

			if (atomic_read(&mm->context.copros) > 0)
				tgt |= H_RPTI_TARGET_NMMU;
			pseries_rpt_invalidate(pid, tgt, type,
					       H_RPTI_PAGE_ALL, 0, -1UL);
		} else if (cputlb_use_tlbie())
			_tlbie_pid(pid, RIC_FLUSH_ALL);
		else
			_tlbiel_pid_multicast(mm, pid, RIC_FLUSH_ALL);
	}
	preempt_enable();
}

void radix__flush_all_mm(struct mm_struct *mm)
{
	__flush_all_mm(mm, false);
}
EXPORT_SYMBOL(radix__flush_all_mm);

void radix__flush_tlb_page_psize(struct mm_struct *mm, unsigned long vmaddr,
				 int psize)
{
	unsigned long pid;
	enum tlb_flush_type type;

	pid = mm->context.id;
	if (unlikely(pid == MMU_NO_CONTEXT))
		return;

	preempt_disable();
	smp_mb(); /* see radix__flush_tlb_mm */
<<<<<<< HEAD
	if (!mm_is_thread_local(mm)) {
		if (unlikely(mm_is_singlethreaded(mm))) {
			exit_flush_lazy_tlbs(mm);
			goto local;
		}
		if (!mmu_has_feature(MMU_FTR_GTSE)) {
			unsigned long tgt, pg_sizes, size;

			tgt = H_RPTI_TARGET_CMMU;
			pg_sizes = psize_to_rpti_pgsize(psize);
			size = 1UL << mmu_psize_to_shift(psize);

			if (atomic_read(&mm->context.copros) > 0)
				tgt |= H_RPTI_TARGET_NMMU;
			pseries_rpt_invalidate(pid, tgt, H_RPTI_TYPE_TLB,
					       pg_sizes, vmaddr,
					       vmaddr + size);
		} else
			_tlbie_va(vmaddr, pid, psize, RIC_FLUSH_TLB);
	} else {
local:
=======
	type = flush_type_needed(mm, false);
	if (type == FLUSH_TYPE_LOCAL) {
>>>>>>> 7d2a07b7
		_tlbiel_va(vmaddr, pid, psize, RIC_FLUSH_TLB);
	} else if (type == FLUSH_TYPE_GLOBAL) {
		if (!mmu_has_feature(MMU_FTR_GTSE)) {
			unsigned long tgt, pg_sizes, size;

			tgt = H_RPTI_TARGET_CMMU;
			pg_sizes = psize_to_rpti_pgsize(psize);
			size = 1UL << mmu_psize_to_shift(psize);

			if (atomic_read(&mm->context.copros) > 0)
				tgt |= H_RPTI_TARGET_NMMU;
			pseries_rpt_invalidate(pid, tgt, H_RPTI_TYPE_TLB,
					       pg_sizes, vmaddr,
					       vmaddr + size);
		} else if (cputlb_use_tlbie())
			_tlbie_va(vmaddr, pid, psize, RIC_FLUSH_TLB);
		else
			_tlbiel_va_multicast(mm, vmaddr, pid, psize, RIC_FLUSH_TLB);
	}
	preempt_enable();
}

void radix__flush_tlb_page(struct vm_area_struct *vma, unsigned long vmaddr)
{
#ifdef CONFIG_HUGETLB_PAGE
	if (is_vm_hugetlb_page(vma))
		return radix__flush_hugetlb_page(vma, vmaddr);
#endif
	radix__flush_tlb_page_psize(vma->vm_mm, vmaddr, mmu_virtual_psize);
}
EXPORT_SYMBOL(radix__flush_tlb_page);

#endif /* CONFIG_SMP */

static void do_tlbiel_kernel(void *info)
{
	_tlbiel_pid(0, RIC_FLUSH_ALL);
}

static inline void _tlbiel_kernel_broadcast(void)
{
	on_each_cpu(do_tlbiel_kernel, NULL, 1);
	if (tlbie_capable) {
		/*
		 * Coherent accelerators don't refcount kernel memory mappings,
		 * so have to always issue a tlbie for them. This is quite a
		 * slow path anyway.
		 */
		_tlbie_pid(0, RIC_FLUSH_ALL);
	}
}

/*
 * If kernel TLBIs ever become local rather than global, then
 * drivers/misc/ocxl/link.c:ocxl_link_add_pe will need some work, as it
 * assumes kernel TLBIs are global.
 */
void radix__flush_tlb_kernel_range(unsigned long start, unsigned long end)
{
	if (!mmu_has_feature(MMU_FTR_GTSE)) {
		unsigned long tgt = H_RPTI_TARGET_CMMU | H_RPTI_TARGET_NMMU;
		unsigned long type = H_RPTI_TYPE_TLB | H_RPTI_TYPE_PWC |
				     H_RPTI_TYPE_PRT;

		pseries_rpt_invalidate(0, tgt, type, H_RPTI_PAGE_ALL,
				       start, end);
<<<<<<< HEAD
	} else
		_tlbie_pid(0, RIC_FLUSH_ALL);
=======
	} else if (cputlb_use_tlbie())
		_tlbie_pid(0, RIC_FLUSH_ALL);
	else
		_tlbiel_kernel_broadcast();
>>>>>>> 7d2a07b7
}
EXPORT_SYMBOL(radix__flush_tlb_kernel_range);

#define TLB_FLUSH_ALL -1UL

/*
 * Number of pages above which we invalidate the entire PID rather than
 * flush individual pages, for local and global flushes respectively.
 *
 * tlbie goes out to the interconnect and individual ops are more costly.
 * It also does not iterate over sets like the local tlbiel variant when
 * invalidating a full PID, so it has a far lower threshold to change from
 * individual page flushes to full-pid flushes.
 */
static unsigned long tlb_single_page_flush_ceiling __read_mostly = 33;
static unsigned long tlb_local_single_page_flush_ceiling __read_mostly = POWER9_TLB_SETS_RADIX * 2;

static inline void __radix__flush_tlb_range(struct mm_struct *mm,
					    unsigned long start, unsigned long end)
{
	unsigned long pid;
	unsigned int page_shift = mmu_psize_defs[mmu_virtual_psize].shift;
	unsigned long page_size = 1UL << page_shift;
	unsigned long nr_pages = (end - start) >> page_shift;
	bool fullmm = (end == TLB_FLUSH_ALL);
	bool flush_pid, flush_pwc = false;
	enum tlb_flush_type type;

	pid = mm->context.id;
	if (unlikely(pid == MMU_NO_CONTEXT))
		return;

	preempt_disable();
	smp_mb(); /* see radix__flush_tlb_mm */
	type = flush_type_needed(mm, fullmm);
	if (type == FLUSH_TYPE_NONE)
		goto out;

	if (fullmm)
		flush_pid = true;
	else if (type == FLUSH_TYPE_GLOBAL)
		flush_pid = nr_pages > tlb_single_page_flush_ceiling;
	else
		flush_pid = nr_pages > tlb_local_single_page_flush_ceiling;
	/*
	 * full pid flush already does the PWC flush. if it is not full pid
	 * flush check the range is more than PMD and force a pwc flush
	 * mremap() depends on this behaviour.
	 */
	if (!flush_pid && (end - start) >= PMD_SIZE)
		flush_pwc = true;

	if (!mmu_has_feature(MMU_FTR_GTSE) && type == FLUSH_TYPE_GLOBAL) {
		unsigned long type = H_RPTI_TYPE_TLB;
		unsigned long tgt = H_RPTI_TARGET_CMMU;
		unsigned long pg_sizes = psize_to_rpti_pgsize(mmu_virtual_psize);

<<<<<<< HEAD
	if (!mmu_has_feature(MMU_FTR_GTSE) && !local) {
		unsigned long tgt = H_RPTI_TARGET_CMMU;
		unsigned long pg_sizes = psize_to_rpti_pgsize(mmu_virtual_psize);

=======
>>>>>>> 7d2a07b7
		if (IS_ENABLED(CONFIG_TRANSPARENT_HUGEPAGE))
			pg_sizes |= psize_to_rpti_pgsize(MMU_PAGE_2M);
		if (atomic_read(&mm->context.copros) > 0)
			tgt |= H_RPTI_TARGET_NMMU;
<<<<<<< HEAD
		pseries_rpt_invalidate(pid, tgt, H_RPTI_TYPE_TLB, pg_sizes,
				       start, end);
	} else if (full) {
		if (local) {
			_tlbiel_pid(pid, RIC_FLUSH_TLB);
=======
		if (flush_pwc)
			type |= H_RPTI_TYPE_PWC;
		pseries_rpt_invalidate(pid, tgt, type, pg_sizes, start, end);
	} else if (flush_pid) {
		/*
		 * We are now flushing a range larger than PMD size force a RIC_FLUSH_ALL
		 */
		if (type == FLUSH_TYPE_LOCAL) {
			_tlbiel_pid(pid, RIC_FLUSH_ALL);
>>>>>>> 7d2a07b7
		} else {
			if (cputlb_use_tlbie()) {
				_tlbie_pid(pid, RIC_FLUSH_ALL);
			} else {
				_tlbiel_pid_multicast(mm, pid, RIC_FLUSH_ALL);
			}
		}
	} else {
		bool hflush = false;
		unsigned long hstart, hend;

		if (IS_ENABLED(CONFIG_TRANSPARENT_HUGEPAGE)) {
			hstart = (start + PMD_SIZE - 1) & PMD_MASK;
			hend = end & PMD_MASK;
			if (hstart < hend)
				hflush = true;
		}

		if (type == FLUSH_TYPE_LOCAL) {
			asm volatile("ptesync": : :"memory");
			if (flush_pwc)
				/* For PWC, only one flush is needed */
				__tlbiel_pid(pid, 0, RIC_FLUSH_PWC);
			__tlbiel_va_range(start, end, pid, page_size, mmu_virtual_psize);
			if (hflush)
				__tlbiel_va_range(hstart, hend, pid,
						PMD_SIZE, MMU_PAGE_2M);
			ppc_after_tlbiel_barrier();
		} else if (cputlb_use_tlbie()) {
			asm volatile("ptesync": : :"memory");
			if (flush_pwc)
				__tlbie_pid(pid, RIC_FLUSH_PWC);
			__tlbie_va_range(start, end, pid, page_size, mmu_virtual_psize);
			if (hflush)
				__tlbie_va_range(hstart, hend, pid,
						PMD_SIZE, MMU_PAGE_2M);
<<<<<<< HEAD
			if (gflush)
				__tlbie_va_range(gstart, gend, pid,
						PUD_SIZE, MMU_PAGE_1G);

=======
>>>>>>> 7d2a07b7
			asm volatile("eieio; tlbsync; ptesync": : :"memory");
		} else {
			_tlbiel_va_range_multicast(mm,
					start, end, pid, page_size, mmu_virtual_psize, flush_pwc);
			if (hflush)
				_tlbiel_va_range_multicast(mm,
					hstart, hend, pid, PMD_SIZE, MMU_PAGE_2M, flush_pwc);
		}
	}
out:
	preempt_enable();
}

void radix__flush_tlb_range(struct vm_area_struct *vma, unsigned long start,
		     unsigned long end)

{
#ifdef CONFIG_HUGETLB_PAGE
	if (is_vm_hugetlb_page(vma))
		return radix__flush_hugetlb_tlb_range(vma, start, end);
#endif

	__radix__flush_tlb_range(vma->vm_mm, start, end);
}
EXPORT_SYMBOL(radix__flush_tlb_range);

static int radix_get_mmu_psize(int page_size)
{
	int psize;

	if (page_size == (1UL << mmu_psize_defs[mmu_virtual_psize].shift))
		psize = mmu_virtual_psize;
	else if (page_size == (1UL << mmu_psize_defs[MMU_PAGE_2M].shift))
		psize = MMU_PAGE_2M;
	else if (page_size == (1UL << mmu_psize_defs[MMU_PAGE_1G].shift))
		psize = MMU_PAGE_1G;
	else
		return -1;
	return psize;
}

/*
 * Flush partition scoped LPID address translation for all CPUs.
 */
void radix__flush_tlb_lpid_page(unsigned int lpid,
					unsigned long addr,
					unsigned long page_size)
{
	int psize = radix_get_mmu_psize(page_size);

	_tlbie_lpid_va(addr, lpid, psize, RIC_FLUSH_TLB);
}
EXPORT_SYMBOL_GPL(radix__flush_tlb_lpid_page);

/*
 * Flush partition scoped PWC from LPID for all CPUs.
 */
void radix__flush_pwc_lpid(unsigned int lpid)
{
	_tlbie_lpid(lpid, RIC_FLUSH_PWC);
}
EXPORT_SYMBOL_GPL(radix__flush_pwc_lpid);

/*
 * Flush partition scoped translations from LPID (=LPIDR)
 */
void radix__flush_all_lpid(unsigned int lpid)
{
	_tlbie_lpid(lpid, RIC_FLUSH_ALL);
}
EXPORT_SYMBOL_GPL(radix__flush_all_lpid);

/*
 * Flush process scoped translations from LPID (=LPIDR)
 */
void radix__flush_all_lpid_guest(unsigned int lpid)
{
	_tlbie_lpid_guest(lpid, RIC_FLUSH_ALL);
}
<<<<<<< HEAD

static void radix__flush_tlb_pwc_range_psize(struct mm_struct *mm, unsigned long start,
				  unsigned long end, int psize);
=======
>>>>>>> 7d2a07b7

void radix__tlb_flush(struct mmu_gather *tlb)
{
	int psize = 0;
	struct mm_struct *mm = tlb->mm;
	int page_size = tlb->page_size;
	unsigned long start = tlb->start;
	unsigned long end = tlb->end;

	/*
	 * if page size is not something we understand, do a full mm flush
	 *
	 * A "fullmm" flush must always do a flush_all_mm (RIC=2) flush
	 * that flushes the process table entry cache upon process teardown.
	 * See the comment for radix in arch_exit_mmap().
	 */
	if (tlb->fullmm || tlb->need_flush_all) {
		__flush_all_mm(mm, true);
	} else if ( (psize = radix_get_mmu_psize(page_size)) == -1) {
		if (!tlb->freed_tables)
			radix__flush_tlb_mm(mm);
		else
			radix__flush_all_mm(mm);
	} else {
		if (!tlb->freed_tables)
			radix__flush_tlb_range_psize(mm, start, end, psize);
		else
			radix__flush_tlb_pwc_range_psize(mm, start, end, psize);
	}
}

static void __radix__flush_tlb_range_psize(struct mm_struct *mm,
				unsigned long start, unsigned long end,
				int psize, bool also_pwc)
{
	unsigned long pid;
	unsigned int page_shift = mmu_psize_defs[psize].shift;
	unsigned long page_size = 1UL << page_shift;
	unsigned long nr_pages = (end - start) >> page_shift;
	bool fullmm = (end == TLB_FLUSH_ALL);
	bool flush_pid;
	enum tlb_flush_type type;

	pid = mm->context.id;
	if (unlikely(pid == MMU_NO_CONTEXT))
		return;

	fullmm = (end == TLB_FLUSH_ALL);

	preempt_disable();
	smp_mb(); /* see radix__flush_tlb_mm */
<<<<<<< HEAD
	if (!mm_is_thread_local(mm)) {
		if (unlikely(mm_is_singlethreaded(mm))) {
			if (end != TLB_FLUSH_ALL) {
				exit_flush_lazy_tlbs(mm);
				goto is_local;
			}
		}
		local = false;
		full = (end == TLB_FLUSH_ALL ||
				nr_pages > tlb_single_page_flush_ceiling);
	} else {
is_local:
		local = true;
		full = (end == TLB_FLUSH_ALL ||
				nr_pages > tlb_local_single_page_flush_ceiling);
	}

	if (!mmu_has_feature(MMU_FTR_GTSE) && !local) {
=======
	type = flush_type_needed(mm, fullmm);
	if (type == FLUSH_TYPE_NONE)
		goto out;

	if (fullmm)
		flush_pid = true;
	else if (type == FLUSH_TYPE_GLOBAL)
		flush_pid = nr_pages > tlb_single_page_flush_ceiling;
	else
		flush_pid = nr_pages > tlb_local_single_page_flush_ceiling;

	if (!mmu_has_feature(MMU_FTR_GTSE) && type == FLUSH_TYPE_GLOBAL) {
>>>>>>> 7d2a07b7
		unsigned long tgt = H_RPTI_TARGET_CMMU;
		unsigned long type = H_RPTI_TYPE_TLB;
		unsigned long pg_sizes = psize_to_rpti_pgsize(psize);

		if (also_pwc)
			type |= H_RPTI_TYPE_PWC;
		if (atomic_read(&mm->context.copros) > 0)
			tgt |= H_RPTI_TARGET_NMMU;
		pseries_rpt_invalidate(pid, tgt, type, pg_sizes, start, end);
<<<<<<< HEAD
	} else if (full) {
		if (local) {
=======
	} else if (flush_pid) {
		if (type == FLUSH_TYPE_LOCAL) {
>>>>>>> 7d2a07b7
			_tlbiel_pid(pid, also_pwc ? RIC_FLUSH_ALL : RIC_FLUSH_TLB);
		} else {
			if (cputlb_use_tlbie()) {
				if (mm_needs_flush_escalation(mm))
					also_pwc = true;

				_tlbie_pid(pid,
					also_pwc ?  RIC_FLUSH_ALL : RIC_FLUSH_TLB);
			} else {
				_tlbiel_pid_multicast(mm, pid,
					also_pwc ?  RIC_FLUSH_ALL : RIC_FLUSH_TLB);
			}

		}
	} else {
		if (type == FLUSH_TYPE_LOCAL)
			_tlbiel_va_range(start, end, pid, page_size, psize, also_pwc);
		else if (cputlb_use_tlbie())
			_tlbie_va_range(start, end, pid, page_size, psize, also_pwc);
		else
			_tlbiel_va_range_multicast(mm,
					start, end, pid, page_size, psize, also_pwc);
	}
out:
	preempt_enable();
}

void radix__flush_tlb_range_psize(struct mm_struct *mm, unsigned long start,
				  unsigned long end, int psize)
{
	return __radix__flush_tlb_range_psize(mm, start, end, psize, false);
}

void radix__flush_tlb_pwc_range_psize(struct mm_struct *mm, unsigned long start,
				      unsigned long end, int psize)
{
	__radix__flush_tlb_range_psize(mm, start, end, psize, true);
}

#ifdef CONFIG_TRANSPARENT_HUGEPAGE
void radix__flush_tlb_collapsed_pmd(struct mm_struct *mm, unsigned long addr)
{
	unsigned long pid, end;
	enum tlb_flush_type type;

	pid = mm->context.id;
	if (unlikely(pid == MMU_NO_CONTEXT))
		return;

	/* 4k page size, just blow the world */
	if (PAGE_SIZE == 0x1000) {
		radix__flush_all_mm(mm);
		return;
	}

	end = addr + HPAGE_PMD_SIZE;

	/* Otherwise first do the PWC, then iterate the pages. */
	preempt_disable();
	smp_mb(); /* see radix__flush_tlb_mm */
<<<<<<< HEAD
	if (!mm_is_thread_local(mm)) {
		if (unlikely(mm_is_singlethreaded(mm))) {
			exit_flush_lazy_tlbs(mm);
			goto local;
		}
		if (!mmu_has_feature(MMU_FTR_GTSE)) {
			unsigned long tgt, type, pg_sizes;

			tgt = H_RPTI_TARGET_CMMU;
			type = H_RPTI_TYPE_TLB | H_RPTI_TYPE_PWC |
			       H_RPTI_TYPE_PRT;
			pg_sizes = psize_to_rpti_pgsize(mmu_virtual_psize);

			if (atomic_read(&mm->context.copros) > 0)
				tgt |= H_RPTI_TARGET_NMMU;
			pseries_rpt_invalidate(pid, tgt, type, pg_sizes,
					       addr, end);
		} else
			_tlbie_va_range(addr, end, pid, PAGE_SIZE, mmu_virtual_psize, true);
	} else {
local:
=======
	type = flush_type_needed(mm, false);
	if (type == FLUSH_TYPE_LOCAL) {
>>>>>>> 7d2a07b7
		_tlbiel_va_range(addr, end, pid, PAGE_SIZE, mmu_virtual_psize, true);
	} else if (type == FLUSH_TYPE_GLOBAL) {
		if (!mmu_has_feature(MMU_FTR_GTSE)) {
			unsigned long tgt, type, pg_sizes;

			tgt = H_RPTI_TARGET_CMMU;
			type = H_RPTI_TYPE_TLB | H_RPTI_TYPE_PWC |
			       H_RPTI_TYPE_PRT;
			pg_sizes = psize_to_rpti_pgsize(mmu_virtual_psize);

			if (atomic_read(&mm->context.copros) > 0)
				tgt |= H_RPTI_TARGET_NMMU;
			pseries_rpt_invalidate(pid, tgt, type, pg_sizes,
					       addr, end);
		} else if (cputlb_use_tlbie())
			_tlbie_va_range(addr, end, pid, PAGE_SIZE, mmu_virtual_psize, true);
		else
			_tlbiel_va_range_multicast(mm,
					addr, end, pid, PAGE_SIZE, mmu_virtual_psize, true);
	}

	preempt_enable();
}
#endif /* CONFIG_TRANSPARENT_HUGEPAGE */

void radix__flush_pmd_tlb_range(struct vm_area_struct *vma,
				unsigned long start, unsigned long end)
{
	radix__flush_tlb_range_psize(vma->vm_mm, start, end, MMU_PAGE_2M);
}
EXPORT_SYMBOL(radix__flush_pmd_tlb_range);

void radix__flush_tlb_all(void)
{
	unsigned long rb,prs,r,rs;
	unsigned long ric = RIC_FLUSH_ALL;

	rb = 0x3 << PPC_BITLSHIFT(53); /* IS = 3 */
	prs = 0; /* partition scoped */
	r = 1;   /* radix format */
	rs = 1 & ((1UL << 32) - 1); /* any LPID value to flush guest mappings */

	asm volatile("ptesync": : :"memory");
	/*
	 * now flush guest entries by passing PRS = 1 and LPID != 0
	 */
	asm volatile(PPC_TLBIE_5(%0, %4, %3, %2, %1)
		     : : "r"(rb), "i"(r), "i"(1), "i"(ric), "r"(rs) : "memory");
	/*
	 * now flush host entires by passing PRS = 0 and LPID == 0
	 */
	asm volatile(PPC_TLBIE_5(%0, %4, %3, %2, %1)
		     : : "r"(rb), "i"(r), "i"(prs), "i"(ric), "r"(0) : "memory");
	asm volatile("eieio; tlbsync; ptesync": : :"memory");
}

#ifdef CONFIG_KVM_BOOK3S_HV_POSSIBLE
/*
 * Performs process-scoped invalidations for a given LPID
 * as part of H_RPT_INVALIDATE hcall.
 */
void do_h_rpt_invalidate_prt(unsigned long pid, unsigned long lpid,
			     unsigned long type, unsigned long pg_sizes,
			     unsigned long start, unsigned long end)
{
	unsigned long psize, nr_pages;
	struct mmu_psize_def *def;
	bool flush_pid;

	if (!cpu_has_feature(CPU_FTR_P9_RADIX_PREFETCH_BUG))
		return;

	/*
	 * A H_RPTI_TYPE_ALL request implies RIC=3, hence
	 * do a single IS=1 based flush.
	 */
	if ((type & H_RPTI_TYPE_ALL) == H_RPTI_TYPE_ALL) {
		_tlbie_pid_lpid(pid, lpid, RIC_FLUSH_ALL);
		return;
	}

	if (type & H_RPTI_TYPE_PWC)
		_tlbie_pid_lpid(pid, lpid, RIC_FLUSH_PWC);

	/* Full PID flush */
	if (start == 0 && end == -1)
		return _tlbie_pid_lpid(pid, lpid, RIC_FLUSH_TLB);

	/* Do range invalidation for all the valid page sizes */
	for (psize = 0; psize < MMU_PAGE_COUNT; psize++) {
		def = &mmu_psize_defs[psize];
		if (!(pg_sizes & def->h_rpt_pgsize))
			continue;

		nr_pages = (end - start) >> def->shift;
		flush_pid = nr_pages > tlb_single_page_flush_ceiling;

		/*
		 * If the number of pages spanning the range is above
		 * the ceiling, convert the request into a full PID flush.
		 * And since PID flush takes out all the page sizes, there
		 * is no need to consider remaining page sizes.
		 */
		if (flush_pid) {
			_tlbie_pid_lpid(pid, lpid, RIC_FLUSH_TLB);
			return;
		}
		_tlbie_va_range_lpid(start, end, pid, lpid,
				     (1UL << def->shift), psize, false);
	}
}
EXPORT_SYMBOL_GPL(do_h_rpt_invalidate_prt);

#endif /* CONFIG_KVM_BOOK3S_HV_POSSIBLE */<|MERGE_RESOLUTION|>--- conflicted
+++ resolved
@@ -54,17 +54,12 @@
 	if (early_cpu_has_feature(CPU_FTR_HVMODE)) {
 		/* MSR[HV] should flush partition scope translations first. */
 		tlbiel_radix_set_isa300(0, is, 0, RIC_FLUSH_ALL, 0);
-<<<<<<< HEAD
-		for (set = 1; set < num_sets; set++)
-			tlbiel_radix_set_isa300(set, is, 0, RIC_FLUSH_TLB, 0);
-=======
 
 		if (!early_cpu_has_feature(CPU_FTR_ARCH_31)) {
 			for (set = 1; set < num_sets; set++)
 				tlbiel_radix_set_isa300(set, is, 0,
 							RIC_FLUSH_TLB, 0);
 		}
->>>>>>> 7d2a07b7
 	}
 
 	/* Flush process scoped entries. */
@@ -131,8 +126,6 @@
 	trace_tlbie(0, 0, rb, rs, ric, prs, r);
 }
 
-<<<<<<< HEAD
-=======
 static __always_inline void __tlbie_pid_lpid(unsigned long pid,
 					     unsigned long lpid,
 					     unsigned long ric)
@@ -148,7 +141,6 @@
 		     : : "r"(rb), "i"(r), "i"(prs), "i"(ric), "r"(rs) : "memory");
 	trace_tlbie(0, 0, rb, rs, ric, prs, r);
 }
->>>>>>> 7d2a07b7
 static __always_inline void __tlbie_lpid(unsigned long lpid, unsigned long ric)
 {
 	unsigned long rb,rs,prs,r;
@@ -245,36 +237,6 @@
 
 static inline void fixup_tlbie_va(unsigned long va, unsigned long pid,
 				  unsigned long ap)
-<<<<<<< HEAD
-{
-	if (cpu_has_feature(CPU_FTR_P9_TLBIE_ERAT_BUG)) {
-		asm volatile("ptesync": : :"memory");
-		__tlbie_va(va, 0, ap, RIC_FLUSH_TLB);
-	}
-
-	if (cpu_has_feature(CPU_FTR_P9_TLBIE_STQ_BUG)) {
-		asm volatile("ptesync": : :"memory");
-		__tlbie_va(va, pid, ap, RIC_FLUSH_TLB);
-	}
-}
-
-static inline void fixup_tlbie_va_range(unsigned long va, unsigned long pid,
-					unsigned long ap)
-{
-	if (cpu_has_feature(CPU_FTR_P9_TLBIE_ERAT_BUG)) {
-		asm volatile("ptesync": : :"memory");
-		__tlbie_pid(0, RIC_FLUSH_TLB);
-	}
-
-	if (cpu_has_feature(CPU_FTR_P9_TLBIE_STQ_BUG)) {
-		asm volatile("ptesync": : :"memory");
-		__tlbie_va(va, pid, ap, RIC_FLUSH_TLB);
-	}
-}
-
-static inline void fixup_tlbie_pid(unsigned long pid)
-{
-=======
 {
 	if (cpu_has_feature(CPU_FTR_P9_TLBIE_ERAT_BUG)) {
 		asm volatile("ptesync": : :"memory");
@@ -319,7 +281,6 @@
 
 static inline void fixup_tlbie_pid(unsigned long pid)
 {
->>>>>>> 7d2a07b7
 	/*
 	 * We can use any address for the invalidation, pick one which is
 	 * probably unused as an optimisation.
@@ -337,8 +298,6 @@
 	}
 }
 
-<<<<<<< HEAD
-=======
 static inline void fixup_tlbie_pid_lpid(unsigned long pid, unsigned long lpid)
 {
 	/*
@@ -358,7 +317,6 @@
 				RIC_FLUSH_TLB);
 	}
 }
->>>>>>> 7d2a07b7
 
 static inline void fixup_tlbie_lpid_va(unsigned long va, unsigned long lpid,
 				       unsigned long ap)
@@ -457,8 +415,6 @@
 	asm volatile("eieio; tlbsync; ptesync": : :"memory");
 }
 
-<<<<<<< HEAD
-=======
 static inline void _tlbie_pid_lpid(unsigned long pid, unsigned long lpid,
 				   unsigned long ric)
 {
@@ -517,7 +473,6 @@
 		_tlbie_pid(pid, RIC_FLUSH_ALL);
 }
 
->>>>>>> 7d2a07b7
 static inline void _tlbie_lpid(unsigned long lpid, unsigned long ric)
 {
 	asm volatile("ptesync": : :"memory");
@@ -608,8 +563,6 @@
 		__tlbie_va(addr, pid, ap, RIC_FLUSH_TLB);
 
 	fixup_tlbie_va_range(addr - page_size, pid, ap);
-<<<<<<< HEAD
-=======
 }
 
 static inline void __tlbie_va_range_lpid(unsigned long start, unsigned long end,
@@ -624,7 +577,6 @@
 		__tlbie_va_lpid(addr, pid, lpid, ap, RIC_FLUSH_TLB);
 
 	fixup_tlbie_va_range_lpid(addr - page_size, pid, lpid, ap);
->>>>>>> 7d2a07b7
 }
 
 static __always_inline void _tlbie_va(unsigned long va, unsigned long pid,
@@ -822,15 +774,6 @@
 
 	/*
 	 * A kthread could have done a mmget_not_zero() after the flushing CPU
-<<<<<<< HEAD
-	 * checked mm_is_singlethreaded, and be in the process of
-	 * kthread_use_mm when interrupted here. In that case, current->mm will
-	 * be set to mm, because kthread_use_mm() setting ->mm and switching to
-	 * the mm is done with interrupts off.
-	 */
-	if (current->mm == mm)
-		goto out_flush;
-=======
 	 * checked mm_cpumask, and be in the process of kthread_use_mm when
 	 * interrupted here. In that case, current->mm will be set to mm,
 	 * because kthread_use_mm() setting ->mm and switching to the mm is
@@ -838,7 +781,6 @@
 	 */
 	if (current->mm == mm)
 		goto out;
->>>>>>> 7d2a07b7
 
 	if (current->active_mm == mm) {
 		WARN_ON_ONCE(current->mm != NULL);
@@ -849,13 +791,6 @@
 		mmdrop(mm);
 	}
 
-<<<<<<< HEAD
-	atomic_dec(&mm->context.active_cpus);
-	cpumask_clear_cpu(smp_processor_id(), mm_cpumask(mm));
-
-out_flush:
-	_tlbiel_pid(pid, RIC_FLUSH_ALL);
-=======
 	/*
 	 * This IPI may be initiated from any source including those not
 	 * running the mm, so there may be a racing IPI that comes after
@@ -880,7 +815,6 @@
 {
 	struct mm_struct *mm = arg;
 	exit_lazy_flush_tlb(mm, true);
->>>>>>> 7d2a07b7
 }
 
 static void exit_flush_lazy_tlbs(struct mm_struct *mm)
@@ -1012,31 +946,8 @@
 	 * switch_mm_irqs_off
 	 */
 	smp_mb();
-<<<<<<< HEAD
-	if (!mm_is_thread_local(mm)) {
-		if (unlikely(mm_is_singlethreaded(mm))) {
-			exit_flush_lazy_tlbs(mm);
-			goto local;
-		}
-
-		if (!mmu_has_feature(MMU_FTR_GTSE)) {
-			unsigned long tgt = H_RPTI_TARGET_CMMU;
-
-			if (atomic_read(&mm->context.copros) > 0)
-				tgt |= H_RPTI_TARGET_NMMU;
-			pseries_rpt_invalidate(pid, tgt, H_RPTI_TYPE_TLB,
-					 H_RPTI_PAGE_ALL, 0, -1UL);
-		} else
-			if (mm_needs_flush_escalation(mm))
-				_tlbie_pid(pid, RIC_FLUSH_ALL);
-			else
-				_tlbie_pid(pid, RIC_FLUSH_TLB);
-	} else {
-local:
-=======
 	type = flush_type_needed(mm, false);
 	if (type == FLUSH_TYPE_LOCAL) {
->>>>>>> 7d2a07b7
 		_tlbiel_pid(pid, RIC_FLUSH_TLB);
 	} else if (type == FLUSH_TYPE_GLOBAL) {
 		if (!mmu_has_feature(MMU_FTR_GTSE)) {
@@ -1070,31 +981,8 @@
 
 	preempt_disable();
 	smp_mb(); /* see radix__flush_tlb_mm */
-<<<<<<< HEAD
-	if (!mm_is_thread_local(mm)) {
-		if (unlikely(mm_is_singlethreaded(mm))) {
-			if (!fullmm) {
-				exit_flush_lazy_tlbs(mm);
-				goto local;
-			}
-		}
-		if (!mmu_has_feature(MMU_FTR_GTSE)) {
-			unsigned long tgt = H_RPTI_TARGET_CMMU;
-			unsigned long type = H_RPTI_TYPE_TLB | H_RPTI_TYPE_PWC |
-					     H_RPTI_TYPE_PRT;
-
-			if (atomic_read(&mm->context.copros) > 0)
-				tgt |= H_RPTI_TARGET_NMMU;
-			pseries_rpt_invalidate(pid, tgt, type,
-					       H_RPTI_PAGE_ALL, 0, -1UL);
-		} else
-			_tlbie_pid(pid, RIC_FLUSH_ALL);
-	} else {
-local:
-=======
 	type = flush_type_needed(mm, fullmm);
 	if (type == FLUSH_TYPE_LOCAL) {
->>>>>>> 7d2a07b7
 		_tlbiel_pid(pid, RIC_FLUSH_ALL);
 	} else if (type == FLUSH_TYPE_GLOBAL) {
 		if (!mmu_has_feature(MMU_FTR_GTSE)) {
@@ -1132,32 +1020,8 @@
 
 	preempt_disable();
 	smp_mb(); /* see radix__flush_tlb_mm */
-<<<<<<< HEAD
-	if (!mm_is_thread_local(mm)) {
-		if (unlikely(mm_is_singlethreaded(mm))) {
-			exit_flush_lazy_tlbs(mm);
-			goto local;
-		}
-		if (!mmu_has_feature(MMU_FTR_GTSE)) {
-			unsigned long tgt, pg_sizes, size;
-
-			tgt = H_RPTI_TARGET_CMMU;
-			pg_sizes = psize_to_rpti_pgsize(psize);
-			size = 1UL << mmu_psize_to_shift(psize);
-
-			if (atomic_read(&mm->context.copros) > 0)
-				tgt |= H_RPTI_TARGET_NMMU;
-			pseries_rpt_invalidate(pid, tgt, H_RPTI_TYPE_TLB,
-					       pg_sizes, vmaddr,
-					       vmaddr + size);
-		} else
-			_tlbie_va(vmaddr, pid, psize, RIC_FLUSH_TLB);
-	} else {
-local:
-=======
 	type = flush_type_needed(mm, false);
 	if (type == FLUSH_TYPE_LOCAL) {
->>>>>>> 7d2a07b7
 		_tlbiel_va(vmaddr, pid, psize, RIC_FLUSH_TLB);
 	} else if (type == FLUSH_TYPE_GLOBAL) {
 		if (!mmu_has_feature(MMU_FTR_GTSE)) {
@@ -1224,15 +1088,10 @@
 
 		pseries_rpt_invalidate(0, tgt, type, H_RPTI_PAGE_ALL,
 				       start, end);
-<<<<<<< HEAD
-	} else
-		_tlbie_pid(0, RIC_FLUSH_ALL);
-=======
 	} else if (cputlb_use_tlbie())
 		_tlbie_pid(0, RIC_FLUSH_ALL);
 	else
 		_tlbiel_kernel_broadcast();
->>>>>>> 7d2a07b7
 }
 EXPORT_SYMBOL(radix__flush_tlb_kernel_range);
 
@@ -1290,24 +1149,10 @@
 		unsigned long tgt = H_RPTI_TARGET_CMMU;
 		unsigned long pg_sizes = psize_to_rpti_pgsize(mmu_virtual_psize);
 
-<<<<<<< HEAD
-	if (!mmu_has_feature(MMU_FTR_GTSE) && !local) {
-		unsigned long tgt = H_RPTI_TARGET_CMMU;
-		unsigned long pg_sizes = psize_to_rpti_pgsize(mmu_virtual_psize);
-
-=======
->>>>>>> 7d2a07b7
 		if (IS_ENABLED(CONFIG_TRANSPARENT_HUGEPAGE))
 			pg_sizes |= psize_to_rpti_pgsize(MMU_PAGE_2M);
 		if (atomic_read(&mm->context.copros) > 0)
 			tgt |= H_RPTI_TARGET_NMMU;
-<<<<<<< HEAD
-		pseries_rpt_invalidate(pid, tgt, H_RPTI_TYPE_TLB, pg_sizes,
-				       start, end);
-	} else if (full) {
-		if (local) {
-			_tlbiel_pid(pid, RIC_FLUSH_TLB);
-=======
 		if (flush_pwc)
 			type |= H_RPTI_TYPE_PWC;
 		pseries_rpt_invalidate(pid, tgt, type, pg_sizes, start, end);
@@ -1317,7 +1162,6 @@
 		 */
 		if (type == FLUSH_TYPE_LOCAL) {
 			_tlbiel_pid(pid, RIC_FLUSH_ALL);
->>>>>>> 7d2a07b7
 		} else {
 			if (cputlb_use_tlbie()) {
 				_tlbie_pid(pid, RIC_FLUSH_ALL);
@@ -1354,13 +1198,6 @@
 			if (hflush)
 				__tlbie_va_range(hstart, hend, pid,
 						PMD_SIZE, MMU_PAGE_2M);
-<<<<<<< HEAD
-			if (gflush)
-				__tlbie_va_range(gstart, gend, pid,
-						PUD_SIZE, MMU_PAGE_1G);
-
-=======
->>>>>>> 7d2a07b7
 			asm volatile("eieio; tlbsync; ptesync": : :"memory");
 		} else {
 			_tlbiel_va_range_multicast(mm,
@@ -1440,12 +1277,6 @@
 {
 	_tlbie_lpid_guest(lpid, RIC_FLUSH_ALL);
 }
-<<<<<<< HEAD
-
-static void radix__flush_tlb_pwc_range_psize(struct mm_struct *mm, unsigned long start,
-				  unsigned long end, int psize);
-=======
->>>>>>> 7d2a07b7
 
 void radix__tlb_flush(struct mmu_gather *tlb)
 {
@@ -1497,26 +1328,6 @@
 
 	preempt_disable();
 	smp_mb(); /* see radix__flush_tlb_mm */
-<<<<<<< HEAD
-	if (!mm_is_thread_local(mm)) {
-		if (unlikely(mm_is_singlethreaded(mm))) {
-			if (end != TLB_FLUSH_ALL) {
-				exit_flush_lazy_tlbs(mm);
-				goto is_local;
-			}
-		}
-		local = false;
-		full = (end == TLB_FLUSH_ALL ||
-				nr_pages > tlb_single_page_flush_ceiling);
-	} else {
-is_local:
-		local = true;
-		full = (end == TLB_FLUSH_ALL ||
-				nr_pages > tlb_local_single_page_flush_ceiling);
-	}
-
-	if (!mmu_has_feature(MMU_FTR_GTSE) && !local) {
-=======
 	type = flush_type_needed(mm, fullmm);
 	if (type == FLUSH_TYPE_NONE)
 		goto out;
@@ -1529,7 +1340,6 @@
 		flush_pid = nr_pages > tlb_local_single_page_flush_ceiling;
 
 	if (!mmu_has_feature(MMU_FTR_GTSE) && type == FLUSH_TYPE_GLOBAL) {
->>>>>>> 7d2a07b7
 		unsigned long tgt = H_RPTI_TARGET_CMMU;
 		unsigned long type = H_RPTI_TYPE_TLB;
 		unsigned long pg_sizes = psize_to_rpti_pgsize(psize);
@@ -1539,13 +1349,8 @@
 		if (atomic_read(&mm->context.copros) > 0)
 			tgt |= H_RPTI_TARGET_NMMU;
 		pseries_rpt_invalidate(pid, tgt, type, pg_sizes, start, end);
-<<<<<<< HEAD
-	} else if (full) {
-		if (local) {
-=======
 	} else if (flush_pid) {
 		if (type == FLUSH_TYPE_LOCAL) {
->>>>>>> 7d2a07b7
 			_tlbiel_pid(pid, also_pwc ? RIC_FLUSH_ALL : RIC_FLUSH_TLB);
 		} else {
 			if (cputlb_use_tlbie()) {
@@ -1606,32 +1411,8 @@
 	/* Otherwise first do the PWC, then iterate the pages. */
 	preempt_disable();
 	smp_mb(); /* see radix__flush_tlb_mm */
-<<<<<<< HEAD
-	if (!mm_is_thread_local(mm)) {
-		if (unlikely(mm_is_singlethreaded(mm))) {
-			exit_flush_lazy_tlbs(mm);
-			goto local;
-		}
-		if (!mmu_has_feature(MMU_FTR_GTSE)) {
-			unsigned long tgt, type, pg_sizes;
-
-			tgt = H_RPTI_TARGET_CMMU;
-			type = H_RPTI_TYPE_TLB | H_RPTI_TYPE_PWC |
-			       H_RPTI_TYPE_PRT;
-			pg_sizes = psize_to_rpti_pgsize(mmu_virtual_psize);
-
-			if (atomic_read(&mm->context.copros) > 0)
-				tgt |= H_RPTI_TARGET_NMMU;
-			pseries_rpt_invalidate(pid, tgt, type, pg_sizes,
-					       addr, end);
-		} else
-			_tlbie_va_range(addr, end, pid, PAGE_SIZE, mmu_virtual_psize, true);
-	} else {
-local:
-=======
 	type = flush_type_needed(mm, false);
 	if (type == FLUSH_TYPE_LOCAL) {
->>>>>>> 7d2a07b7
 		_tlbiel_va_range(addr, end, pid, PAGE_SIZE, mmu_virtual_psize, true);
 	} else if (type == FLUSH_TYPE_GLOBAL) {
 		if (!mmu_has_feature(MMU_FTR_GTSE)) {
@@ -1700,9 +1481,6 @@
 	unsigned long psize, nr_pages;
 	struct mmu_psize_def *def;
 	bool flush_pid;
-
-	if (!cpu_has_feature(CPU_FTR_P9_RADIX_PREFETCH_BUG))
-		return;
 
 	/*
 	 * A H_RPTI_TYPE_ALL request implies RIC=3, hence
