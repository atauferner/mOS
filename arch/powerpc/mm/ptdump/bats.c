--- conflicted
+++ resolved
@@ -90,12 +90,6 @@
 
 static int bats_open(struct inode *inode, struct file *file)
 {
-<<<<<<< HEAD
-	if (IS_ENABLED(CONFIG_PPC_BOOK3S_601))
-		return single_open(file, bats_show_601, NULL);
-
-=======
->>>>>>> 7d2a07b7
 	return single_open(file, bats_show_603, NULL);
 }
 
