--- conflicted
+++ resolved
@@ -721,13 +721,8 @@
 	lbz	r5, 0(r5)
 	cmpdi	r5, 0
 	beq	1f
-<<<<<<< HEAD
-	ld	r5, VCPU_DAWR(r4)
-	ld	r6, VCPU_DAWRX(r4)
-=======
 	ld	r5, VCPU_DAWR0(r4)
 	ld	r6, VCPU_DAWRX0(r4)
->>>>>>> 7d2a07b7
 	mtspr	SPRN_DAWR0, r5
 	mtspr	SPRN_DAWRX0, r6
 1:
@@ -849,91 +844,6 @@
 	bdnz	1b
 9:
 
-<<<<<<< HEAD
-#ifdef CONFIG_KVM_XICS
-	/* We are entering the guest on that thread, push VCPU to XIVE */
-	ld	r11, VCPU_XIVE_SAVED_STATE(r4)
-	li	r9, TM_QW1_OS
-	lwz	r8, VCPU_XIVE_CAM_WORD(r4)
-	cmpwi	r8, 0
-	beq	no_xive
-	li	r7, TM_QW1_OS + TM_WORD2
-	mfmsr	r0
-	andi.	r0, r0, MSR_DR		/* in real mode? */
-	beq	2f
-	ld	r10, HSTATE_XIVE_TIMA_VIRT(r13)
-	cmpldi	cr1, r10, 0
-	beq     cr1, no_xive
-	eieio
-	stdx	r11,r9,r10
-	stwx	r8,r7,r10
-	b	3f
-2:	ld	r10, HSTATE_XIVE_TIMA_PHYS(r13)
-	cmpldi	cr1, r10, 0
-	beq	cr1, no_xive
-	eieio
-	stdcix	r11,r9,r10
-	stwcix	r8,r7,r10
-3:	li	r9, 1
-	stb	r9, VCPU_XIVE_PUSHED(r4)
-	eieio
-
-	/*
-	 * We clear the irq_pending flag. There is a small chance of a
-	 * race vs. the escalation interrupt happening on another
-	 * processor setting it again, but the only consequence is to
-	 * cause a spurrious wakeup on the next H_CEDE which is not an
-	 * issue.
-	 */
-	li	r0,0
-	stb	r0, VCPU_IRQ_PENDING(r4)
-
-	/*
-	 * In single escalation mode, if the escalation interrupt is
-	 * on, we mask it.
-	 */
-	lbz	r0, VCPU_XIVE_ESC_ON(r4)
-	cmpwi	cr1, r0,0
-	beq	cr1, 1f
-	li	r9, XIVE_ESB_SET_PQ_01
-	beq	4f			/* in real mode? */
-	ld	r10, VCPU_XIVE_ESC_VADDR(r4)
-	ldx	r0, r10, r9
-	b	5f
-4:	ld	r10, VCPU_XIVE_ESC_RADDR(r4)
-	ldcix	r0, r10, r9
-5:	sync
-
-	/* We have a possible subtle race here: The escalation interrupt might
-	 * have fired and be on its way to the host queue while we mask it,
-	 * and if we unmask it early enough (re-cede right away), there is
-	 * a theorical possibility that it fires again, thus landing in the
-	 * target queue more than once which is a big no-no.
-	 *
-	 * Fortunately, solving this is rather easy. If the above load setting
-	 * PQ to 01 returns a previous value where P is set, then we know the
-	 * escalation interrupt is somewhere on its way to the host. In that
-	 * case we simply don't clear the xive_esc_on flag below. It will be
-	 * eventually cleared by the handler for the escalation interrupt.
-	 *
-	 * Then, when doing a cede, we check that flag again before re-enabling
-	 * the escalation interrupt, and if set, we abort the cede.
-	 */
-	andi.	r0, r0, XIVE_ESB_VAL_P
-	bne-	1f
-
-	/* Now P is 0, we can clear the flag */
-	li	r0, 0
-	stb	r0, VCPU_XIVE_ESC_ON(r4)
-1:
-no_xive:
-#endif /* CONFIG_KVM_XICS */
-
-	li	r0, 0
-	stw	r0, STACK_SLOT_SHORT_PATH(r1)
-
-=======
->>>>>>> 7d2a07b7
 deliver_guest_interrupt:	/* r4 = vcpu, r13 = paca */
 	/* Check if we can deliver an external or decrementer interrupt now */
 	ld	r0, VCPU_PENDING_EXC(r4)
@@ -1232,22 +1142,10 @@
 
 	/*
 	 * Possibly flush the link stack here, before we do a blr in
-<<<<<<< HEAD
-	 * guest_exit_short_path.
+	 * kvmhv_switch_to_host.
 	 */
 1:	nop
 	patch_site 1b patch__call_kvm_flush_link_stack
-
-	/* If we came in through the P9 short path, go back out to C now */
-	lwz	r0, STACK_SLOT_SHORT_PATH(r1)
-	cmpwi	r0, 0
-	bne	guest_exit_short_path
-=======
-	 * kvmhv_switch_to_host.
-	 */
-1:	nop
-	patch_site 1b patch__call_kvm_flush_link_stack
->>>>>>> 7d2a07b7
 
 	/* For hash guest, read the guest SLB and save it away */
 	li	r5, 0
@@ -1496,69 +1394,6 @@
 	mtspr	SPRN_DAWR0, r6
 	mtspr	SPRN_DAWRX0, r7
 END_FTR_SECTION_IFSET(CPU_FTR_ARCH_207S)
-<<<<<<< HEAD
-BEGIN_FTR_SECTION
-	ld	r5, STACK_SLOT_TID(r1)
-	ld	r6, STACK_SLOT_PSSCR(r1)
-	ld	r7, STACK_SLOT_PID(r1)
-	mtspr	SPRN_TIDR, r5
-	mtspr	SPRN_PSSCR, r6
-	mtspr	SPRN_PID, r7
-END_FTR_SECTION_IFSET(CPU_FTR_ARCH_300)
-
-#ifdef CONFIG_PPC_RADIX_MMU
-	/*
-	 * Are we running hash or radix ?
-	 */
-	ld	r5, VCPU_KVM(r9)
-	lbz	r0, KVM_RADIX(r5)
-	cmpwi	cr2, r0, 0
-	beq	cr2, 2f
-
-	/*
-	 * Radix: do eieio; tlbsync; ptesync sequence in case we
-	 * interrupted the guest between a tlbie and a ptesync.
-	 */
-	eieio
-	tlbsync
-	ptesync
-
-BEGIN_FTR_SECTION
-	/* Radix: Handle the case where the guest used an illegal PID */
-	LOAD_REG_ADDR(r4, mmu_base_pid)
-	lwz	r3, VCPU_GUEST_PID(r9)
-	lwz	r5, 0(r4)
-	cmpw	cr0,r3,r5
-	blt	2f
-
-	/*
-	 * Illegal PID, the HW might have prefetched and cached in the TLB
-	 * some translations for the  LPID 0 / guest PID combination which
-	 * Linux doesn't know about, so we need to flush that PID out of
-	 * the TLB. First we need to set LPIDR to 0 so tlbiel applies to
-	 * the right context.
-	*/
-	li	r0,0
-	mtspr	SPRN_LPID,r0
-	isync
-
-	/* Then do a congruence class local flush */
-	ld	r6,VCPU_KVM(r9)
-	lwz	r0,KVM_TLB_SETS(r6)
-	mtctr	r0
-	li	r7,0x400		/* IS field = 0b01 */
-	ptesync
-	sldi	r0,r3,32		/* RS has PID */
-1:	PPC_TLBIEL(7,0,2,1,1)		/* RIC=2, PRS=1, R=1 */
-	addi	r7,r7,0x1000
-	bdnz	1b
-	ptesync
-END_FTR_SECTION_IFSET(CPU_FTR_P9_RADIX_PREFETCH_BUG)
-
-2:
-#endif /* CONFIG_PPC_RADIX_MMU */
-=======
->>>>>>> 7d2a07b7
 
 	/*
 	 * POWER7/POWER8 guest -> host partition switch code.
@@ -2537,51 +2372,7 @@
 	/* we've ceded but we want to give control to the host */
 kvm_cede_exit:
 	ld	r9, HSTATE_KVM_VCPU(r13)
-<<<<<<< HEAD
-#ifdef CONFIG_KVM_XICS
-	/* are we using XIVE with single escalation? */
-	ld	r10, VCPU_XIVE_ESC_VADDR(r9)
-	cmpdi	r10, 0
-	beq	3f
-	li	r6, XIVE_ESB_SET_PQ_00
-	/*
-	 * If we still have a pending escalation, abort the cede,
-	 * and we must set PQ to 10 rather than 00 so that we don't
-	 * potentially end up with two entries for the escalation
-	 * interrupt in the XIVE interrupt queue.  In that case
-	 * we also don't want to set xive_esc_on to 1 here in
-	 * case we race with xive_esc_irq().
-	 */
-	lbz	r5, VCPU_XIVE_ESC_ON(r9)
-	cmpwi	r5, 0
-	beq	4f
-	li	r0, 0
-	stb	r0, VCPU_CEDED(r9)
-	/*
-	 * The escalation interrupts are special as we don't EOI them.
-	 * There is no need to use the load-after-store ordering offset
-	 * to set PQ to 10 as we won't use StoreEOI.
-	 */
-	li	r6, XIVE_ESB_SET_PQ_10
-	b	5f
-4:	li	r0, 1
-	stb	r0, VCPU_XIVE_ESC_ON(r9)
-	/* make sure store to xive_esc_on is seen before xive_esc_irq runs */
-	sync
-5:	/* Enable XIVE escalation */
-	mfmsr	r0
-	andi.	r0, r0, MSR_DR		/* in real mode? */
-	beq	1f
-	ldx	r0, r10, r6
-	b	2f
-1:	ld	r10, VCPU_XIVE_ESC_RADDR(r9)
-	ldcix	r0, r10, r6
-2:	sync
-#endif /* CONFIG_KVM_XICS */
-3:	b	guest_exit_cont
-=======
 	b	guest_exit_cont
->>>>>>> 7d2a07b7
 
 	/* Try to do machine check recovery in real mode */
 machine_check_realmode:
@@ -2972,62 +2763,6 @@
 	 * in memory that we might be able to look at from another CPU.
 	 */
 	b	.
-<<<<<<< HEAD
-END_FTR_SECTION_IFCLR(CPU_FTR_ARCH_300)
-	ld	r9, HSTATE_KVM_VCPU(r13)
-	ld	r10, VCPU_KVM(r9)
-
-	li	r0, 0
-	mtspr	SPRN_AMR, r0
-	mtspr	SPRN_IAMR, r0
-	mtspr	SPRN_CIABR, r0
-	mtspr	SPRN_DAWRX0, r0
-
-BEGIN_MMU_FTR_SECTION
-	b	4f
-END_MMU_FTR_SECTION_IFSET(MMU_FTR_TYPE_RADIX)
-
-	slbmte	r0, r0
-	slbia
-	ptesync
-	ld	r8, PACA_SLBSHADOWPTR(r13)
-	.rept	SLB_NUM_BOLTED
-	li	r3, SLBSHADOW_SAVEAREA
-	LDX_BE	r5, r8, r3
-	addi	r3, r3, 8
-	LDX_BE	r6, r8, r3
-	andis.	r7, r5, SLB_ESID_V@h
-	beq	3f
-	slbmte	r6, r5
-3:	addi	r8, r8, 16
-	.endr
-
-4:	lwz	r7, KVM_HOST_LPID(r10)
-	mtspr	SPRN_LPID, r7
-	mtspr	SPRN_PID, r0
-	ld	r8, KVM_HOST_LPCR(r10)
-	mtspr	SPRN_LPCR, r8
-	isync
-	li	r0, KVM_GUEST_MODE_NONE
-	stb	r0, HSTATE_IN_GUEST(r13)
-
-	/*
-	 * Turn on the MMU and jump to C code
-	 */
-	bcl	20, 31, .+4
-5:	mflr	r3
-	addi	r3, r3, 9f - 5b
-	li	r4, -1
-	rldimi	r3, r4, 62, 0	/* ensure 0xc000000000000000 bits are set */
-	ld	r4, PACAKMSR(r13)
-	mtspr	SPRN_SRR0, r3
-	mtspr	SPRN_SRR1, r4
-	RFI_TO_KERNEL
-9:	addi	r3, r1, STACK_FRAME_OVERHEAD
-	bl	kvmppc_bad_interrupt
-	b	9b
-=======
->>>>>>> 7d2a07b7
 
 /*
  * This mimics the MSR transition on IRQ delivery.  The new guest MSR is taken
