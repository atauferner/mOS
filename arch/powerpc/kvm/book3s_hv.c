--- conflicted
+++ resolved
@@ -1160,14 +1160,6 @@
 int kvmppc_core_prepare_memory_region(struct kvm *kvm,
 				struct kvm_userspace_memory_region *mem)
 {
-<<<<<<< HEAD
-	unsigned long psize, porder;
-	unsigned long i, npages, totalpages;
-	unsigned long pg_ix;
-	struct kvmppc_pginfo *pginfo;
-	unsigned long hva;
-	struct kvmppc_linear_info *ri = NULL;
-=======
 	unsigned long npages;
 	unsigned long *phys;
 
@@ -1189,7 +1181,6 @@
 {
 	unsigned long *physp;
 	unsigned long j, npages, pfn;
->>>>>>> dd775ae2
 	struct page *page;
 
 	physp = kvm->arch.slot_phys[slot_id];
