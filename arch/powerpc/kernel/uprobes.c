// SPDX-License-Identifier: GPL-2.0-or-later
/*
 * User-space Probes (UProbes) for powerpc
 *
 * Copyright IBM Corporation, 2007-2012
 *
 * Adapted from the x86 port by Ananth N Mavinakayanahalli <ananth@in.ibm.com>
 */
#include <linux/kernel.h>
#include <linux/sched.h>
#include <linux/ptrace.h>
#include <linux/uprobes.h>
#include <linux/uaccess.h>
#include <linux/kdebug.h>

#include <asm/sstep.h>
#include <asm/inst.h>

#define UPROBE_TRAP_NR	UINT_MAX

/**
 * is_trap_insn - check if the instruction is a trap variant
 * @insn: instruction to be checked.
 * Returns true if @insn is a trap variant.
 */
bool is_trap_insn(uprobe_opcode_t *insn)
{
	return (is_trap(*insn));
}

/**
 * arch_uprobe_analyze_insn
 * @mm: the probed address space.
 * @arch_uprobe: the probepoint information.
 * @addr: vaddr to probe.
 * Return 0 on success or a -ve number on error.
 */
int arch_uprobe_analyze_insn(struct arch_uprobe *auprobe,
		struct mm_struct *mm, unsigned long addr)
{
	if (addr & 0x03)
		return -EINVAL;

	if (cpu_has_feature(CPU_FTR_ARCH_31) &&
	    ppc_inst_prefixed(ppc_inst_read(auprobe->insn)) &&
	    (addr & 0x3f) == 60) {
		pr_info_ratelimited("Cannot register a uprobe on 64 byte unaligned prefixed instruction\n");
		return -EINVAL;
	}

	return 0;
}

/*
 * arch_uprobe_pre_xol - prepare to execute out of line.
 * @auprobe: the probepoint information.
 * @regs: reflects the saved user state of current task.
 */
int arch_uprobe_pre_xol(struct arch_uprobe *auprobe, struct pt_regs *regs)
{
	struct arch_uprobe_task *autask = &current->utask->autask;

	autask->saved_trap_nr = current->thread.trap_nr;
	current->thread.trap_nr = UPROBE_TRAP_NR;
	regs_set_return_ip(regs, current->utask->xol_vaddr);

	user_enable_single_step(current);
	return 0;
}

/**
 * uprobe_get_swbp_addr - compute address of swbp given post-swbp regs
 * @regs: Reflects the saved state of the task after it has hit a breakpoint
 * instruction.
 * Return the address of the breakpoint instruction.
 */
unsigned long uprobe_get_swbp_addr(struct pt_regs *regs)
{
	return instruction_pointer(regs);
}

/*
 * If xol insn itself traps and generates a signal (SIGILL/SIGSEGV/etc),
 * then detect the case where a singlestepped instruction jumps back to its
 * own address. It is assumed that anything like do_page_fault/do_trap/etc
 * sets thread.trap_nr != UINT_MAX.
 *
 * arch_uprobe_pre_xol/arch_uprobe_post_xol save/restore thread.trap_nr,
 * arch_uprobe_xol_was_trapped() simply checks that ->trap_nr is not equal to
 * UPROBE_TRAP_NR == UINT_MAX set by arch_uprobe_pre_xol().
 */
bool arch_uprobe_xol_was_trapped(struct task_struct *t)
{
	if (t->thread.trap_nr != UPROBE_TRAP_NR)
		return true;

	return false;
}

/*
 * Called after single-stepping. To avoid the SMP problems that can
 * occur when we temporarily put back the original opcode to
 * single-step, we single-stepped a copy of the instruction.
 *
 * This function prepares to resume execution after the single-step.
 */
int arch_uprobe_post_xol(struct arch_uprobe *auprobe, struct pt_regs *regs)
{
	struct uprobe_task *utask = current->utask;

	WARN_ON_ONCE(current->thread.trap_nr != UPROBE_TRAP_NR);

	current->thread.trap_nr = utask->autask.saved_trap_nr;

	/*
	 * On powerpc, except for loads and stores, most instructions
	 * including ones that alter code flow (branches, calls, returns)
	 * are emulated in the kernel. We get here only if the emulation
	 * support doesn't exist and have to fix-up the next instruction
	 * to be executed.
	 */
<<<<<<< HEAD
	regs->nip = (unsigned long)ppc_inst_next((void *)utask->vaddr, &auprobe->insn);
=======
	regs_set_return_ip(regs, (unsigned long)ppc_inst_next((void *)utask->vaddr, auprobe->insn));
>>>>>>> 7d2a07b7

	user_disable_single_step(current);
	return 0;
}

/* callback routine for handling exceptions. */
int arch_uprobe_exception_notify(struct notifier_block *self,
				unsigned long val, void *data)
{
	struct die_args *args = data;
	struct pt_regs *regs = args->regs;

	/* regs == NULL is a kernel bug */
	if (WARN_ON(!regs))
		return NOTIFY_DONE;

	/* We are only interested in userspace traps */
	if (!user_mode(regs))
		return NOTIFY_DONE;

	switch (val) {
	case DIE_BPT:
		if (uprobe_pre_sstep_notifier(regs))
			return NOTIFY_STOP;
		break;
	case DIE_SSTEP:
		if (uprobe_post_sstep_notifier(regs))
			return NOTIFY_STOP;
		break;
	default:
		break;
	}
	return NOTIFY_DONE;
}

/*
 * This function gets called when XOL instruction either gets trapped or
 * the thread has a fatal signal, so reset the instruction pointer to its
 * probed address.
 */
void arch_uprobe_abort_xol(struct arch_uprobe *auprobe, struct pt_regs *regs)
{
	struct uprobe_task *utask = current->utask;

	current->thread.trap_nr = utask->autask.saved_trap_nr;
	instruction_pointer_set(regs, utask->vaddr);

	user_disable_single_step(current);
}

/*
 * See if the instruction can be emulated.
 * Returns true if instruction was emulated, false otherwise.
 */
bool arch_uprobe_skip_sstep(struct arch_uprobe *auprobe, struct pt_regs *regs)
{
	int ret;

	/*
	 * emulate_step() returns 1 if the insn was successfully emulated.
	 * For all other cases, we need to single-step in hardware.
	 */
<<<<<<< HEAD
	ret = emulate_step(regs, ppc_inst_read(&auprobe->insn));
=======
	ret = emulate_step(regs, ppc_inst_read(auprobe->insn));
>>>>>>> 7d2a07b7
	if (ret > 0)
		return true;

	return false;
}

unsigned long
arch_uretprobe_hijack_return_addr(unsigned long trampoline_vaddr, struct pt_regs *regs)
{
	unsigned long orig_ret_vaddr;

	orig_ret_vaddr = regs->link;

	/* Replace the return addr with trampoline addr */
	regs->link = trampoline_vaddr;

	return orig_ret_vaddr;
}

bool arch_uretprobe_is_alive(struct return_instance *ret, enum rp_check ctx,
				struct pt_regs *regs)
{
	if (ctx == RP_CHECK_CHAIN_CALL)
		return regs->gpr[1] <= ret->stack;
	else
		return regs->gpr[1] < ret->stack;
}<|MERGE_RESOLUTION|>--- conflicted
+++ resolved
@@ -119,11 +119,7 @@
 	 * support doesn't exist and have to fix-up the next instruction
 	 * to be executed.
 	 */
-<<<<<<< HEAD
-	regs->nip = (unsigned long)ppc_inst_next((void *)utask->vaddr, &auprobe->insn);
-=======
 	regs_set_return_ip(regs, (unsigned long)ppc_inst_next((void *)utask->vaddr, auprobe->insn));
->>>>>>> 7d2a07b7
 
 	user_disable_single_step(current);
 	return 0;
@@ -186,11 +182,7 @@
 	 * emulate_step() returns 1 if the insn was successfully emulated.
 	 * For all other cases, we need to single-step in hardware.
 	 */
-<<<<<<< HEAD
-	ret = emulate_step(regs, ppc_inst_read(&auprobe->insn));
-=======
 	ret = emulate_step(regs, ppc_inst_read(auprobe->insn));
->>>>>>> 7d2a07b7
 	if (ret > 0)
 		return true;
 
