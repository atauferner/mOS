--- conflicted
+++ resolved
@@ -571,14 +571,8 @@
 	mtcrf	0x80, r12
 	mfspr	r9, SPRN_SPRG_SCRATCH4
 	mfspr	r12, SPRN_SPRG_SCRATCH3
-<<<<<<< HEAD
-#endif
-	mfspr	r11, SPRN_SPRG_SCRATCH1
-	mfspr	r10, SPRN_SPRG_SCRATCH0
-=======
 	mfspr	r11, SPRN_SPRG_SCRATCH6
 	mfspr	r10, SPRN_SPRG_SCRATCH5
->>>>>>> 7d2a07b7
 	rfi			/* Should sync shadow TLBs */
 	b	.		/* prevent prefetch past rfi */
 
