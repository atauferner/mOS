// SPDX-License-Identifier: GPL-2.0+
//
// Security related flags and so on.
//
// Copyright 2018, Michael Ellerman, IBM Corporation.

#include <linux/cpu.h>
#include <linux/kernel.h>
#include <linux/device.h>
#include <linux/memblock.h>
#include <linux/nospec.h>
#include <linux/prctl.h>
#include <linux/seq_buf.h>

#include <asm/asm-prototypes.h>
#include <asm/code-patching.h>
#include <asm/debugfs.h>
#include <asm/security_features.h>
#include <asm/setup.h>
#include <asm/inst.h>

#include "setup.h"

u64 powerpc_security_features __read_mostly = SEC_FTR_DEFAULT;

enum branch_cache_flush_type {
	BRANCH_CACHE_FLUSH_NONE	= 0x1,
	BRANCH_CACHE_FLUSH_SW	= 0x2,
	BRANCH_CACHE_FLUSH_HW	= 0x4,
};
static enum branch_cache_flush_type count_cache_flush_type = BRANCH_CACHE_FLUSH_NONE;
static enum branch_cache_flush_type link_stack_flush_type = BRANCH_CACHE_FLUSH_NONE;

bool barrier_nospec_enabled;
static bool no_nospec;
static bool btb_flush_enabled;
#if defined(CONFIG_PPC_FSL_BOOK3E) || defined(CONFIG_PPC_BOOK3S_64)
static bool no_spectrev2;
#endif

static void enable_barrier_nospec(bool enable)
{
	barrier_nospec_enabled = enable;
	do_barrier_nospec_fixups(enable);
}

void setup_barrier_nospec(void)
{
	bool enable;

	/*
	 * It would make sense to check SEC_FTR_SPEC_BAR_ORI31 below as well.
	 * But there's a good reason not to. The two flags we check below are
	 * both are enabled by default in the kernel, so if the hcall is not
	 * functional they will be enabled.
	 * On a system where the host firmware has been updated (so the ori
	 * functions as a barrier), but on which the hypervisor (KVM/Qemu) has
	 * not been updated, we would like to enable the barrier. Dropping the
	 * check for SEC_FTR_SPEC_BAR_ORI31 achieves that. The only downside is
	 * we potentially enable the barrier on systems where the host firmware
	 * is not updated, but that's harmless as it's a no-op.
	 */
	enable = security_ftr_enabled(SEC_FTR_FAVOUR_SECURITY) &&
		 security_ftr_enabled(SEC_FTR_BNDS_CHK_SPEC_BAR);

	if (!no_nospec && !cpu_mitigations_off())
		enable_barrier_nospec(enable);
}

static int __init handle_nospectre_v1(char *p)
{
	no_nospec = true;

	return 0;
}
early_param("nospectre_v1", handle_nospectre_v1);

#ifdef CONFIG_DEBUG_FS
static int barrier_nospec_set(void *data, u64 val)
{
	switch (val) {
	case 0:
	case 1:
		break;
	default:
		return -EINVAL;
	}

	if (!!val == !!barrier_nospec_enabled)
		return 0;

	enable_barrier_nospec(!!val);

	return 0;
}

static int barrier_nospec_get(void *data, u64 *val)
{
	*val = barrier_nospec_enabled ? 1 : 0;
	return 0;
}

DEFINE_DEBUGFS_ATTRIBUTE(fops_barrier_nospec, barrier_nospec_get,
			 barrier_nospec_set, "%llu\n");

static __init int barrier_nospec_debugfs_init(void)
{
	debugfs_create_file_unsafe("barrier_nospec", 0600,
				   powerpc_debugfs_root, NULL,
				   &fops_barrier_nospec);
	return 0;
}
device_initcall(barrier_nospec_debugfs_init);

static __init int security_feature_debugfs_init(void)
{
	debugfs_create_x64("security_features", 0400, powerpc_debugfs_root,
			   &powerpc_security_features);
	return 0;
}
device_initcall(security_feature_debugfs_init);
#endif /* CONFIG_DEBUG_FS */

#if defined(CONFIG_PPC_FSL_BOOK3E) || defined(CONFIG_PPC_BOOK3S_64)
static int __init handle_nospectre_v2(char *p)
{
	no_spectrev2 = true;

	return 0;
}
early_param("nospectre_v2", handle_nospectre_v2);
#endif /* CONFIG_PPC_FSL_BOOK3E || CONFIG_PPC_BOOK3S_64 */

#ifdef CONFIG_PPC_FSL_BOOK3E
void setup_spectre_v2(void)
{
	if (no_spectrev2 || cpu_mitigations_off())
		do_btb_flush_fixups();
	else
		btb_flush_enabled = true;
}
#endif /* CONFIG_PPC_FSL_BOOK3E */

#ifdef CONFIG_PPC_BOOK3S_64
ssize_t cpu_show_meltdown(struct device *dev, struct device_attribute *attr, char *buf)
{
	bool thread_priv;

	thread_priv = security_ftr_enabled(SEC_FTR_L1D_THREAD_PRIV);

	if (rfi_flush) {
		struct seq_buf s;
		seq_buf_init(&s, buf, PAGE_SIZE - 1);

		seq_buf_printf(&s, "Mitigation: RFI Flush");
		if (thread_priv)
			seq_buf_printf(&s, ", L1D private per thread");

		seq_buf_printf(&s, "\n");

		return s.len;
	}

	if (thread_priv)
		return sprintf(buf, "Vulnerable: L1D private per thread\n");

	if (!security_ftr_enabled(SEC_FTR_L1D_FLUSH_HV) &&
	    !security_ftr_enabled(SEC_FTR_L1D_FLUSH_PR))
		return sprintf(buf, "Not affected\n");

	return sprintf(buf, "Vulnerable\n");
}

ssize_t cpu_show_l1tf(struct device *dev, struct device_attribute *attr, char *buf)
{
	return cpu_show_meltdown(dev, attr, buf);
}
#endif

ssize_t cpu_show_spectre_v1(struct device *dev, struct device_attribute *attr, char *buf)
{
	struct seq_buf s;

	seq_buf_init(&s, buf, PAGE_SIZE - 1);

	if (security_ftr_enabled(SEC_FTR_BNDS_CHK_SPEC_BAR)) {
		if (barrier_nospec_enabled)
			seq_buf_printf(&s, "Mitigation: __user pointer sanitization");
		else
			seq_buf_printf(&s, "Vulnerable");

		if (security_ftr_enabled(SEC_FTR_SPEC_BAR_ORI31))
			seq_buf_printf(&s, ", ori31 speculation barrier enabled");

		seq_buf_printf(&s, "\n");
	} else
		seq_buf_printf(&s, "Not affected\n");

	return s.len;
}

ssize_t cpu_show_spectre_v2(struct device *dev, struct device_attribute *attr, char *buf)
{
	struct seq_buf s;
	bool bcs, ccd;

	seq_buf_init(&s, buf, PAGE_SIZE - 1);

	bcs = security_ftr_enabled(SEC_FTR_BCCTRL_SERIALISED);
	ccd = security_ftr_enabled(SEC_FTR_COUNT_CACHE_DISABLED);

	if (bcs || ccd) {
		seq_buf_printf(&s, "Mitigation: ");

		if (bcs)
			seq_buf_printf(&s, "Indirect branch serialisation (kernel only)");

		if (bcs && ccd)
			seq_buf_printf(&s, ", ");

		if (ccd)
			seq_buf_printf(&s, "Indirect branch cache disabled");

	} else if (count_cache_flush_type != BRANCH_CACHE_FLUSH_NONE) {
		seq_buf_printf(&s, "Mitigation: Software count cache flush");

		if (count_cache_flush_type == BRANCH_CACHE_FLUSH_HW)
			seq_buf_printf(&s, " (hardware accelerated)");

	} else if (btb_flush_enabled) {
		seq_buf_printf(&s, "Mitigation: Branch predictor state flush");
	} else {
		seq_buf_printf(&s, "Vulnerable");
	}

	if (bcs || ccd || count_cache_flush_type != BRANCH_CACHE_FLUSH_NONE) {
		if (link_stack_flush_type != BRANCH_CACHE_FLUSH_NONE)
			seq_buf_printf(&s, ", Software link stack flush");
		if (link_stack_flush_type == BRANCH_CACHE_FLUSH_HW)
			seq_buf_printf(&s, " (hardware accelerated)");
	}

	seq_buf_printf(&s, "\n");

	return s.len;
}

#ifdef CONFIG_PPC_BOOK3S_64
/*
 * Store-forwarding barrier support.
 */

static enum stf_barrier_type stf_enabled_flush_types;
static bool no_stf_barrier;
static bool stf_barrier;

static int __init handle_no_stf_barrier(char *p)
{
	pr_info("stf-barrier: disabled on command line.");
	no_stf_barrier = true;
	return 0;
}

early_param("no_stf_barrier", handle_no_stf_barrier);

/* This is the generic flag used by other architectures */
static int __init handle_ssbd(char *p)
{
	if (!p || strncmp(p, "auto", 5) == 0 || strncmp(p, "on", 2) == 0 ) {
		/* Until firmware tells us, we have the barrier with auto */
		return 0;
	} else if (strncmp(p, "off", 3) == 0) {
		handle_no_stf_barrier(NULL);
		return 0;
	} else
		return 1;

	return 0;
}
early_param("spec_store_bypass_disable", handle_ssbd);

/* This is the generic flag used by other architectures */
static int __init handle_no_ssbd(char *p)
{
	handle_no_stf_barrier(NULL);
	return 0;
}
early_param("nospec_store_bypass_disable", handle_no_ssbd);

static void stf_barrier_enable(bool enable)
{
	if (enable)
		do_stf_barrier_fixups(stf_enabled_flush_types);
	else
		do_stf_barrier_fixups(STF_BARRIER_NONE);

	stf_barrier = enable;
}

void setup_stf_barrier(void)
{
	enum stf_barrier_type type;
	bool enable;

	/* Default to fallback in case fw-features are not available */
	if (cpu_has_feature(CPU_FTR_ARCH_300))
		type = STF_BARRIER_EIEIO;
	else if (cpu_has_feature(CPU_FTR_ARCH_207S))
		type = STF_BARRIER_SYNC_ORI;
	else if (cpu_has_feature(CPU_FTR_ARCH_206))
		type = STF_BARRIER_FALLBACK;
	else
		type = STF_BARRIER_NONE;

	enable = security_ftr_enabled(SEC_FTR_FAVOUR_SECURITY) &&
		 security_ftr_enabled(SEC_FTR_STF_BARRIER);

	if (type == STF_BARRIER_FALLBACK) {
		pr_info("stf-barrier: fallback barrier available\n");
	} else if (type == STF_BARRIER_SYNC_ORI) {
		pr_info("stf-barrier: hwsync barrier available\n");
	} else if (type == STF_BARRIER_EIEIO) {
		pr_info("stf-barrier: eieio barrier available\n");
	}

	stf_enabled_flush_types = type;

	if (!no_stf_barrier && !cpu_mitigations_off())
		stf_barrier_enable(enable);
}

ssize_t cpu_show_spec_store_bypass(struct device *dev, struct device_attribute *attr, char *buf)
{
	if (stf_barrier && stf_enabled_flush_types != STF_BARRIER_NONE) {
		const char *type;
		switch (stf_enabled_flush_types) {
		case STF_BARRIER_EIEIO:
			type = "eieio";
			break;
		case STF_BARRIER_SYNC_ORI:
			type = "hwsync";
			break;
		case STF_BARRIER_FALLBACK:
			type = "fallback";
			break;
		default:
			type = "unknown";
		}
		return sprintf(buf, "Mitigation: Kernel entry/exit barrier (%s)\n", type);
	}

	if (!security_ftr_enabled(SEC_FTR_L1D_FLUSH_HV) &&
	    !security_ftr_enabled(SEC_FTR_L1D_FLUSH_PR))
		return sprintf(buf, "Not affected\n");

	return sprintf(buf, "Vulnerable\n");
}

static int ssb_prctl_get(struct task_struct *task)
{
	if (stf_enabled_flush_types == STF_BARRIER_NONE)
		/*
		 * We don't have an explicit signal from firmware that we're
		 * vulnerable or not, we only have certain CPU revisions that
		 * are known to be vulnerable.
		 *
		 * We assume that if we're on another CPU, where the barrier is
		 * NONE, then we are not vulnerable.
		 */
		return PR_SPEC_NOT_AFFECTED;
	else
		/*
		 * If we do have a barrier type then we are vulnerable. The
		 * barrier is not a global or per-process mitigation, so the
		 * only value we can report here is PR_SPEC_ENABLE, which
		 * appears as "vulnerable" in /proc.
		 */
		return PR_SPEC_ENABLE;

	return -EINVAL;
}

int arch_prctl_spec_ctrl_get(struct task_struct *task, unsigned long which)
{
	switch (which) {
	case PR_SPEC_STORE_BYPASS:
		return ssb_prctl_get(task);
	default:
		return -ENODEV;
	}
}

#ifdef CONFIG_DEBUG_FS
static int stf_barrier_set(void *data, u64 val)
{
	bool enable;

	if (val == 1)
		enable = true;
	else if (val == 0)
		enable = false;
	else
		return -EINVAL;

	/* Only do anything if we're changing state */
	if (enable != stf_barrier)
		stf_barrier_enable(enable);

	return 0;
}

static int stf_barrier_get(void *data, u64 *val)
{
	*val = stf_barrier ? 1 : 0;
	return 0;
}

DEFINE_DEBUGFS_ATTRIBUTE(fops_stf_barrier, stf_barrier_get, stf_barrier_set,
			 "%llu\n");

static __init int stf_barrier_debugfs_init(void)
{
	debugfs_create_file_unsafe("stf_barrier", 0600, powerpc_debugfs_root,
				   NULL, &fops_stf_barrier);
	return 0;
}
device_initcall(stf_barrier_debugfs_init);
#endif /* CONFIG_DEBUG_FS */

static void update_branch_cache_flush(void)
{
<<<<<<< HEAD
	u32 *site;

#ifdef CONFIG_KVM_BOOK3S_HV_POSSIBLE
	site = &patch__call_kvm_flush_link_stack;
	// This controls the branch from guest_exit_cont to kvm_flush_link_stack
	if (link_stack_flush_type == BRANCH_CACHE_FLUSH_NONE) {
		patch_instruction_site(site, ppc_inst(PPC_INST_NOP));
	} else {
		// Could use HW flush, but that could also flush count cache
		patch_branch_site(site, (u64)&kvm_flush_link_stack, BRANCH_SET_LINK);
=======
	u32 *site, __maybe_unused *site2;

#ifdef CONFIG_KVM_BOOK3S_HV_POSSIBLE
	site = &patch__call_kvm_flush_link_stack;
	site2 = &patch__call_kvm_flush_link_stack_p9;
	// This controls the branch from guest_exit_cont to kvm_flush_link_stack
	if (link_stack_flush_type == BRANCH_CACHE_FLUSH_NONE) {
		patch_instruction_site(site, ppc_inst(PPC_RAW_NOP()));
		patch_instruction_site(site2, ppc_inst(PPC_RAW_NOP()));
	} else {
		// Could use HW flush, but that could also flush count cache
		patch_branch_site(site, (u64)&kvm_flush_link_stack, BRANCH_SET_LINK);
		patch_branch_site(site2, (u64)&kvm_flush_link_stack, BRANCH_SET_LINK);
>>>>>>> 7d2a07b7
	}
#endif

	// Patch out the bcctr first, then nop the rest
	site = &patch__call_flush_branch_caches3;
<<<<<<< HEAD
	patch_instruction_site(site, ppc_inst(PPC_INST_NOP));
	site = &patch__call_flush_branch_caches2;
	patch_instruction_site(site, ppc_inst(PPC_INST_NOP));
	site = &patch__call_flush_branch_caches1;
	patch_instruction_site(site, ppc_inst(PPC_INST_NOP));
=======
	patch_instruction_site(site, ppc_inst(PPC_RAW_NOP()));
	site = &patch__call_flush_branch_caches2;
	patch_instruction_site(site, ppc_inst(PPC_RAW_NOP()));
	site = &patch__call_flush_branch_caches1;
	patch_instruction_site(site, ppc_inst(PPC_RAW_NOP()));
>>>>>>> 7d2a07b7

	// This controls the branch from _switch to flush_branch_caches
	if (count_cache_flush_type == BRANCH_CACHE_FLUSH_NONE &&
	    link_stack_flush_type == BRANCH_CACHE_FLUSH_NONE) {
		// Nothing to be done

	} else if (count_cache_flush_type == BRANCH_CACHE_FLUSH_HW &&
		   link_stack_flush_type == BRANCH_CACHE_FLUSH_HW) {
		// Patch in the bcctr last
		site = &patch__call_flush_branch_caches1;
		patch_instruction_site(site, ppc_inst(0x39207fff)); // li r9,0x7fff
		site = &patch__call_flush_branch_caches2;
		patch_instruction_site(site, ppc_inst(0x7d2903a6)); // mtctr r9
		site = &patch__call_flush_branch_caches3;
		patch_instruction_site(site, ppc_inst(PPC_INST_BCCTR_FLUSH));

	} else {
		patch_branch_site(site, (u64)&flush_branch_caches, BRANCH_SET_LINK);

		// If we just need to flush the link stack, early return
		if (count_cache_flush_type == BRANCH_CACHE_FLUSH_NONE) {
			patch_instruction_site(&patch__flush_link_stack_return,
<<<<<<< HEAD
					       ppc_inst(PPC_INST_BLR));
=======
					       ppc_inst(PPC_RAW_BLR()));
>>>>>>> 7d2a07b7

		// If we have flush instruction, early return
		} else if (count_cache_flush_type == BRANCH_CACHE_FLUSH_HW) {
			patch_instruction_site(&patch__flush_count_cache_return,
<<<<<<< HEAD
					       ppc_inst(PPC_INST_BLR));
=======
					       ppc_inst(PPC_RAW_BLR()));
>>>>>>> 7d2a07b7
		}
	}
}

static void toggle_branch_cache_flush(bool enable)
{
	if (!enable || !security_ftr_enabled(SEC_FTR_FLUSH_COUNT_CACHE)) {
		if (count_cache_flush_type != BRANCH_CACHE_FLUSH_NONE)
			count_cache_flush_type = BRANCH_CACHE_FLUSH_NONE;

		pr_info("count-cache-flush: flush disabled.\n");
	} else {
		if (security_ftr_enabled(SEC_FTR_BCCTR_FLUSH_ASSIST)) {
			count_cache_flush_type = BRANCH_CACHE_FLUSH_HW;
			pr_info("count-cache-flush: hardware flush enabled.\n");
		} else {
			count_cache_flush_type = BRANCH_CACHE_FLUSH_SW;
			pr_info("count-cache-flush: software flush enabled.\n");
		}
	}

	if (!enable || !security_ftr_enabled(SEC_FTR_FLUSH_LINK_STACK)) {
		if (link_stack_flush_type != BRANCH_CACHE_FLUSH_NONE)
			link_stack_flush_type = BRANCH_CACHE_FLUSH_NONE;

		pr_info("link-stack-flush: flush disabled.\n");
	} else {
		if (security_ftr_enabled(SEC_FTR_BCCTR_LINK_FLUSH_ASSIST)) {
			link_stack_flush_type = BRANCH_CACHE_FLUSH_HW;
			pr_info("link-stack-flush: hardware flush enabled.\n");
		} else {
			link_stack_flush_type = BRANCH_CACHE_FLUSH_SW;
			pr_info("link-stack-flush: software flush enabled.\n");
		}
	}

	update_branch_cache_flush();
}

void setup_count_cache_flush(void)
{
	bool enable = true;

	if (no_spectrev2 || cpu_mitigations_off()) {
		if (security_ftr_enabled(SEC_FTR_BCCTRL_SERIALISED) ||
		    security_ftr_enabled(SEC_FTR_COUNT_CACHE_DISABLED))
			pr_warn("Spectre v2 mitigations not fully under software control, can't disable\n");

		enable = false;
	}

	/*
	 * There's no firmware feature flag/hypervisor bit to tell us we need to
	 * flush the link stack on context switch. So we set it here if we see
	 * either of the Spectre v2 mitigations that aim to protect userspace.
	 */
	if (security_ftr_enabled(SEC_FTR_COUNT_CACHE_DISABLED) ||
	    security_ftr_enabled(SEC_FTR_FLUSH_COUNT_CACHE))
		security_ftr_set(SEC_FTR_FLUSH_LINK_STACK);

	toggle_branch_cache_flush(enable);
<<<<<<< HEAD
=======
}

static enum l1d_flush_type enabled_flush_types;
static void *l1d_flush_fallback_area;
static bool no_rfi_flush;
static bool no_entry_flush;
static bool no_uaccess_flush;
bool rfi_flush;
static bool entry_flush;
static bool uaccess_flush;
DEFINE_STATIC_KEY_FALSE(uaccess_flush_key);
EXPORT_SYMBOL(uaccess_flush_key);

static int __init handle_no_rfi_flush(char *p)
{
	pr_info("rfi-flush: disabled on command line.");
	no_rfi_flush = true;
	return 0;
}
early_param("no_rfi_flush", handle_no_rfi_flush);

static int __init handle_no_entry_flush(char *p)
{
	pr_info("entry-flush: disabled on command line.");
	no_entry_flush = true;
	return 0;
}
early_param("no_entry_flush", handle_no_entry_flush);

static int __init handle_no_uaccess_flush(char *p)
{
	pr_info("uaccess-flush: disabled on command line.");
	no_uaccess_flush = true;
	return 0;
}
early_param("no_uaccess_flush", handle_no_uaccess_flush);

/*
 * The RFI flush is not KPTI, but because users will see doco that says to use
 * nopti we hijack that option here to also disable the RFI flush.
 */
static int __init handle_no_pti(char *p)
{
	pr_info("rfi-flush: disabling due to 'nopti' on command line.\n");
	handle_no_rfi_flush(NULL);
	return 0;
}
early_param("nopti", handle_no_pti);

static void do_nothing(void *unused)
{
	/*
	 * We don't need to do the flush explicitly, just enter+exit kernel is
	 * sufficient, the RFI exit handlers will do the right thing.
	 */
}

void rfi_flush_enable(bool enable)
{
	if (enable) {
		do_rfi_flush_fixups(enabled_flush_types);
		on_each_cpu(do_nothing, NULL, 1);
	} else
		do_rfi_flush_fixups(L1D_FLUSH_NONE);

	rfi_flush = enable;
}

static void entry_flush_enable(bool enable)
{
	if (enable) {
		do_entry_flush_fixups(enabled_flush_types);
		on_each_cpu(do_nothing, NULL, 1);
	} else {
		do_entry_flush_fixups(L1D_FLUSH_NONE);
	}

	entry_flush = enable;
}

static void uaccess_flush_enable(bool enable)
{
	if (enable) {
		do_uaccess_flush_fixups(enabled_flush_types);
		static_branch_enable(&uaccess_flush_key);
		on_each_cpu(do_nothing, NULL, 1);
	} else {
		static_branch_disable(&uaccess_flush_key);
		do_uaccess_flush_fixups(L1D_FLUSH_NONE);
	}

	uaccess_flush = enable;
}

static void __ref init_fallback_flush(void)
{
	u64 l1d_size, limit;
	int cpu;

	/* Only allocate the fallback flush area once (at boot time). */
	if (l1d_flush_fallback_area)
		return;

	l1d_size = ppc64_caches.l1d.size;

	/*
	 * If there is no d-cache-size property in the device tree, l1d_size
	 * could be zero. That leads to the loop in the asm wrapping around to
	 * 2^64-1, and then walking off the end of the fallback area and
	 * eventually causing a page fault which is fatal. Just default to
	 * something vaguely sane.
	 */
	if (!l1d_size)
		l1d_size = (64 * 1024);

	limit = min(ppc64_bolted_size(), ppc64_rma_size);

	/*
	 * Align to L1d size, and size it at 2x L1d size, to catch possible
	 * hardware prefetch runoff. We don't have a recipe for load patterns to
	 * reliably avoid the prefetcher.
	 */
	l1d_flush_fallback_area = memblock_alloc_try_nid(l1d_size * 2,
						l1d_size, MEMBLOCK_LOW_LIMIT,
						limit, NUMA_NO_NODE);
	if (!l1d_flush_fallback_area)
		panic("%s: Failed to allocate %llu bytes align=0x%llx max_addr=%pa\n",
		      __func__, l1d_size * 2, l1d_size, &limit);


	for_each_possible_cpu(cpu) {
		struct paca_struct *paca = paca_ptrs[cpu];
		paca->rfi_flush_fallback_area = l1d_flush_fallback_area;
		paca->l1d_flush_size = l1d_size;
	}
}

void setup_rfi_flush(enum l1d_flush_type types, bool enable)
{
	if (types & L1D_FLUSH_FALLBACK) {
		pr_info("rfi-flush: fallback displacement flush available\n");
		init_fallback_flush();
	}

	if (types & L1D_FLUSH_ORI)
		pr_info("rfi-flush: ori type flush available\n");

	if (types & L1D_FLUSH_MTTRIG)
		pr_info("rfi-flush: mttrig type flush available\n");

	enabled_flush_types = types;

	if (!cpu_mitigations_off() && !no_rfi_flush)
		rfi_flush_enable(enable);
}

void setup_entry_flush(bool enable)
{
	if (cpu_mitigations_off())
		return;

	if (!no_entry_flush)
		entry_flush_enable(enable);
}

void setup_uaccess_flush(bool enable)
{
	if (cpu_mitigations_off())
		return;

	if (!no_uaccess_flush)
		uaccess_flush_enable(enable);
>>>>>>> 7d2a07b7
}

#ifdef CONFIG_DEBUG_FS
static int count_cache_flush_set(void *data, u64 val)
{
	bool enable;

	if (val == 1)
		enable = true;
	else if (val == 0)
		enable = false;
	else
		return -EINVAL;

	toggle_branch_cache_flush(enable);

	return 0;
}

static int count_cache_flush_get(void *data, u64 *val)
{
	if (count_cache_flush_type == BRANCH_CACHE_FLUSH_NONE)
		*val = 0;
	else
		*val = 1;

	return 0;
}

DEFINE_DEBUGFS_ATTRIBUTE(fops_count_cache_flush, count_cache_flush_get,
			 count_cache_flush_set, "%llu\n");

static __init int count_cache_flush_debugfs_init(void)
{
	debugfs_create_file_unsafe("count_cache_flush", 0600,
				   powerpc_debugfs_root, NULL,
				   &fops_count_cache_flush);
	return 0;
}
device_initcall(count_cache_flush_debugfs_init);

static int rfi_flush_set(void *data, u64 val)
{
	bool enable;

	if (val == 1)
		enable = true;
	else if (val == 0)
		enable = false;
	else
		return -EINVAL;

	/* Only do anything if we're changing state */
	if (enable != rfi_flush)
		rfi_flush_enable(enable);

	return 0;
}

static int rfi_flush_get(void *data, u64 *val)
{
	*val = rfi_flush ? 1 : 0;
	return 0;
}

DEFINE_SIMPLE_ATTRIBUTE(fops_rfi_flush, rfi_flush_get, rfi_flush_set, "%llu\n");

static int entry_flush_set(void *data, u64 val)
{
	bool enable;

	if (val == 1)
		enable = true;
	else if (val == 0)
		enable = false;
	else
		return -EINVAL;

	/* Only do anything if we're changing state */
	if (enable != entry_flush)
		entry_flush_enable(enable);

	return 0;
}

static int entry_flush_get(void *data, u64 *val)
{
	*val = entry_flush ? 1 : 0;
	return 0;
}

DEFINE_SIMPLE_ATTRIBUTE(fops_entry_flush, entry_flush_get, entry_flush_set, "%llu\n");

static int uaccess_flush_set(void *data, u64 val)
{
	bool enable;

	if (val == 1)
		enable = true;
	else if (val == 0)
		enable = false;
	else
		return -EINVAL;

	/* Only do anything if we're changing state */
	if (enable != uaccess_flush)
		uaccess_flush_enable(enable);

	return 0;
}

static int uaccess_flush_get(void *data, u64 *val)
{
	*val = uaccess_flush ? 1 : 0;
	return 0;
}

DEFINE_SIMPLE_ATTRIBUTE(fops_uaccess_flush, uaccess_flush_get, uaccess_flush_set, "%llu\n");

static __init int rfi_flush_debugfs_init(void)
{
	debugfs_create_file("rfi_flush", 0600, powerpc_debugfs_root, NULL, &fops_rfi_flush);
	debugfs_create_file("entry_flush", 0600, powerpc_debugfs_root, NULL, &fops_entry_flush);
	debugfs_create_file("uaccess_flush", 0600, powerpc_debugfs_root, NULL, &fops_uaccess_flush);
	return 0;
}
device_initcall(rfi_flush_debugfs_init);
#endif /* CONFIG_DEBUG_FS */
#endif /* CONFIG_PPC_BOOK3S_64 */<|MERGE_RESOLUTION|>--- conflicted
+++ resolved
@@ -429,18 +429,6 @@
 
 static void update_branch_cache_flush(void)
 {
-<<<<<<< HEAD
-	u32 *site;
-
-#ifdef CONFIG_KVM_BOOK3S_HV_POSSIBLE
-	site = &patch__call_kvm_flush_link_stack;
-	// This controls the branch from guest_exit_cont to kvm_flush_link_stack
-	if (link_stack_flush_type == BRANCH_CACHE_FLUSH_NONE) {
-		patch_instruction_site(site, ppc_inst(PPC_INST_NOP));
-	} else {
-		// Could use HW flush, but that could also flush count cache
-		patch_branch_site(site, (u64)&kvm_flush_link_stack, BRANCH_SET_LINK);
-=======
 	u32 *site, __maybe_unused *site2;
 
 #ifdef CONFIG_KVM_BOOK3S_HV_POSSIBLE
@@ -454,25 +442,16 @@
 		// Could use HW flush, but that could also flush count cache
 		patch_branch_site(site, (u64)&kvm_flush_link_stack, BRANCH_SET_LINK);
 		patch_branch_site(site2, (u64)&kvm_flush_link_stack, BRANCH_SET_LINK);
->>>>>>> 7d2a07b7
 	}
 #endif
 
 	// Patch out the bcctr first, then nop the rest
 	site = &patch__call_flush_branch_caches3;
-<<<<<<< HEAD
-	patch_instruction_site(site, ppc_inst(PPC_INST_NOP));
-	site = &patch__call_flush_branch_caches2;
-	patch_instruction_site(site, ppc_inst(PPC_INST_NOP));
-	site = &patch__call_flush_branch_caches1;
-	patch_instruction_site(site, ppc_inst(PPC_INST_NOP));
-=======
 	patch_instruction_site(site, ppc_inst(PPC_RAW_NOP()));
 	site = &patch__call_flush_branch_caches2;
 	patch_instruction_site(site, ppc_inst(PPC_RAW_NOP()));
 	site = &patch__call_flush_branch_caches1;
 	patch_instruction_site(site, ppc_inst(PPC_RAW_NOP()));
->>>>>>> 7d2a07b7
 
 	// This controls the branch from _switch to flush_branch_caches
 	if (count_cache_flush_type == BRANCH_CACHE_FLUSH_NONE &&
@@ -495,20 +474,12 @@
 		// If we just need to flush the link stack, early return
 		if (count_cache_flush_type == BRANCH_CACHE_FLUSH_NONE) {
 			patch_instruction_site(&patch__flush_link_stack_return,
-<<<<<<< HEAD
-					       ppc_inst(PPC_INST_BLR));
-=======
 					       ppc_inst(PPC_RAW_BLR()));
->>>>>>> 7d2a07b7
 
 		// If we have flush instruction, early return
 		} else if (count_cache_flush_type == BRANCH_CACHE_FLUSH_HW) {
 			patch_instruction_site(&patch__flush_count_cache_return,
-<<<<<<< HEAD
-					       ppc_inst(PPC_INST_BLR));
-=======
 					       ppc_inst(PPC_RAW_BLR()));
->>>>>>> 7d2a07b7
 		}
 	}
 }
@@ -570,8 +541,6 @@
 		security_ftr_set(SEC_FTR_FLUSH_LINK_STACK);
 
 	toggle_branch_cache_flush(enable);
-<<<<<<< HEAD
-=======
 }
 
 static enum l1d_flush_type enabled_flush_types;
@@ -744,7 +713,6 @@
 
 	if (!no_uaccess_flush)
 		uaccess_flush_enable(enable);
->>>>>>> 7d2a07b7
 }
 
 #ifdef CONFIG_DEBUG_FS
