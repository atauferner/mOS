--- conflicted
+++ resolved
@@ -945,15 +945,11 @@
 		struct mcontext __user *mcp;
 		u32 cmcp;
 
-<<<<<<< HEAD
-		/* Get pointer to the real mcontext. */
-=======
 		/*
 		 * Get pointer to the real mcontext.  No need for
 		 * access_ok since we are dealing with compat
 		 * pointers.
 		 */
->>>>>>> 18e352e4
 		if (__get_user(cmcp, &new_ctx->uc_regs))
 			return -EFAULT;
 		mcp = (struct mcontext __user *)(u64)cmcp;
