--- conflicted
+++ resolved
@@ -11,18 +11,10 @@
 void arch_jump_label_transform(struct jump_entry *entry,
 			       enum jump_label_type type)
 {
-<<<<<<< HEAD
-	struct ppc_inst *addr = (struct ppc_inst *)(unsigned long)entry->code;
-=======
 	u32 *addr = (u32 *)jump_entry_code(entry);
->>>>>>> 7d2a07b7
 
 	if (type == JUMP_LABEL_JMP)
 		patch_branch(addr, jump_entry_target(entry), 0);
 	else
-<<<<<<< HEAD
-		patch_instruction(addr, ppc_inst(PPC_INST_NOP));
-=======
 		patch_instruction(addr, ppc_inst(PPC_RAW_NOP()));
->>>>>>> 7d2a07b7
 }