--- conflicted
+++ resolved
@@ -811,7 +811,7 @@
 	 *   b __secondary_start_pmac_0 + nr*8
 	 */
 	target = (unsigned long) __secondary_start_pmac_0 + nr * 8;
-	patch_branch((struct ppc_inst *)vector, target, BRANCH_SET_LINK);
+	patch_branch(vector, target, BRANCH_SET_LINK);
 
 	/* Put some life in our friend */
 	pmac_call_feature(PMAC_FTR_RESET_CPU, NULL, nr, 0);
@@ -824,11 +824,7 @@
 	mdelay(1);
 
 	/* Restore our exception vector */
-<<<<<<< HEAD
-	patch_instruction((struct ppc_inst *)vector, ppc_inst(save_vector));
-=======
 	patch_instruction(vector, ppc_inst(save_vector));
->>>>>>> 7d2a07b7
 
 	local_irq_restore(flags);
 	if (ppc_md.progress) ppc_md.progress("smp_core99_kick_cpu done", 0x347);
