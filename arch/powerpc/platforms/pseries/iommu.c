--- conflicted
+++ resolved
@@ -206,11 +206,7 @@
 	int ret = 0;
 	unsigned long flags;
 
-<<<<<<< HEAD
-	if ((npages == 1) || !firmware_has_feature(FW_FEATURE_MULTITCE)) {
-=======
 	if ((npages == 1) || !firmware_has_feature(FW_FEATURE_PUT_TCE_IND)) {
->>>>>>> 7d2a07b7
 		return tce_build_pSeriesLP(tbl->it_index, tcenum,
 					   tbl->it_page_shift, npages, uaddr,
 		                           direction, attrs);
@@ -304,11 +300,7 @@
 {
 	u64 rc;
 
-<<<<<<< HEAD
-	if (!firmware_has_feature(FW_FEATURE_MULTITCE))
-=======
 	if (!firmware_has_feature(FW_FEATURE_STUFF_TCE))
->>>>>>> 7d2a07b7
 		return tce_free_pSeriesLP(tbl->it_index, tcenum, npages);
 
 	rc = plpar_tce_stuff((u64)tbl->it_index, (u64)tcenum << 12, 0, npages);
@@ -424,11 +416,7 @@
 	u64 rc = 0;
 	long l, limit;
 
-<<<<<<< HEAD
-	if (!firmware_has_feature(FW_FEATURE_MULTITCE)) {
-=======
 	if (!firmware_has_feature(FW_FEATURE_PUT_TCE_IND)) {
->>>>>>> 7d2a07b7
 		unsigned long tceshift = be32_to_cpu(maprange->tce_shift);
 		unsigned long dmastart = (start_pfn << PAGE_SHIFT) +
 				be64_to_cpu(maprange->dma_base);
@@ -1115,8 +1103,6 @@
 			 ret);
 }
 
-<<<<<<< HEAD
-=======
 /* Return largest page shift based on "IO Page Sizes" output of ibm,query-pe-dma-window. */
 static int iommu_get_page_shift(u32 query_page_size)
 {
@@ -1144,7 +1130,6 @@
 	return 0;
 }
 
->>>>>>> 7d2a07b7
 /*
  * If the PE supports dynamic dma windows, and there is space for a table
  * that can map all pages in a linear offset, then setup such a table,
@@ -1171,14 +1156,11 @@
 	struct dynamic_dma_window_prop *ddwprop;
 	struct failed_ddw_pdn *fpdn;
 	bool default_win_removed = false;
-<<<<<<< HEAD
-=======
 	bool pmem_present;
 
 	dn = of_find_node_by_type(NULL, "ibm,pmemory");
 	pmem_present = dn != NULL;
 	of_node_put(dn);
->>>>>>> 7d2a07b7
 
 	mutex_lock(&direct_window_init_mutex);
 
@@ -1264,13 +1246,6 @@
 	}
 	/* verify the window * number of ptes will map the partition */
 	/* check largest block * page size > max memory hotplug addr */
-<<<<<<< HEAD
-	max_addr = ddw_memory_hotplug_max();
-	if (query.largest_available_block < (max_addr >> page_shift)) {
-		dev_dbg(&dev->dev, "can't map partition max 0x%llx with %llu "
-			  "%llu-sized pages\n", max_addr,  query.largest_available_block,
-			  1ULL << page_shift);
-=======
 	/*
 	 * The "ibm,pmemory" can appear anywhere in the address space.
 	 * Assuming it is still backed by page structs, try MAX_PHYSMEM_BITS
@@ -1292,7 +1267,6 @@
 			1ULL << len,
 			query.largest_available_block,
 			1ULL << page_shift);
->>>>>>> 7d2a07b7
 		goto out_failed;
 	}
 	win64 = kzalloc(sizeof(struct property), GFP_KERNEL);
