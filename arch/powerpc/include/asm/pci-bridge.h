--- conflicted
+++ resolved
@@ -126,11 +126,6 @@
 #endif	/* CONFIG_PPC64 */
 
 	void *private_data;
-<<<<<<< HEAD
-	struct npu *npu;
-	void* suse_kabi_padding;
-=======
->>>>>>> 7d2a07b7
 };
 
 /* These are used for config access before all the PCI probing
