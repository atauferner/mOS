/*
 * This program is free software; you can redistribute it and/or modify
 * it under the terms of the GNU General Public License, version 2, as
 * published by the Free Software Foundation.
 *
 * This program is distributed in the hope that it will be useful,
 * but WITHOUT ANY WARRANTY; without even the implied warranty of
 * MERCHANTABILITY or FITNESS FOR A PARTICULAR PURPOSE.  See the
 * GNU General Public License for more details.
 *
 * You should have received a copy of the GNU General Public License
 * along with this program; if not, write to the Free Software
 * Foundation, 51 Franklin Street, Fifth Floor, Boston, MA  02110-1301, USA.
 *
 * Copyright IBM Corp. 2007
 *
 * Authors: Hollis Blanchard <hollisb@us.ibm.com>
 */

#ifndef __POWERPC_KVM_HOST_H__
#define __POWERPC_KVM_HOST_H__

#include <linux/mutex.h>
#include <linux/hrtimer.h>
#include <linux/interrupt.h>
#include <linux/types.h>
#include <linux/kvm_types.h>
#include <linux/threads.h>
#include <linux/spinlock.h>
#include <linux/kvm_para.h>
#include <linux/list.h>
#include <linux/atomic.h>
#include <asm/kvm_asm.h>
#include <asm/processor.h>
#include <asm/page.h>

#define KVM_MAX_VCPUS		NR_CPUS
#define KVM_MAX_VCORES		NR_CPUS
#define KVM_MEMORY_SLOTS 32
/* memory slots that does not exposed to userspace */
#define KVM_PRIVATE_MEM_SLOTS 4
#define KVM_MEM_SLOTS_NUM (KVM_MEMORY_SLOTS + KVM_PRIVATE_MEM_SLOTS)

#ifdef CONFIG_KVM_MMIO
#define KVM_COALESCED_MMIO_PAGE_OFFSET 1
#endif

#ifdef CONFIG_KVM_BOOK3S_64_HV
#include <linux/mmu_notifier.h>

#define KVM_ARCH_WANT_MMU_NOTIFIER

struct kvm;
extern int kvm_unmap_hva(struct kvm *kvm, unsigned long hva);
extern int kvm_age_hva(struct kvm *kvm, unsigned long hva);
extern int kvm_test_age_hva(struct kvm *kvm, unsigned long hva);
extern void kvm_set_spte_hva(struct kvm *kvm, unsigned long hva, pte_t pte);

#endif

/* We don't currently support large pages. */
#define KVM_HPAGE_GFN_SHIFT(x)	0
#define KVM_NR_PAGE_SIZES	1
#define KVM_PAGES_PER_HPAGE(x)	(1UL<<31)

#define HPTEG_CACHE_NUM			(1 << 15)
#define HPTEG_HASH_BITS_PTE		13
#define HPTEG_HASH_BITS_PTE_LONG	12
#define HPTEG_HASH_BITS_VPTE		13
#define HPTEG_HASH_BITS_VPTE_LONG	5
#define HPTEG_HASH_NUM_PTE		(1 << HPTEG_HASH_BITS_PTE)
#define HPTEG_HASH_NUM_PTE_LONG		(1 << HPTEG_HASH_BITS_PTE_LONG)
#define HPTEG_HASH_NUM_VPTE		(1 << HPTEG_HASH_BITS_VPTE)
#define HPTEG_HASH_NUM_VPTE_LONG	(1 << HPTEG_HASH_BITS_VPTE_LONG)

/* Physical Address Mask - allowed range of real mode RAM access */
#define KVM_PAM			0x0fffffffffffffffULL

struct kvm;
struct kvm_run;
struct kvm_vcpu;

struct lppaca;
struct slb_shadow;
struct dtl;

struct kvm_vm_stat {
	u32 remote_tlb_flush;
};

struct kvm_vcpu_stat {
	u32 sum_exits;
	u32 mmio_exits;
	u32 dcr_exits;
	u32 signal_exits;
	u32 light_exits;
	/* Account for special types of light exits: */
	u32 itlb_real_miss_exits;
	u32 itlb_virt_miss_exits;
	u32 dtlb_real_miss_exits;
	u32 dtlb_virt_miss_exits;
	u32 syscall_exits;
	u32 isi_exits;
	u32 dsi_exits;
	u32 emulated_inst_exits;
	u32 dec_exits;
	u32 ext_intr_exits;
	u32 halt_wakeup;
#ifdef CONFIG_PPC_BOOK3S
	u32 pf_storage;
	u32 pf_instruc;
	u32 sp_storage;
	u32 sp_instruc;
	u32 queue_intr;
	u32 ld;
	u32 ld_slow;
	u32 st;
	u32 st_slow;
#endif
};

enum kvm_exit_types {
	MMIO_EXITS,
	DCR_EXITS,
	SIGNAL_EXITS,
	ITLB_REAL_MISS_EXITS,
	ITLB_VIRT_MISS_EXITS,
	DTLB_REAL_MISS_EXITS,
	DTLB_VIRT_MISS_EXITS,
	SYSCALL_EXITS,
	ISI_EXITS,
	DSI_EXITS,
	EMULATED_INST_EXITS,
	EMULATED_MTMSRWE_EXITS,
	EMULATED_WRTEE_EXITS,
	EMULATED_MTSPR_EXITS,
	EMULATED_MFSPR_EXITS,
	EMULATED_MTMSR_EXITS,
	EMULATED_MFMSR_EXITS,
	EMULATED_TLBSX_EXITS,
	EMULATED_TLBWE_EXITS,
	EMULATED_RFI_EXITS,
	DEC_EXITS,
	EXT_INTR_EXITS,
	HALT_WAKEUP,
	USR_PR_INST,
	FP_UNAVAIL,
	DEBUG_EXITS,
	TIMEINGUEST,
	__NUMBER_OF_KVM_EXIT_TYPES
};

/* allow access to big endian 32bit upper/lower parts and 64bit var */
struct kvmppc_exit_timing {
	union {
		u64 tv64;
		struct {
			u32 tbu, tbl;
		} tv32;
	};
};

struct kvmppc_pginfo {
	unsigned long pfn;
	atomic_t refcnt;
};

struct kvmppc_spapr_tce_table {
	struct list_head list;
	struct kvm *kvm;
	u64 liobn;
	u32 window_size;
	struct page *pages[0];
};

struct kvmppc_linear_info {
	void		*base_virt;
	unsigned long	 base_pfn;
	unsigned long	 npages;
	struct list_head list;
	atomic_t	 use_count;
	int		 type;
<<<<<<< HEAD
=======
};

/*
 * The reverse mapping array has one entry for each HPTE,
 * which stores the guest's view of the second word of the HPTE
 * (including the guest physical address of the mapping),
 * plus forward and backward pointers in a doubly-linked ring
 * of HPTEs that map the same host page.  The pointers in this
 * ring are 32-bit HPTE indexes, to save space.
 */
struct revmap_entry {
	unsigned long guest_rpte;
	unsigned int forw, back;
};

/*
 * We use the top bit of each memslot->rmap entry as a lock bit,
 * and bit 32 as a present flag.  The bottom 32 bits are the
 * index in the guest HPT of a HPTE that points to the page.
 */
#define KVMPPC_RMAP_LOCK_BIT	63
#define KVMPPC_RMAP_RC_SHIFT	32
#define KVMPPC_RMAP_REFERENCED	(HPTE_R_R << KVMPPC_RMAP_RC_SHIFT)
#define KVMPPC_RMAP_CHANGED	(HPTE_R_C << KVMPPC_RMAP_RC_SHIFT)
#define KVMPPC_RMAP_PRESENT	0x100000000ul
#define KVMPPC_RMAP_INDEX	0xfffffffful

/* Low-order bits in kvm->arch.slot_phys[][] */
#define KVMPPC_PAGE_ORDER_MASK	0x1f
#define KVMPPC_PAGE_NO_CACHE	HPTE_R_I	/* 0x20 */
#define KVMPPC_PAGE_WRITETHRU	HPTE_R_W	/* 0x40 */
#define KVMPPC_GOT_PAGE		0x80

struct kvm_arch_memory_slot {
>>>>>>> dd775ae2
};

struct kvm_arch {
#ifdef CONFIG_KVM_BOOK3S_64_HV
	unsigned long hpt_virt;
	struct revmap_entry *revmap;
	unsigned int lpid;
	unsigned int host_lpid;
	unsigned long host_lpcr;
	unsigned long sdr1;
	unsigned long host_sdr1;
	int tlbie_lock;
	unsigned long lpcr;
	unsigned long rmor;
	struct kvmppc_linear_info *rma;
<<<<<<< HEAD
=======
	unsigned long vrma_slb_v;
	int rma_setup_done;
	int using_mmu_notifiers;
>>>>>>> dd775ae2
	struct list_head spapr_tce_tables;
	spinlock_t slot_phys_lock;
	unsigned long *slot_phys[KVM_MEM_SLOTS_NUM];
	int slot_npages[KVM_MEM_SLOTS_NUM];
	unsigned short last_vcpu[NR_CPUS];
	struct kvmppc_vcore *vcores[KVM_MAX_VCORES];
	struct kvmppc_linear_info *hpt_li;
#endif /* CONFIG_KVM_BOOK3S_64_HV */
};

/*
 * Struct for a virtual core.
 * Note: entry_exit_count combines an entry count in the bottom 8 bits
 * and an exit count in the next 8 bits.  This is so that we can
 * atomically increment the entry count iff the exit count is 0
 * without taking the lock.
 */
struct kvmppc_vcore {
	int n_runnable;
	int n_busy;
	int num_threads;
	int entry_exit_count;
	int n_woken;
	int nap_count;
	int napping_threads;
	u16 pcpu;
	u8 vcore_state;
	u8 in_guest;
	struct list_head runnable_threads;
	spinlock_t lock;
	wait_queue_head_t wq;
};

#define VCORE_ENTRY_COUNT(vc)	((vc)->entry_exit_count & 0xff)
#define VCORE_EXIT_COUNT(vc)	((vc)->entry_exit_count >> 8)

/* Values for vcore_state */
#define VCORE_INACTIVE	0
#define VCORE_RUNNING	1
#define VCORE_EXITING	2
#define VCORE_SLEEPING	3

struct kvmppc_pte {
	ulong eaddr;
	u64 vpage;
	ulong raddr;
	bool may_read		: 1;
	bool may_write		: 1;
	bool may_execute	: 1;
};

struct kvmppc_mmu {
	/* book3s_64 only */
	void (*slbmte)(struct kvm_vcpu *vcpu, u64 rb, u64 rs);
	u64  (*slbmfee)(struct kvm_vcpu *vcpu, u64 slb_nr);
	u64  (*slbmfev)(struct kvm_vcpu *vcpu, u64 slb_nr);
	void (*slbie)(struct kvm_vcpu *vcpu, u64 slb_nr);
	void (*slbia)(struct kvm_vcpu *vcpu);
	/* book3s */
	void (*mtsrin)(struct kvm_vcpu *vcpu, u32 srnum, ulong value);
	u32  (*mfsrin)(struct kvm_vcpu *vcpu, u32 srnum);
	int  (*xlate)(struct kvm_vcpu *vcpu, gva_t eaddr, struct kvmppc_pte *pte, bool data);
	void (*reset_msr)(struct kvm_vcpu *vcpu);
	void (*tlbie)(struct kvm_vcpu *vcpu, ulong addr, bool large);
	int  (*esid_to_vsid)(struct kvm_vcpu *vcpu, ulong esid, u64 *vsid);
	u64  (*ea_to_vp)(struct kvm_vcpu *vcpu, gva_t eaddr, bool data);
	bool (*is_dcbz32)(struct kvm_vcpu *vcpu);
};

struct kvmppc_slb {
	u64 esid;
	u64 vsid;
	u64 orige;
	u64 origv;
	bool valid	: 1;
	bool Ks		: 1;
	bool Kp		: 1;
	bool nx		: 1;
	bool large	: 1;	/* PTEs are 16MB */
	bool tb		: 1;	/* 1TB segment */
	bool class	: 1;
};

struct kvm_vcpu_arch {
	ulong host_stack;
	u32 host_pid;
#ifdef CONFIG_PPC_BOOK3S
	struct kvmppc_slb slb[64];
	int slb_max;		/* 1 + index of last valid entry in slb[] */
	int slb_nr;		/* total number of entries in SLB */
	struct kvmppc_mmu mmu;
#endif

	ulong gpr[32];

	u64 fpr[32];
	u64 fpscr;

#ifdef CONFIG_SPE
	ulong evr[32];
	ulong spefscr;
	ulong host_spefscr;
	u64 acc;
#endif
#ifdef CONFIG_ALTIVEC
	vector128 vr[32];
	vector128 vscr;
#endif

#ifdef CONFIG_VSX
	u64 vsr[64];
#endif

#ifdef CONFIG_PPC_BOOK3S
	/* For Gekko paired singles */
	u32 qpr[32];
#endif

	ulong pc;
	ulong ctr;
	ulong lr;

	ulong xer;
	u32 cr;

#ifdef CONFIG_PPC_BOOK3S
	ulong hflags;
	ulong guest_owned_ext;
	ulong purr;
	ulong spurr;
	ulong dscr;
	ulong amr;
	ulong uamor;
	u32 ctrl;
	ulong dabr;
#endif
	u32 vrsave; /* also USPRG0 */
	u32 mmucr;
	ulong shadow_msr;
	ulong csrr0;
	ulong csrr1;
	ulong dsrr0;
	ulong dsrr1;
	ulong mcsrr0;
	ulong mcsrr1;
	ulong mcsr;
	u32 dec;
	u32 decar;
	u32 tbl;
	u32 tbu;
	u32 tcr;
	ulong tsr; /* we need to perform set/clr_bits() which requires ulong */
	u32 ivor[64];
	ulong ivpr;
	u32 pvr;

	u32 shadow_pid;
	u32 shadow_pid1;
	u32 pid;
	u32 swap_pid;

	u32 ccr0;
	u32 ccr1;
	u32 dbcr0;
	u32 dbcr1;
	u32 dbsr;

	u64 mmcr[3];
	u32 pmc[8];

#ifdef CONFIG_KVM_EXIT_TIMING
	struct mutex exit_timing_lock;
	struct kvmppc_exit_timing timing_exit;
	struct kvmppc_exit_timing timing_last_enter;
	u32 last_exit_type;
	u32 timing_count_type[__NUMBER_OF_KVM_EXIT_TYPES];
	u64 timing_sum_duration[__NUMBER_OF_KVM_EXIT_TYPES];
	u64 timing_sum_quad_duration[__NUMBER_OF_KVM_EXIT_TYPES];
	u64 timing_min_duration[__NUMBER_OF_KVM_EXIT_TYPES];
	u64 timing_max_duration[__NUMBER_OF_KVM_EXIT_TYPES];
	u64 timing_last_exit;
	struct dentry *debugfs_exit_timing;
#endif

#ifdef CONFIG_PPC_BOOK3S
	ulong fault_dar;
	u32 fault_dsisr;
#endif

#ifdef CONFIG_BOOKE
	ulong fault_dear;
	ulong fault_esr;
	ulong queued_dear;
	ulong queued_esr;
#endif
	gpa_t paddr_accessed;

	u8 io_gpr; /* GPR used as IO source/target */
	u8 mmio_is_bigendian;
	u8 mmio_sign_extend;
	u8 dcr_needed;
	u8 dcr_is_write;
	u8 osi_needed;
	u8 osi_enabled;
	u8 papr_enabled;
	u8 sane;
	u8 cpu_type;
	u8 hcall_needed;

	u32 cpr0_cfgaddr; /* holds the last set cpr0_cfgaddr */

	struct hrtimer dec_timer;
	struct tasklet_struct tasklet;
	u64 dec_jiffies;
	u64 dec_expires;
	unsigned long pending_exceptions;
	u16 last_cpu;
	u8 ceded;
	u8 prodded;
	u32 last_inst;

	struct lppaca *vpa;
	struct slb_shadow *slb_shadow;
	struct dtl *dtl;
	struct dtl *dtl_end;

	wait_queue_head_t *wqp;
	struct kvmppc_vcore *vcore;
	int ret;
	int trap;
	int state;
	int ptid;
	bool timer_running;
	wait_queue_head_t cpu_run;

	struct kvm_vcpu_arch_shared *shared;
	unsigned long magic_page_pa; /* phys addr to map the magic page to */
	unsigned long magic_page_ea; /* effect. addr to map the magic page to */

#ifdef CONFIG_KVM_BOOK3S_64_HV
	struct kvm_vcpu_arch_shared shregs;

	unsigned long pgfault_addr;
	long pgfault_index;
	unsigned long pgfault_hpte[2];

	struct list_head run_list;
	struct task_struct *run_task;
	struct kvm_run *kvm_run;
	pgd_t *pgdir;
#endif
};

/* Values for vcpu->arch.state */
#define KVMPPC_VCPU_STOPPED		0
#define KVMPPC_VCPU_BUSY_IN_HOST	1
#define KVMPPC_VCPU_RUNNABLE		2

/* Values for vcpu->arch.io_gpr */
#define KVM_MMIO_REG_MASK	0x001f
#define KVM_MMIO_REG_EXT_MASK	0xffe0
#define KVM_MMIO_REG_GPR	0x0000
#define KVM_MMIO_REG_FPR	0x0020
#define KVM_MMIO_REG_QPR	0x0040
#define KVM_MMIO_REG_FQPR	0x0060

#endif /* __POWERPC_KVM_HOST_H__ */<|MERGE_RESOLUTION|>--- conflicted
+++ resolved
@@ -180,8 +180,6 @@
 	struct list_head list;
 	atomic_t	 use_count;
 	int		 type;
-<<<<<<< HEAD
-=======
 };
 
 /*
@@ -216,7 +214,6 @@
 #define KVMPPC_GOT_PAGE		0x80
 
 struct kvm_arch_memory_slot {
->>>>>>> dd775ae2
 };
 
 struct kvm_arch {
@@ -232,12 +229,9 @@
 	unsigned long lpcr;
 	unsigned long rmor;
 	struct kvmppc_linear_info *rma;
-<<<<<<< HEAD
-=======
 	unsigned long vrma_slb_v;
 	int rma_setup_done;
 	int using_mmu_notifiers;
->>>>>>> dd775ae2
 	struct list_head spapr_tce_tables;
 	spinlock_t slot_phys_lock;
 	unsigned long *slot_phys[KVM_MEM_SLOTS_NUM];
