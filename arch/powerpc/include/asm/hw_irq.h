/* SPDX-License-Identifier: GPL-2.0 */
/*
 * Copyright (C) 1999 Cort Dougan <cort@cs.nmt.edu>
 */
#ifndef _ASM_POWERPC_HW_IRQ_H
#define _ASM_POWERPC_HW_IRQ_H

#ifdef __KERNEL__

#include <linux/errno.h>
#include <linux/compiler.h>
#include <asm/ptrace.h>
#include <asm/processor.h>

#ifdef CONFIG_PPC64

/*
 * PACA flags in paca->irq_happened.
 *
 * This bits are set when interrupts occur while soft-disabled
 * and allow a proper replay.
 *
 * The PACA_IRQ_HARD_DIS is set whenever we hard disable. It is almost
 * always in synch with the MSR[EE] state, except:
 * - A window in interrupt entry, where hardware disables MSR[EE] and that
 *   must be "reconciled" with the soft mask state.
 * - NMI interrupts that hit in awkward places, until they fix the state.
 * - When local irqs are being enabled and state is being fixed up.
 * - When returning from an interrupt there are some windows where this
 *   can become out of synch, but gets fixed before the RFI or before
 *   executing the next user instruction (see arch/powerpc/kernel/interrupt.c).
 */
#define PACA_IRQ_HARD_DIS	0x01
#define PACA_IRQ_DBELL		0x02
#define PACA_IRQ_EE		0x04
#define PACA_IRQ_DEC		0x08 /* Or FIT */
#define PACA_IRQ_HMI		0x10
#define PACA_IRQ_PMI		0x20

/*
 * Some soft-masked interrupts must be hard masked until they are replayed
 * (e.g., because the soft-masked handler does not clear the exception).
 */
#ifdef CONFIG_PPC_BOOK3S
#define PACA_IRQ_MUST_HARD_MASK	(PACA_IRQ_EE|PACA_IRQ_PMI)
#else
#define PACA_IRQ_MUST_HARD_MASK	(PACA_IRQ_EE)
#endif

#endif /* CONFIG_PPC64 */

/*
 * flags for paca->irq_soft_mask
 */
#define IRQS_ENABLED		0
#define IRQS_DISABLED		1 /* local_irq_disable() interrupts */
#define IRQS_PMI_DISABLED	2
#define IRQS_ALL_DISABLED	(IRQS_DISABLED | IRQS_PMI_DISABLED)

#ifndef __ASSEMBLY__

<<<<<<< HEAD
extern void replay_system_reset(void);
extern void replay_soft_interrupts(void);
=======
static inline void __hard_irq_enable(void)
{
	if (IS_ENABLED(CONFIG_BOOKE) || IS_ENABLED(CONFIG_40x))
		wrtee(MSR_EE);
	else if (IS_ENABLED(CONFIG_PPC_8xx))
		wrtspr(SPRN_EIE);
	else if (IS_ENABLED(CONFIG_PPC_BOOK3S_64))
		__mtmsrd(MSR_EE | MSR_RI, 1);
	else
		mtmsr(mfmsr() | MSR_EE);
}

static inline void __hard_irq_disable(void)
{
	if (IS_ENABLED(CONFIG_BOOKE) || IS_ENABLED(CONFIG_40x))
		wrtee(0);
	else if (IS_ENABLED(CONFIG_PPC_8xx))
		wrtspr(SPRN_EID);
	else if (IS_ENABLED(CONFIG_PPC_BOOK3S_64))
		__mtmsrd(MSR_RI, 1);
	else
		mtmsr(mfmsr() & ~MSR_EE);
}
>>>>>>> 7d2a07b7

static inline void __hard_EE_RI_disable(void)
{
	if (IS_ENABLED(CONFIG_BOOKE) || IS_ENABLED(CONFIG_40x))
		wrtee(0);
	else if (IS_ENABLED(CONFIG_PPC_8xx))
		wrtspr(SPRN_NRI);
	else if (IS_ENABLED(CONFIG_PPC_BOOK3S_64))
		__mtmsrd(0, 1);
	else
		mtmsr(mfmsr() & ~(MSR_EE | MSR_RI));
}

static inline void __hard_RI_enable(void)
{
	if (IS_ENABLED(CONFIG_BOOKE) || IS_ENABLED(CONFIG_40x))
		return;

	if (IS_ENABLED(CONFIG_PPC_8xx))
		wrtspr(SPRN_EID);
	else if (IS_ENABLED(CONFIG_PPC_BOOK3S_64))
		__mtmsrd(MSR_RI, 1);
	else
		mtmsr(mfmsr() | MSR_RI);
}

#ifdef CONFIG_PPC64
#include <asm/paca.h>

static inline notrace unsigned long irq_soft_mask_return(void)
{
	unsigned long flags;

	asm volatile(
		"lbz %0,%1(13)"
		: "=r" (flags)
		: "i" (offsetof(struct paca_struct, irq_soft_mask)));

	return flags;
}

/*
 * The "memory" clobber acts as both a compiler barrier
 * for the critical section and as a clobber because
 * we changed paca->irq_soft_mask
 */
static inline notrace void irq_soft_mask_set(unsigned long mask)
{
#ifdef CONFIG_PPC_IRQ_SOFT_MASK_DEBUG
	/*
	 * The irq mask must always include the STD bit if any are set.
	 *
	 * and interrupts don't get replayed until the standard
	 * interrupt (local_irq_disable()) is unmasked.
	 *
	 * Other masks must only provide additional masking beyond
	 * the standard, and they are also not replayed until the
	 * standard interrupt becomes unmasked.
	 *
	 * This could be changed, but it will require partial
	 * unmasks to be replayed, among other things. For now, take
	 * the simple approach.
	 */
	WARN_ON(mask && !(mask & IRQS_DISABLED));
#endif

	asm volatile(
		"stb %0,%1(13)"
		:
		: "r" (mask),
		  "i" (offsetof(struct paca_struct, irq_soft_mask))
		: "memory");
}

static inline notrace unsigned long irq_soft_mask_set_return(unsigned long mask)
{
	unsigned long flags;

#ifdef CONFIG_PPC_IRQ_SOFT_MASK_DEBUG
	WARN_ON(mask && !(mask & IRQS_DISABLED));
#endif

	asm volatile(
		"lbz %0,%1(13); stb %2,%1(13)"
		: "=&r" (flags)
		: "i" (offsetof(struct paca_struct, irq_soft_mask)),
		  "r" (mask)
		: "memory");

	return flags;
}

static inline notrace unsigned long irq_soft_mask_or_return(unsigned long mask)
{
	unsigned long flags, tmp;

	asm volatile(
		"lbz %0,%2(13); or %1,%0,%3; stb %1,%2(13)"
		: "=&r" (flags), "=r" (tmp)
		: "i" (offsetof(struct paca_struct, irq_soft_mask)),
		  "r" (mask)
		: "memory");

#ifdef CONFIG_PPC_IRQ_SOFT_MASK_DEBUG
	WARN_ON((mask | flags) && !((mask | flags) & IRQS_DISABLED));
#endif

	return flags;
}

static inline unsigned long arch_local_save_flags(void)
{
	return irq_soft_mask_return();
}

static inline void arch_local_irq_disable(void)
{
	irq_soft_mask_set(IRQS_DISABLED);
}

extern void arch_local_irq_restore(unsigned long);

static inline void arch_local_irq_enable(void)
{
	arch_local_irq_restore(IRQS_ENABLED);
}

static inline unsigned long arch_local_irq_save(void)
{
	return irq_soft_mask_set_return(IRQS_DISABLED);
}

static inline bool arch_irqs_disabled_flags(unsigned long flags)
{
	return flags & IRQS_DISABLED;
}

static inline bool arch_irqs_disabled(void)
{
	return arch_irqs_disabled_flags(arch_local_save_flags());
}

#ifdef CONFIG_PPC_BOOK3S
/*
 * To support disabling and enabling of irq with PMI, set of
 * new powerpc_local_irq_pmu_save() and powerpc_local_irq_restore()
 * functions are added. These macros are implemented using generic
 * linux local_irq_* code from include/linux/irqflags.h.
 */
#define raw_local_irq_pmu_save(flags)					\
	do {								\
		typecheck(unsigned long, flags);			\
		flags = irq_soft_mask_or_return(IRQS_DISABLED |	\
				IRQS_PMI_DISABLED);			\
	} while(0)

#define raw_local_irq_pmu_restore(flags)				\
	do {								\
		typecheck(unsigned long, flags);			\
		arch_local_irq_restore(flags);				\
	} while(0)

#ifdef CONFIG_TRACE_IRQFLAGS
#define powerpc_local_irq_pmu_save(flags)			\
	 do {							\
		raw_local_irq_pmu_save(flags);			\
		if (!raw_irqs_disabled_flags(flags))		\
			trace_hardirqs_off();			\
	} while(0)
#define powerpc_local_irq_pmu_restore(flags)			\
	do {							\
		if (!raw_irqs_disabled_flags(flags))		\
			trace_hardirqs_on();			\
		raw_local_irq_pmu_restore(flags);		\
	} while(0)
#else
#define powerpc_local_irq_pmu_save(flags)			\
	do {							\
		raw_local_irq_pmu_save(flags);			\
	} while(0)
#define powerpc_local_irq_pmu_restore(flags)			\
	do {							\
		raw_local_irq_pmu_restore(flags);		\
	} while (0)
#endif  /* CONFIG_TRACE_IRQFLAGS */

#endif /* CONFIG_PPC_BOOK3S */

<<<<<<< HEAD
#ifdef CONFIG_PPC_BOOK3E
#define __hard_irq_enable()	wrtee(MSR_EE)
#define __hard_irq_disable()	wrtee(0)
#define __hard_EE_RI_disable()	wrtee(0)
#define __hard_RI_enable()	do { } while (0)
#else
#define __hard_irq_enable()	__mtmsrd(MSR_EE|MSR_RI, 1)
#define __hard_irq_disable()	__mtmsrd(MSR_RI, 1)
#define __hard_EE_RI_disable()	__mtmsrd(0, 1)
#define __hard_RI_enable()	__mtmsrd(MSR_RI, 1)
#endif

=======
>>>>>>> 7d2a07b7
#define hard_irq_disable()	do {					\
	unsigned long flags;						\
	__hard_irq_disable();						\
	flags = irq_soft_mask_set_return(IRQS_ALL_DISABLED);		\
	local_paca->irq_happened |= PACA_IRQ_HARD_DIS;			\
	if (!arch_irqs_disabled_flags(flags)) {				\
		asm ("stdx %%r1, 0, %1 ;"				\
		     : "=m" (local_paca->saved_r1)			\
		     : "b" (&local_paca->saved_r1));			\
		trace_hardirqs_off();					\
	}								\
} while(0)

static inline bool __lazy_irq_pending(u8 irq_happened)
{
	return !!(irq_happened & ~PACA_IRQ_HARD_DIS);
}

/*
 * Check if a lazy IRQ is pending. Should be called with IRQs hard disabled.
 */
static inline bool lazy_irq_pending(void)
{
	return __lazy_irq_pending(get_paca()->irq_happened);
}

/*
 * Check if a lazy IRQ is pending, with no debugging checks.
 * Should be called with IRQs hard disabled.
 * For use in RI disabled code or other constrained situations.
 */
static inline bool lazy_irq_pending_nocheck(void)
{
	return __lazy_irq_pending(local_paca->irq_happened);
}

/*
 * This is called by asynchronous interrupts to conditionally
 * re-enable hard interrupts after having cleared the source
 * of the interrupt. They are kept disabled if there is a different
 * soft-masked interrupt pending that requires hard masking.
 */
static inline void may_hard_irq_enable(void)
{
	if (!(get_paca()->irq_happened & PACA_IRQ_MUST_HARD_MASK)) {
		get_paca()->irq_happened &= ~PACA_IRQ_HARD_DIS;
		__hard_irq_enable();
	}
}

static inline bool arch_irq_disabled_regs(struct pt_regs *regs)
{
	return (regs->softe & IRQS_DISABLED);
}

extern bool prep_irq_for_idle(void);
extern bool prep_irq_for_idle_irqsoff(void);
extern void irq_set_pending_from_srr1(unsigned long srr1);

#define fini_irq_for_idle_irqsoff() trace_hardirqs_off();

extern void force_external_irq_replay(void);

static inline void irq_soft_mask_regs_set_state(struct pt_regs *regs, unsigned long val)
{
	regs->softe = val;
}
#else /* CONFIG_PPC64 */

<<<<<<< HEAD
=======
static inline notrace unsigned long irq_soft_mask_return(void)
{
	return 0;
}

>>>>>>> 7d2a07b7
static inline unsigned long arch_local_save_flags(void)
{
	return mfmsr();
}

static inline void arch_local_irq_restore(unsigned long flags)
{
	if (IS_ENABLED(CONFIG_BOOKE))
		wrtee(flags);
	else
		mtmsr(flags);
}

static inline unsigned long arch_local_irq_save(void)
{
	unsigned long flags = arch_local_save_flags();

	if (IS_ENABLED(CONFIG_BOOKE))
		wrtee(0);
	else if (IS_ENABLED(CONFIG_PPC_8xx))
		wrtspr(SPRN_EID);
	else
		mtmsr(flags & ~MSR_EE);

	return flags;
}

static inline void arch_local_irq_disable(void)
{
<<<<<<< HEAD
	if (IS_ENABLED(CONFIG_BOOKE))
		wrtee(0);
	else if (IS_ENABLED(CONFIG_PPC_8xx))
		wrtspr(SPRN_EID);
	else
		mtmsr(mfmsr() & ~MSR_EE);
=======
	__hard_irq_disable();
>>>>>>> 7d2a07b7
}

static inline void arch_local_irq_enable(void)
{
<<<<<<< HEAD
	if (IS_ENABLED(CONFIG_BOOKE))
		wrtee(MSR_EE);
	else if (IS_ENABLED(CONFIG_PPC_8xx))
		wrtspr(SPRN_EIE);
	else
		mtmsr(mfmsr() | MSR_EE);
=======
	__hard_irq_enable();
>>>>>>> 7d2a07b7
}

static inline bool arch_irqs_disabled_flags(unsigned long flags)
{
	return (flags & MSR_EE) == 0;
}

static inline bool arch_irqs_disabled(void)
{
	return arch_irqs_disabled_flags(arch_local_save_flags());
}

#define hard_irq_disable()		arch_local_irq_disable()

static inline bool arch_irq_disabled_regs(struct pt_regs *regs)
{
	return !(regs->msr & MSR_EE);
}

static inline bool may_hard_irq_enable(void)
{
	return false;
}

static inline void do_hard_irq_enable(void)
{
	BUILD_BUG();
}

static inline void irq_soft_mask_regs_set_state(struct pt_regs *regs, unsigned long val)
{
}
#endif /* CONFIG_PPC64 */

#define ARCH_IRQ_INIT_FLAGS	IRQ_NOREQUEST

#endif  /* __ASSEMBLY__ */
#endif	/* __KERNEL__ */
#endif	/* _ASM_POWERPC_HW_IRQ_H */<|MERGE_RESOLUTION|>--- conflicted
+++ resolved
@@ -59,10 +59,6 @@
 
 #ifndef __ASSEMBLY__
 
-<<<<<<< HEAD
-extern void replay_system_reset(void);
-extern void replay_soft_interrupts(void);
-=======
 static inline void __hard_irq_enable(void)
 {
 	if (IS_ENABLED(CONFIG_BOOKE) || IS_ENABLED(CONFIG_40x))
@@ -86,7 +82,6 @@
 	else
 		mtmsr(mfmsr() & ~MSR_EE);
 }
->>>>>>> 7d2a07b7
 
 static inline void __hard_EE_RI_disable(void)
 {
@@ -275,21 +270,6 @@
 
 #endif /* CONFIG_PPC_BOOK3S */
 
-<<<<<<< HEAD
-#ifdef CONFIG_PPC_BOOK3E
-#define __hard_irq_enable()	wrtee(MSR_EE)
-#define __hard_irq_disable()	wrtee(0)
-#define __hard_EE_RI_disable()	wrtee(0)
-#define __hard_RI_enable()	do { } while (0)
-#else
-#define __hard_irq_enable()	__mtmsrd(MSR_EE|MSR_RI, 1)
-#define __hard_irq_disable()	__mtmsrd(MSR_RI, 1)
-#define __hard_EE_RI_disable()	__mtmsrd(0, 1)
-#define __hard_RI_enable()	__mtmsrd(MSR_RI, 1)
-#endif
-
-=======
->>>>>>> 7d2a07b7
 #define hard_irq_disable()	do {					\
 	unsigned long flags;						\
 	__hard_irq_disable();						\
@@ -359,14 +339,11 @@
 }
 #else /* CONFIG_PPC64 */
 
-<<<<<<< HEAD
-=======
 static inline notrace unsigned long irq_soft_mask_return(void)
 {
 	return 0;
 }
 
->>>>>>> 7d2a07b7
 static inline unsigned long arch_local_save_flags(void)
 {
 	return mfmsr();
@@ -396,30 +373,12 @@
 
 static inline void arch_local_irq_disable(void)
 {
-<<<<<<< HEAD
-	if (IS_ENABLED(CONFIG_BOOKE))
-		wrtee(0);
-	else if (IS_ENABLED(CONFIG_PPC_8xx))
-		wrtspr(SPRN_EID);
-	else
-		mtmsr(mfmsr() & ~MSR_EE);
-=======
 	__hard_irq_disable();
->>>>>>> 7d2a07b7
 }
 
 static inline void arch_local_irq_enable(void)
 {
-<<<<<<< HEAD
-	if (IS_ENABLED(CONFIG_BOOKE))
-		wrtee(MSR_EE);
-	else if (IS_ENABLED(CONFIG_PPC_8xx))
-		wrtspr(SPRN_EIE);
-	else
-		mtmsr(mfmsr() | MSR_EE);
-=======
 	__hard_irq_enable();
->>>>>>> 7d2a07b7
 }
 
 static inline bool arch_irqs_disabled_flags(unsigned long flags)
