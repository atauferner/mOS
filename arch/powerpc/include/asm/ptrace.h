/* SPDX-License-Identifier: GPL-2.0-or-later */
/*
 * Copyright (C) 2001 PPC64 Team, IBM Corp
 *
 * This struct defines the way the registers are stored on the
 * kernel stack during a system call or other kernel entry.
 *
 * this should only contain volatile regs
 * since we can keep non-volatile in the thread_struct
 * should set this up when only volatiles are saved
 * by intr code.
 *
 * Since this is going on the stack, *CARE MUST BE TAKEN* to insure
 * that the overall structure is a multiple of 16 bytes in length.
 *
 * Note that the offsets of the fields in this struct correspond with
 * the PT_* values below.  This simplifies arch/powerpc/kernel/ptrace.c.
 */
#ifndef _ASM_POWERPC_PTRACE_H
#define _ASM_POWERPC_PTRACE_H

#include <linux/err.h>
#include <uapi/asm/ptrace.h>
#include <asm/asm-const.h>

#ifndef __ASSEMBLY__
struct pt_regs
{
	union {
		struct user_pt_regs user_regs;
		struct {
			unsigned long gpr[32];
			unsigned long nip;
			unsigned long msr;
			unsigned long orig_gpr3;
			unsigned long ctr;
			unsigned long link;
			unsigned long xer;
			unsigned long ccr;
#ifdef CONFIG_PPC64
			unsigned long softe;
#else
			unsigned long mq;
#endif
			unsigned long trap;
			unsigned long dar;
			unsigned long dsisr;
			unsigned long result;
		};
	};
#if defined(CONFIG_PPC64) || defined(CONFIG_PPC_KUAP)
	union {
		struct {
#ifdef CONFIG_PPC64
			unsigned long ppr;
			unsigned long exit_result;
#endif
			union {
#ifdef CONFIG_PPC_KUAP
				unsigned long kuap;
#endif
#ifdef CONFIG_PPC_PKEY
				unsigned long amr;
#endif
			};
#ifdef CONFIG_PPC_PKEY
			unsigned long iamr;
#endif
		};
		unsigned long __pad[4];	/* Maintain 16 byte interrupt stack alignment */
	};
#endif
#if defined(CONFIG_PPC32) && defined(CONFIG_BOOKE)
	struct { /* Must be a multiple of 16 bytes */
		unsigned long mas0;
		unsigned long mas1;
		unsigned long mas2;
		unsigned long mas3;
		unsigned long mas6;
		unsigned long mas7;
		unsigned long srr0;
		unsigned long srr1;
		unsigned long csrr0;
		unsigned long csrr1;
		unsigned long dsrr0;
		unsigned long dsrr1;
	};
#endif
};
#endif


#define STACK_FRAME_WITH_PT_REGS (STACK_FRAME_OVERHEAD + sizeof(struct pt_regs))

#ifdef __powerpc64__

/*
 * Size of redzone that userspace is allowed to use below the stack
 * pointer.  This is 288 in the 64-bit big-endian ELF ABI, and 512 in
 * the new ELFv2 little-endian ABI, so we allow the larger amount.
 *
 * For kernel code we allow a 288-byte redzone, in order to conserve
 * kernel stack space; gcc currently only uses 288 bytes, and will
 * hopefully allow explicit control of the redzone size in future.
 */
#define USER_REDZONE_SIZE	512
#define KERNEL_REDZONE_SIZE	288

#define STACK_FRAME_OVERHEAD	112	/* size of minimum stack frame */
#define STACK_FRAME_LR_SAVE	2	/* Location of LR in stack frame */
#define STACK_FRAME_REGS_MARKER	ASM_CONST(0x7265677368657265)
#define STACK_INT_FRAME_SIZE	(sizeof(struct pt_regs) + \
				 STACK_FRAME_OVERHEAD + KERNEL_REDZONE_SIZE)
#define STACK_FRAME_MARKER	12

#ifdef PPC64_ELF_ABI_v2
#define STACK_FRAME_MIN_SIZE	32
#else
#define STACK_FRAME_MIN_SIZE	STACK_FRAME_OVERHEAD
#endif

/* Size of dummy stack frame allocated when calling signal handler. */
#define __SIGNAL_FRAMESIZE	128
#define __SIGNAL_FRAMESIZE32	64

#else /* __powerpc64__ */

#define USER_REDZONE_SIZE	0
#define KERNEL_REDZONE_SIZE	0
#define STACK_FRAME_OVERHEAD	16	/* size of minimum stack frame */
#define STACK_FRAME_LR_SAVE	1	/* Location of LR in stack frame */
#define STACK_FRAME_REGS_MARKER	ASM_CONST(0x72656773)
#define STACK_INT_FRAME_SIZE	(sizeof(struct pt_regs) + STACK_FRAME_OVERHEAD)
#define STACK_FRAME_MARKER	2
#define STACK_FRAME_MIN_SIZE	STACK_FRAME_OVERHEAD

/* Size of stack frame allocated when calling signal handler. */
#define __SIGNAL_FRAMESIZE	64

#endif /* __powerpc64__ */

#ifndef __ASSEMBLY__
#include <asm/paca.h>

#ifdef CONFIG_SMP
extern unsigned long profile_pc(struct pt_regs *regs);
#else
#define profile_pc(regs) instruction_pointer(regs)
#endif

long do_syscall_trace_enter(struct pt_regs *regs);
void do_syscall_trace_leave(struct pt_regs *regs);

static inline void set_return_regs_changed(void)
{
#ifdef CONFIG_PPC_BOOK3S_64
	local_paca->hsrr_valid = 0;
	local_paca->srr_valid = 0;
#endif
}

static inline void regs_set_return_ip(struct pt_regs *regs, unsigned long ip)
{
	regs->nip = ip;
	set_return_regs_changed();
}

static inline void regs_set_return_msr(struct pt_regs *regs, unsigned long msr)
{
	regs->msr = msr;
	set_return_regs_changed();
}

static inline void regs_add_return_ip(struct pt_regs *regs, long offset)
{
	regs_set_return_ip(regs, regs->nip + offset);
}

static inline unsigned long instruction_pointer(struct pt_regs *regs)
{
	return regs->nip;
}

<<<<<<< HEAD
long do_syscall_trace_enter(struct pt_regs *regs);
void do_syscall_trace_leave(struct pt_regs *regs);

#define kernel_stack_pointer(regs) ((regs)->gpr[1])
static inline int is_syscall_success(struct pt_regs *regs)
=======
static inline void instruction_pointer_set(struct pt_regs *regs,
		unsigned long val)
>>>>>>> 7d2a07b7
{
	regs_set_return_ip(regs, val);
}

static inline unsigned long user_stack_pointer(struct pt_regs *regs)
{
	return regs->gpr[1];
}

static inline unsigned long frame_pointer(struct pt_regs *regs)
{
	return 0;
}

#ifdef __powerpc64__
#define user_mode(regs) ((((regs)->msr) >> MSR_PR_LG) & 0x1)
#else
#define user_mode(regs) (((regs)->msr & MSR_PR) != 0)
#endif

#define force_successful_syscall_return()   \
	do { \
		set_thread_flag(TIF_NOERROR); \
	} while(0)

#define current_pt_regs() \
	((struct pt_regs *)((unsigned long)task_stack_page(current) + THREAD_SIZE) - 1)

<<<<<<< HEAD
#ifdef __powerpc64__
#ifdef CONFIG_PPC_BOOK3S
#define TRAP_FLAGS_MASK		0x10
#define TRAP(regs)		((regs)->trap & ~TRAP_FLAGS_MASK)
#define FULL_REGS(regs)		true
#define SET_FULL_REGS(regs)	do { } while (0)
#else
#define TRAP_FLAGS_MASK		0x11
#define TRAP(regs)		((regs)->trap & ~TRAP_FLAGS_MASK)
#define FULL_REGS(regs)		(((regs)->trap & 1) == 0)
#define SET_FULL_REGS(regs)	((regs)->trap &= ~1)
#endif
#define CHECK_FULL_REGS(regs)	BUG_ON(!FULL_REGS(regs))
#define NV_REG_POISON		0xdeadbeefdeadbeefUL
=======
/*
 * The 4 low bits (0xf) are available as flags to overload the trap word,
 * because interrupt vectors have minimum alignment of 0x10. TRAP_FLAGS_MASK
 * must cover the bits used as flags, including bit 0 which is used as the
 * "norestart" bit.
 */
#ifdef __powerpc64__
#define TRAP_FLAGS_MASK		0x1
>>>>>>> 7d2a07b7
#else
/*
 * On 4xx we use bit 1 in the trap word to indicate whether the exception
 * is a critical exception (1 means it is).
 */
<<<<<<< HEAD
#define TRAP_FLAGS_MASK		0x1F
#define TRAP(regs)		((regs)->trap & ~TRAP_FLAGS_MASK)
#define FULL_REGS(regs)		(((regs)->trap & 1) == 0)
#define SET_FULL_REGS(regs)	((regs)->trap &= ~1)
#define IS_CRITICAL_EXC(regs)	(((regs)->trap & 2) != 0)
#define IS_MCHECK_EXC(regs)	(((regs)->trap & 4) != 0)
#define IS_DEBUG_EXC(regs)	(((regs)->trap & 8) != 0)
#define NV_REG_POISON		0xdeadbeef
#define CHECK_FULL_REGS(regs)						      \
do {									      \
	if ((regs)->trap & 1)						      \
		printk(KERN_CRIT "%s: partial register set\n", __func__); \
} while (0)
=======
#define TRAP_FLAGS_MASK		0xf
#define IS_CRITICAL_EXC(regs)	(((regs)->trap & 2) != 0)
#define IS_MCHECK_EXC(regs)	(((regs)->trap & 4) != 0)
#define IS_DEBUG_EXC(regs)	(((regs)->trap & 8) != 0)
>>>>>>> 7d2a07b7
#endif /* __powerpc64__ */
#define TRAP(regs)		((regs)->trap & ~TRAP_FLAGS_MASK)

static __always_inline void set_trap(struct pt_regs *regs, unsigned long val)
{
	regs->trap = (regs->trap & TRAP_FLAGS_MASK) | (val & ~TRAP_FLAGS_MASK);
}

static inline bool trap_is_scv(struct pt_regs *regs)
{
	return (IS_ENABLED(CONFIG_PPC_BOOK3S_64) && TRAP(regs) == 0x3000);
}

static inline bool trap_is_unsupported_scv(struct pt_regs *regs)
{
	return IS_ENABLED(CONFIG_PPC_BOOK3S_64) && TRAP(regs) == 0x7ff0;
}

static inline bool trap_is_syscall(struct pt_regs *regs)
{
	return (trap_is_scv(regs) || TRAP(regs) == 0xc00);
}

static inline bool trap_norestart(struct pt_regs *regs)
{
	return regs->trap & 0x1;
}

static __always_inline void set_trap_norestart(struct pt_regs *regs)
{
	regs->trap |= 0x1;
}

#define kernel_stack_pointer(regs) ((regs)->gpr[1])
static inline int is_syscall_success(struct pt_regs *regs)
{
	if (trap_is_scv(regs))
		return !IS_ERR_VALUE((unsigned long)regs->gpr[3]);
	else
		return !(regs->ccr & 0x10000000);
}

static inline long regs_return_value(struct pt_regs *regs)
{
	if (trap_is_scv(regs))
		return regs->gpr[3];

	if (is_syscall_success(regs))
		return regs->gpr[3];
	else
		return -regs->gpr[3];
}

static inline void regs_set_return_value(struct pt_regs *regs, unsigned long rc)
{
	regs->gpr[3] = rc;
}

static inline void set_trap(struct pt_regs *regs, unsigned long val)
{
	regs->trap = (regs->trap & TRAP_FLAGS_MASK) | (val & ~TRAP_FLAGS_MASK);
}

static inline bool trap_is_syscall(struct pt_regs *regs)
{
	return TRAP(regs) == 0xc00;
}

static inline bool trap_norestart(struct pt_regs *regs)
{
	return regs->trap & 0x10;
}

static inline void set_trap_norestart(struct pt_regs *regs)
{
	regs->trap |= 0x10;
}

#define arch_has_single_step()	(1)
<<<<<<< HEAD
#ifndef CONFIG_PPC_BOOK3S_601
#define arch_has_block_step()	(true)
#else
#define arch_has_block_step()	(false)
#endif
=======
#define arch_has_block_step()	(true)
>>>>>>> 7d2a07b7
#define ARCH_HAS_USER_SINGLE_STEP_REPORT

/*
 * kprobe-based event tracer support
 */

#include <linux/stddef.h>
#include <linux/thread_info.h>
extern int regs_query_register_offset(const char *name);
extern const char *regs_query_register_name(unsigned int offset);
#define MAX_REG_OFFSET (offsetof(struct pt_regs, dsisr))

/**
 * regs_get_register() - get register value from its offset
 * @regs:	   pt_regs from which register value is gotten
 * @offset:    offset number of the register.
 *
 * regs_get_register returns the value of a register whose offset from @regs.
 * The @offset is the offset of the register in struct pt_regs.
 * If @offset is bigger than MAX_REG_OFFSET, this returns 0.
 */
static inline unsigned long regs_get_register(struct pt_regs *regs,
						unsigned int offset)
{
	if (unlikely(offset > MAX_REG_OFFSET))
		return 0;
	return *(unsigned long *)((unsigned long)regs + offset);
}

/**
 * regs_within_kernel_stack() - check the address in the stack
 * @regs:      pt_regs which contains kernel stack pointer.
 * @addr:      address which is checked.
 *
 * regs_within_kernel_stack() checks @addr is within the kernel stack page(s).
 * If @addr is within the kernel stack, it returns true. If not, returns false.
 */

static inline bool regs_within_kernel_stack(struct pt_regs *regs,
						unsigned long addr)
{
	return ((addr & ~(THREAD_SIZE - 1))  ==
		(kernel_stack_pointer(regs) & ~(THREAD_SIZE - 1)));
}

/**
 * regs_get_kernel_stack_nth() - get Nth entry of the stack
 * @regs:	pt_regs which contains kernel stack pointer.
 * @n:		stack entry number.
 *
 * regs_get_kernel_stack_nth() returns @n th entry of the kernel stack which
 * is specified by @regs. If the @n th entry is NOT in the kernel stack,
 * this returns 0.
 */
static inline unsigned long regs_get_kernel_stack_nth(struct pt_regs *regs,
						      unsigned int n)
{
	unsigned long *addr = (unsigned long *)kernel_stack_pointer(regs);
	addr += n;
	if (regs_within_kernel_stack(regs, (unsigned long)addr))
		return *addr;
	else
		return 0;
}

#endif /* __ASSEMBLY__ */

#ifndef __powerpc64__
/* We need PT_SOFTE defined at all time to avoid #ifdefs */
#define PT_SOFTE PT_MQ
#else /* __powerpc64__ */
#define PT_FPSCR32 (PT_FPR0 + 2*32 + 1)	/* each FP reg occupies 2 32-bit userspace slots */
#define PT_VR0_32 164	/* each Vector reg occupies 4 slots in 32-bit */
#define PT_VSCR_32 (PT_VR0 + 32*4 + 3)
#define PT_VRSAVE_32 (PT_VR0 + 33*4)
#define PT_VSR0_32 300 	/* each VSR reg occupies 4 slots in 32-bit */
#endif /* __powerpc64__ */
#endif /* _ASM_POWERPC_PTRACE_H */<|MERGE_RESOLUTION|>--- conflicted
+++ resolved
@@ -181,16 +181,8 @@
 	return regs->nip;
 }
 
-<<<<<<< HEAD
-long do_syscall_trace_enter(struct pt_regs *regs);
-void do_syscall_trace_leave(struct pt_regs *regs);
-
-#define kernel_stack_pointer(regs) ((regs)->gpr[1])
-static inline int is_syscall_success(struct pt_regs *regs)
-=======
 static inline void instruction_pointer_set(struct pt_regs *regs,
 		unsigned long val)
->>>>>>> 7d2a07b7
 {
 	regs_set_return_ip(regs, val);
 }
@@ -219,22 +211,6 @@
 #define current_pt_regs() \
 	((struct pt_regs *)((unsigned long)task_stack_page(current) + THREAD_SIZE) - 1)
 
-<<<<<<< HEAD
-#ifdef __powerpc64__
-#ifdef CONFIG_PPC_BOOK3S
-#define TRAP_FLAGS_MASK		0x10
-#define TRAP(regs)		((regs)->trap & ~TRAP_FLAGS_MASK)
-#define FULL_REGS(regs)		true
-#define SET_FULL_REGS(regs)	do { } while (0)
-#else
-#define TRAP_FLAGS_MASK		0x11
-#define TRAP(regs)		((regs)->trap & ~TRAP_FLAGS_MASK)
-#define FULL_REGS(regs)		(((regs)->trap & 1) == 0)
-#define SET_FULL_REGS(regs)	((regs)->trap &= ~1)
-#endif
-#define CHECK_FULL_REGS(regs)	BUG_ON(!FULL_REGS(regs))
-#define NV_REG_POISON		0xdeadbeefdeadbeefUL
-=======
 /*
  * The 4 low bits (0xf) are available as flags to overload the trap word,
  * because interrupt vectors have minimum alignment of 0x10. TRAP_FLAGS_MASK
@@ -243,32 +219,15 @@
  */
 #ifdef __powerpc64__
 #define TRAP_FLAGS_MASK		0x1
->>>>>>> 7d2a07b7
 #else
 /*
  * On 4xx we use bit 1 in the trap word to indicate whether the exception
  * is a critical exception (1 means it is).
  */
-<<<<<<< HEAD
-#define TRAP_FLAGS_MASK		0x1F
-#define TRAP(regs)		((regs)->trap & ~TRAP_FLAGS_MASK)
-#define FULL_REGS(regs)		(((regs)->trap & 1) == 0)
-#define SET_FULL_REGS(regs)	((regs)->trap &= ~1)
-#define IS_CRITICAL_EXC(regs)	(((regs)->trap & 2) != 0)
-#define IS_MCHECK_EXC(regs)	(((regs)->trap & 4) != 0)
-#define IS_DEBUG_EXC(regs)	(((regs)->trap & 8) != 0)
-#define NV_REG_POISON		0xdeadbeef
-#define CHECK_FULL_REGS(regs)						      \
-do {									      \
-	if ((regs)->trap & 1)						      \
-		printk(KERN_CRIT "%s: partial register set\n", __func__); \
-} while (0)
-=======
 #define TRAP_FLAGS_MASK		0xf
 #define IS_CRITICAL_EXC(regs)	(((regs)->trap & 2) != 0)
 #define IS_MCHECK_EXC(regs)	(((regs)->trap & 4) != 0)
 #define IS_DEBUG_EXC(regs)	(((regs)->trap & 8) != 0)
->>>>>>> 7d2a07b7
 #endif /* __powerpc64__ */
 #define TRAP(regs)		((regs)->trap & ~TRAP_FLAGS_MASK)
 
@@ -327,36 +286,8 @@
 	regs->gpr[3] = rc;
 }
 
-static inline void set_trap(struct pt_regs *regs, unsigned long val)
-{
-	regs->trap = (regs->trap & TRAP_FLAGS_MASK) | (val & ~TRAP_FLAGS_MASK);
-}
-
-static inline bool trap_is_syscall(struct pt_regs *regs)
-{
-	return TRAP(regs) == 0xc00;
-}
-
-static inline bool trap_norestart(struct pt_regs *regs)
-{
-	return regs->trap & 0x10;
-}
-
-static inline void set_trap_norestart(struct pt_regs *regs)
-{
-	regs->trap |= 0x10;
-}
-
 #define arch_has_single_step()	(1)
-<<<<<<< HEAD
-#ifndef CONFIG_PPC_BOOK3S_601
 #define arch_has_block_step()	(true)
-#else
-#define arch_has_block_step()	(false)
-#endif
-=======
-#define arch_has_block_step()	(true)
->>>>>>> 7d2a07b7
 #define ARCH_HAS_USER_SINGLE_STEP_REPORT
 
 /*
