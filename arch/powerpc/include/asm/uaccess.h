--- conflicted
+++ resolved
@@ -43,72 +43,6 @@
  * exception handling means that it's no longer "just"...)
  *
  */
-<<<<<<< HEAD
-#define get_user(x, ptr) \
-	__get_user_check((x), (ptr), sizeof(*(ptr)))
-#define put_user(x, ptr) \
-	__put_user_check((__typeof__(*(ptr)))(x), (ptr), sizeof(*(ptr)))
-
-#define __get_user(x, ptr) \
-	__get_user_nocheck((x), (ptr), sizeof(*(ptr)), true)
-#define __put_user(x, ptr) \
-	__put_user_nocheck((__typeof__(*(ptr)))(x), (ptr), sizeof(*(ptr)))
-
-#define __get_user_allowed(x, ptr) \
-	__get_user_nocheck((x), (ptr), sizeof(*(ptr)), false)
-
-#define __get_user_inatomic(x, ptr) \
-	__get_user_nosleep((x), (ptr), sizeof(*(ptr)))
-#define __put_user_inatomic(x, ptr) \
-	__put_user_nosleep((__typeof__(*(ptr)))(x), (ptr), sizeof(*(ptr)))
-
-#ifdef CONFIG_PPC64
-
-#define ___get_user_instr(gu_op, dest, ptr)				\
-({									\
-	long __gui_ret = 0;						\
-	unsigned long __gui_ptr = (unsigned long)ptr;			\
-	struct ppc_inst __gui_inst;					\
-	unsigned int __prefix, __suffix;				\
-	__gui_ret = gu_op(__prefix, (unsigned int __user *)__gui_ptr);	\
-	if (__gui_ret == 0) {						\
-		if ((__prefix >> 26) == OP_PREFIX) {			\
-			__gui_ret = gu_op(__suffix,			\
-				(unsigned int __user *)__gui_ptr + 1);	\
-			__gui_inst = ppc_inst_prefix(__prefix,		\
-						     __suffix);		\
-		} else {						\
-			__gui_inst = ppc_inst(__prefix);		\
-		}							\
-		if (__gui_ret == 0)					\
-			(dest) = __gui_inst;				\
-	}								\
-	__gui_ret;							\
-})
-
-#define get_user_instr(x, ptr) \
-	___get_user_instr(get_user, x, ptr)
-
-#define __get_user_instr(x, ptr) \
-	___get_user_instr(__get_user, x, ptr)
-
-#define __get_user_instr_inatomic(x, ptr) \
-	___get_user_instr(__get_user_inatomic, x, ptr)
-
-#else /* !CONFIG_PPC64 */
-#define get_user_instr(x, ptr) \
-	get_user((x).val, (u32 __user *)(ptr))
-
-#define __get_user_instr(x, ptr) \
-	__get_user_nocheck((x).val, (u32 __user *)(ptr), sizeof(u32), true)
-
-#define __get_user_instr_inatomic(x, ptr) \
-	__get_user_nosleep((x).val, (u32 __user *)(ptr), sizeof(u32))
-
-#endif /* CONFIG_PPC64 */
-
-extern long __put_user_bad(void);
-=======
 #define __put_user(x, ptr)					\
 ({								\
 	long __pu_err;						\
@@ -141,7 +75,6 @@
 	access_ok(_pu_addr, sizeof(*(ptr))) ?				\
 		  __put_user(x, _pu_addr) : -EFAULT;			\
 })
->>>>>>> 7d2a07b7
 
 /*
  * We don't tell gcc that we are accessing memory, but this is OK
@@ -173,16 +106,10 @@
 		: label)
 #endif /* __powerpc64__ */
 
-<<<<<<< HEAD
-#define __put_user_size_allowed(x, ptr, size, retval)		\
-do {								\
-	retval = 0;						\
-=======
 #define __put_user_size_goto(x, ptr, size, label)		\
 do {								\
 	__typeof__(*(ptr)) __user *__pus_addr = (ptr);		\
 								\
->>>>>>> 7d2a07b7
 	switch (size) {						\
 	case 1: __put_user_asm_goto(x, __pus_addr, label, "stb"); break;	\
 	case 2: __put_user_asm_goto(x, __pus_addr, label, "sth"); break;	\
@@ -190,109 +117,8 @@
 	case 8: __put_user_asm2_goto(x, __pus_addr, label); break;		\
 	default: BUILD_BUG();					\
 	}							\
-<<<<<<< HEAD
-} while (0)
-
-#define __put_user_size(x, ptr, size, retval)			\
-do {								\
-	allow_write_to_user(ptr, size);				\
-	__put_user_size_allowed(x, ptr, size, retval);		\
-	prevent_write_to_user(ptr, size);			\
-} while (0)
-
-#define __put_user_nocheck(x, ptr, size)			\
-({								\
-	long __pu_err;						\
-	__typeof__(*(ptr)) __user *__pu_addr = (ptr);		\
-	__typeof__(*(ptr)) __pu_val = (x);			\
-	__typeof__(size) __pu_size = (size);			\
-								\
-	if (!is_kernel_addr((unsigned long)__pu_addr))		\
-		might_fault();					\
-	__chk_user_ptr(__pu_addr);				\
-	__put_user_size(__pu_val, __pu_addr, __pu_size, __pu_err);	\
-								\
-	__pu_err;						\
-})
-
-#define __put_user_check(x, ptr, size)					\
-({									\
-	long __pu_err = -EFAULT;					\
-	__typeof__(*(ptr)) __user *__pu_addr = (ptr);			\
-	__typeof__(*(ptr)) __pu_val = (x);				\
-	__typeof__(size) __pu_size = (size);				\
-									\
-	might_fault();							\
-	if (access_ok(__pu_addr, __pu_size))				\
-		__put_user_size(__pu_val, __pu_addr, __pu_size, __pu_err); \
-									\
-	__pu_err;							\
-})
-
-#define __put_user_nosleep(x, ptr, size)			\
-({								\
-	long __pu_err;						\
-	__typeof__(*(ptr)) __user *__pu_addr = (ptr);		\
-	__typeof__(*(ptr)) __pu_val = (x);			\
-	__typeof__(size) __pu_size = (size);			\
-								\
-	__chk_user_ptr(__pu_addr);				\
-	__put_user_size(__pu_val, __pu_addr, __pu_size, __pu_err); \
-								\
-	__pu_err;						\
-})
-
-
-#define __put_user_asm_goto(x, addr, label, op)			\
-	asm volatile goto(					\
-		"1:	" op "%U1%X1 %0,%1	# put_user\n"	\
-		EX_TABLE(1b, %l2)				\
-		:						\
-		: "r" (x), "m" (*addr)				\
-		:						\
-		: label)
-
-#ifdef __powerpc64__
-#define __put_user_asm2_goto(x, ptr, label)			\
-	__put_user_asm_goto(x, ptr, label, "std")
-#else /* __powerpc64__ */
-#define __put_user_asm2_goto(x, addr, label)			\
-	asm volatile goto(					\
-		"1:	stw%X1 %0, %1\n"			\
-		"2:	stw%X1 %L0, %L1\n"			\
-		EX_TABLE(1b, %l2)				\
-		EX_TABLE(2b, %l2)				\
-		:						\
-		: "r" (x), "m" (*addr)				\
-		:						\
-		: label)
-#endif /* __powerpc64__ */
-
-#define __put_user_size_goto(x, ptr, size, label)		\
-do {								\
-	switch (size) {						\
-	case 1: __put_user_asm_goto(x, ptr, label, "stb"); break;	\
-	case 2: __put_user_asm_goto(x, ptr, label, "sth"); break;	\
-	case 4: __put_user_asm_goto(x, ptr, label, "stw"); break;	\
-	case 8: __put_user_asm2_goto(x, ptr, label); break;	\
-	default: __put_user_bad();				\
-	}							\
-} while (0)
-
-#define __unsafe_put_user_goto(x, ptr, size, label)		\
-do {								\
-	__typeof__(*(ptr)) __user *__pu_addr = (ptr);		\
-	__chk_user_ptr(ptr);					\
-	__put_user_size_goto((x), __pu_addr, (size), label);	\
-} while (0)
-
-
-extern long __get_user_bad(void);
-
-=======
-} while (0)
-
->>>>>>> 7d2a07b7
+} while (0)
+
 /*
  * This does an atomic 128 byte aligned load from userspace.
  * Upto caller to do enable_kernel_vmx() before calling!
@@ -400,13 +226,7 @@
 #define __get_user_size_allowed(x, ptr, size, retval)		\
 do {								\
 	retval = 0;						\
-<<<<<<< HEAD
-	__chk_user_ptr(ptr);					\
-	if (size > sizeof(x))					\
-		(x) = __get_user_bad();				\
-=======
 	BUILD_BUG_ON(size > sizeof(x));				\
->>>>>>> 7d2a07b7
 	switch (size) {						\
 	case 1: __get_user_asm(x, (u8 __user *)ptr, retval, "lbz"); break;	\
 	case 2: __get_user_asm(x, (u16 __user *)ptr, retval, "lhz"); break;	\
@@ -414,16 +234,6 @@
 	case 8: __get_user_asm2(x, (u64 __user *)ptr, retval);  break;	\
 	default: x = 0; BUILD_BUG();				\
 	}							\
-<<<<<<< HEAD
-} while (0)
-
-#define __get_user_size(x, ptr, size, retval)			\
-do {								\
-	allow_read_from_user(ptr, size);			\
-	__get_user_size_allowed(x, ptr, size, retval);		\
-	prevent_read_from_user(ptr, size);			\
-=======
->>>>>>> 7d2a07b7
 } while (0)
 
 #define __get_user_size_goto(x, ptr, size, label)		\
@@ -444,33 +254,17 @@
 #define __long_type(x) \
 	__typeof__(__builtin_choose_expr(sizeof(x) > sizeof(0UL), 0ULL, 0UL))
 
-<<<<<<< HEAD
-#define __get_user_nocheck(x, ptr, size, do_allow)			\
-=======
 #define __get_user(x, ptr)					\
->>>>>>> 7d2a07b7
 ({								\
 	long __gu_err;						\
 	__long_type(*(ptr)) __gu_val;				\
 	__typeof__(*(ptr)) __user *__gu_addr = (ptr);	\
-<<<<<<< HEAD
-	__typeof__(size) __gu_size = (size);			\
-								\
-	__chk_user_ptr(__gu_addr);				\
-	if (do_allow && !is_kernel_addr((unsigned long)__gu_addr)) \
-		might_fault();					\
-	if (do_allow)								\
-		__get_user_size(__gu_val, __gu_addr, __gu_size, __gu_err);	\
-	else									\
-		__get_user_size_allowed(__gu_val, __gu_addr, __gu_size, __gu_err); \
-=======
 	__typeof__(sizeof(*(ptr))) __gu_size = sizeof(*(ptr));	\
 								\
 	might_fault();					\
 	allow_read_from_user(__gu_addr, __gu_size);		\
 	__get_user_size_allowed(__gu_val, __gu_addr, __gu_size, __gu_err);	\
 	prevent_read_from_user(__gu_addr, __gu_size);		\
->>>>>>> 7d2a07b7
 	(x) = (__typeof__(*(ptr)))__gu_val;			\
 								\
 	__gu_err;						\
@@ -478,45 +272,73 @@
 
 #define get_user(x, ptr)						\
 ({									\
-<<<<<<< HEAD
-	long __gu_err = -EFAULT;					\
-	__long_type(*(ptr)) __gu_val = 0;				\
-	__typeof__(*(ptr)) __user *__gu_addr = (ptr);		\
-	__typeof__(size) __gu_size = (size);				\
-									\
-	might_fault();							\
-	if (access_ok(__gu_addr, __gu_size))				\
-		__get_user_size(__gu_val, __gu_addr, __gu_size, __gu_err); \
-	(x) = (__force __typeof__(*(ptr)))__gu_val;				\
-									\
-	__gu_err;							\
-})
-
-#define __get_user_nosleep(x, ptr, size)			\
-({								\
-	long __gu_err;						\
-	__long_type(*(ptr)) __gu_val;				\
-	__typeof__(*(ptr)) __user *__gu_addr = (ptr);	\
-	__typeof__(size) __gu_size = (size);			\
-								\
-	__chk_user_ptr(__gu_addr);				\
-	__get_user_size(__gu_val, __gu_addr, __gu_size, __gu_err); \
-	(x) = (__force __typeof__(*(ptr)))__gu_val;			\
-								\
-	__gu_err;						\
-=======
 	__typeof__(*(ptr)) __user *_gu_addr = (ptr);			\
 									\
 	access_ok(_gu_addr, sizeof(*(ptr))) ?				\
 		  __get_user(x, _gu_addr) :				\
 		  ((x) = (__force __typeof__(*(ptr)))0, -EFAULT);	\
->>>>>>> 7d2a07b7
 })
 
 /* more complex routines */
 
 extern unsigned long __copy_tofrom_user(void __user *to,
 		const void __user *from, unsigned long size);
+
+#ifdef __powerpc64__
+static inline unsigned long
+raw_copy_in_user(void __user *to, const void __user *from, unsigned long n)
+{
+	unsigned long ret;
+
+	allow_read_write_user(to, from, n);
+	ret = __copy_tofrom_user(to, from, n);
+	prevent_read_write_user(to, from, n);
+	return ret;
+}
+#endif /* __powerpc64__ */
+
+static inline unsigned long raw_copy_from_user(void *to,
+		const void __user *from, unsigned long n)
+{
+	unsigned long ret;
+
+	allow_read_from_user(from, n);
+	ret = __copy_tofrom_user((__force void __user *)to, from, n);
+	prevent_read_from_user(from, n);
+	return ret;
+}
+
+static inline unsigned long
+raw_copy_to_user(void __user *to, const void *from, unsigned long n)
+{
+	unsigned long ret;
+
+	allow_write_to_user(to, n);
+	ret = __copy_tofrom_user(to, (__force const void __user *)from, n);
+	prevent_write_to_user(to, n);
+	return ret;
+}
+
+unsigned long __arch_clear_user(void __user *addr, unsigned long size);
+
+static inline unsigned long __clear_user(void __user *addr, unsigned long size)
+{
+	unsigned long ret;
+
+	might_fault();
+	allow_write_to_user(addr, size);
+	ret = __arch_clear_user(addr, size);
+	prevent_write_to_user(addr, size);
+	return ret;
+}
+
+static inline unsigned long clear_user(void __user *addr, unsigned long size)
+{
+	return likely(access_ok(addr, size)) ? __clear_user(addr, size) : size;
+}
+
+extern long strncpy_from_user(char *dst, const char __user *src, long count);
+extern __must_check long strnlen_user(const char __user *str, long n);
 
 #ifdef CONFIG_ARCH_HAS_COPY_MC
 unsigned long __must_check
@@ -544,158 +366,6 @@
 }
 #endif
 
-#ifdef __powerpc64__
-static inline unsigned long
-raw_copy_in_user(void __user *to, const void __user *from, unsigned long n)
-{
-	unsigned long ret;
-
-	allow_read_write_user(to, from, n);
-	ret = __copy_tofrom_user(to, from, n);
-	prevent_read_write_user(to, from, n);
-	return ret;
-}
-#endif /* __powerpc64__ */
-
-static inline unsigned long raw_copy_from_user(void *to,
-		const void __user *from, unsigned long n)
-{
-	unsigned long ret;
-<<<<<<< HEAD
-	if (__builtin_constant_p(n) && (n <= 8)) {
-		ret = 1;
-
-		switch (n) {
-		case 1:
-			__get_user_size(*(u8 *)to, from, 1, ret);
-			break;
-		case 2:
-			__get_user_size(*(u16 *)to, from, 2, ret);
-			break;
-		case 4:
-			__get_user_size(*(u32 *)to, from, 4, ret);
-			break;
-		case 8:
-			__get_user_size(*(u64 *)to, from, 8, ret);
-			break;
-		}
-		if (ret == 0)
-			return 0;
-	}
-=======
->>>>>>> 7d2a07b7
-
-	allow_read_from_user(from, n);
-	ret = __copy_tofrom_user((__force void __user *)to, from, n);
-	prevent_read_from_user(from, n);
-	return ret;
-}
-
-static inline unsigned long
-<<<<<<< HEAD
-raw_copy_to_user_allowed(void __user *to, const void *from, unsigned long n)
-{
-	if (__builtin_constant_p(n) && (n <= 8)) {
-		unsigned long ret = 1;
-
-		switch (n) {
-		case 1:
-			__put_user_size_allowed(*(u8 *)from, (u8 __user *)to, 1, ret);
-			break;
-		case 2:
-			__put_user_size_allowed(*(u16 *)from, (u16 __user *)to, 2, ret);
-			break;
-		case 4:
-			__put_user_size_allowed(*(u32 *)from, (u32 __user *)to, 4, ret);
-			break;
-		case 8:
-			__put_user_size_allowed(*(u64 *)from, (u64 __user *)to, 8, ret);
-			break;
-		}
-		if (ret == 0)
-			return 0;
-	}
-=======
-raw_copy_to_user(void __user *to, const void *from, unsigned long n)
-{
-	unsigned long ret;
->>>>>>> 7d2a07b7
-
-	return __copy_tofrom_user(to, (__force const void __user *)from, n);
-}
-
-static inline unsigned long
-raw_copy_to_user(void __user *to, const void *from, unsigned long n)
-{
-	unsigned long ret;
-
-	allow_write_to_user(to, n);
-	ret = raw_copy_to_user_allowed(to, from, n);
-	prevent_write_to_user(to, n);
-	return ret;
-}
-
-unsigned long __arch_clear_user(void __user *addr, unsigned long size);
-
-static inline unsigned long __clear_user(void __user *addr, unsigned long size)
-{
-	unsigned long ret;
-
-	might_fault();
-<<<<<<< HEAD
-	if (likely(access_ok(addr, size))) {
-		allow_write_to_user(addr, size);
-		ret = __arch_clear_user(addr, size);
-		prevent_write_to_user(addr, size);
-	}
-	return ret;
-}
-
-static inline unsigned long __clear_user(void __user *addr, unsigned long size)
-{
-	return clear_user(addr, size);
-=======
-	allow_write_to_user(addr, size);
-	ret = __arch_clear_user(addr, size);
-	prevent_write_to_user(addr, size);
-	return ret;
-}
-
-static inline unsigned long clear_user(void __user *addr, unsigned long size)
-{
-	return likely(access_ok(addr, size)) ? __clear_user(addr, size) : size;
->>>>>>> 7d2a07b7
-}
-
-extern long strncpy_from_user(char *dst, const char __user *src, long count);
-extern __must_check long strnlen_user(const char __user *str, long n);
-
-#ifdef CONFIG_ARCH_HAS_COPY_MC
-unsigned long __must_check
-copy_mc_generic(void *to, const void *from, unsigned long size);
-
-static inline unsigned long __must_check
-copy_mc_to_kernel(void *to, const void *from, unsigned long size)
-{
-	return copy_mc_generic(to, from, size);
-}
-#define copy_mc_to_kernel copy_mc_to_kernel
-
-static inline unsigned long __must_check
-copy_mc_to_user(void __user *to, const void *from, unsigned long n)
-{
-	if (likely(check_copy_size(from, n, true))) {
-		if (access_ok(to, n)) {
-			allow_write_to_user(to, n);
-			n = copy_mc_generic((void *)to, from, n);
-			prevent_write_to_user(to, n);
-		}
-	}
-
-	return n;
-}
-#endif
-
 extern long __copy_from_user_flushcache(void *dst, const void __user *src,
 		unsigned size);
 extern void memcpy_page_flushcache(char *to, struct page *page, size_t offset,
@@ -744,12 +414,6 @@
 #define user_write_access_begin	user_write_access_begin
 #define user_write_access_end		prevent_current_write_to_user
 
-<<<<<<< HEAD
-#define unsafe_op_wrap(op, err) do { if (unlikely(op)) goto err; } while (0)
-#define unsafe_get_user(x, p, e) unsafe_op_wrap(__get_user_allowed(x, p), e)
-#define unsafe_put_user(x, p, e) \
-	__unsafe_put_user_goto((__typeof__(*(p)))(x), (p), sizeof(*(p)), e)
-=======
 #define unsafe_get_user(x, p, e) do {					\
 	__long_type(*(p)) __gu_val;				\
 	__typeof__(*(p)) __user *__gu_addr = (p);		\
@@ -781,7 +445,6 @@
 	if (_len & 1)									\
 		unsafe_get_user(*(u8 *)(_dst + _i), (u8 __user *)(_src + _i), e);	\
 } while (0)
->>>>>>> 7d2a07b7
 
 #define unsafe_copy_to_user(d, s, l, e) \
 do {									\
@@ -790,15 +453,9 @@
 	size_t _len = (l);						\
 	int _i;								\
 									\
-<<<<<<< HEAD
-	for (_i = 0; _i < (_len & ~(sizeof(long) - 1)); _i += sizeof(long))		\
-		unsafe_put_user(*(long*)(_src + _i), (long __user *)(_dst + _i), e); \
-	if (IS_ENABLED(CONFIG_PPC64) && (_len & 4)) {			\
-=======
 	for (_i = 0; _i < (_len & ~(sizeof(u64) - 1)); _i += sizeof(u64))	\
 		unsafe_put_user(*(u64 *)(_src + _i), (u64 __user *)(_dst + _i), e); \
 	if (_len & 4) {							\
->>>>>>> 7d2a07b7
 		unsafe_put_user(*(u32*)(_src + _i), (u32 __user *)(_dst + _i), e); \
 		_i += 4;						\
 	}								\
@@ -810,8 +467,6 @@
 		unsafe_put_user(*(u8*)(_src + _i), (u8 __user *)(_dst + _i), e); \
 } while (0)
 
-<<<<<<< HEAD
-=======
 #define HAVE_GET_KERNEL_NOFAULT
 
 #define __get_kernel_nofault(dst, src, type, err_label)			\
@@ -822,5 +477,4 @@
 	__put_user_size_goto(*((type *)(src)),				\
 		(__force type __user *)(dst), sizeof(type), err_label)
 
->>>>>>> 7d2a07b7
 #endif	/* _ARCH_POWERPC_UACCESS_H */