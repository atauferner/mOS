--- conflicted
+++ resolved
@@ -269,13 +269,6 @@
 			      unsigned long start, unsigned long end)
 {
 	unsigned long vdso_base = (unsigned long)mm->context.vdso;
-<<<<<<< HEAD
-
-	if (start <= vdso_base && vdso_base < end)
-		mm->context.vdso = NULL;
-}
-=======
->>>>>>> 7d2a07b7
 
 	if (start <= vdso_base && vdso_base < end)
 		mm->context.vdso = NULL;
