--- conflicted
+++ resolved
@@ -223,13 +223,6 @@
 	struct thread_vr_state ckvr_state; /* Checkpointed VR state */
 	unsigned long	ckvrsave; /* Checkpointed VRSAVE */
 #endif /* CONFIG_PPC_TRANSACTIONAL_MEM */
-<<<<<<< HEAD
-#ifdef CONFIG_PPC_MEM_KEYS
-	unsigned long	amr;
-	unsigned long	iamr;
-#endif
-=======
->>>>>>> 7d2a07b7
 #ifdef CONFIG_KVM_BOOK3S_32_HANDLER
 	void*		kvm_shadow_vcpu; /* KVM internal data */
 #endif /* CONFIG_KVM_BOOK3S_32_HANDLER */
@@ -263,10 +256,6 @@
 	unsigned 	mmcr0;
 
 	unsigned 	used_ebb;
-<<<<<<< HEAD
-	unsigned int	used_vas;
-=======
->>>>>>> 7d2a07b7
 	unsigned long   mmcr3;
 	unsigned long   sier2;
 	unsigned long   sier3;
@@ -305,10 +294,6 @@
 #else
 #define INIT_THREAD  { \
 	.ksp = INIT_SP, \
-<<<<<<< HEAD
-	.addr_limit = KERNEL_DS, \
-=======
->>>>>>> 7d2a07b7
 	.fpexc_mode = 0, \
 }
 #endif
@@ -401,10 +386,7 @@
 extern unsigned long isa206_idle_insn_mayloss(unsigned long type);
 #ifdef CONFIG_PPC_970_NAP
 extern void power4_idle_nap(void);
-<<<<<<< HEAD
-=======
 void power4_idle_nap_return(void);
->>>>>>> 7d2a07b7
 #endif
 
 extern unsigned long cpuidle_disable;
@@ -417,10 +399,6 @@
 			      unsigned long stop_psscr_mask);
 
 extern int fix_alignment(struct pt_regs *);
-<<<<<<< HEAD
-extern void _nmask_and_or_msr(unsigned long nmask, unsigned long or_val);
-=======
->>>>>>> 7d2a07b7
 
 #ifdef CONFIG_PPC64
 /*
