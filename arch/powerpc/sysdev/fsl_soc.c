/*
 * FSL SoC setup code
 *
 * Maintained by Kumar Gala (see MAINTAINERS for contact information)
 *
 * This program is free software; you can redistribute  it and/or modify it
 * under  the terms of  the GNU General  Public License as published by the
 * Free Software Foundation;  either version 2 of the  License, or (at your
 * option) any later version.
 */

#include <linux/stddef.h>
#include <linux/kernel.h>
#include <linux/init.h>
#include <linux/errno.h>
#include <linux/major.h>
#include <linux/delay.h>
#include <linux/irq.h>
#include <linux/module.h>
#include <linux/device.h>
#include <linux/platform_device.h>
#include <linux/fsl_devices.h>

#include <asm/system.h>
#include <asm/atomic.h>
#include <asm/io.h>
#include <asm/irq.h>
#include <asm/prom.h>
#include <sysdev/fsl_soc.h>
#include <mm/mmu_decl.h>

static phys_addr_t immrbase = -1;

phys_addr_t get_immrbase(void)
{
	struct device_node *soc;

	if (immrbase != -1)
		return immrbase;

	soc = of_find_node_by_type(NULL, "soc");
	if (soc) {
		unsigned int size;
		void *prop = get_property(soc, "reg", &size);
		immrbase = of_translate_address(soc, prop);
		of_node_put(soc);
	};

	return immrbase;
}

EXPORT_SYMBOL(get_immrbase);

static int __init gfar_mdio_of_init(void)
{
	struct device_node *np;
	unsigned int i;
	struct platform_device *mdio_dev;
	struct resource res;
	int ret;

	for (np = NULL, i = 0;
	     (np = of_find_compatible_node(np, "mdio", "gianfar")) != NULL;
	     i++) {
		int k;
		struct device_node *child = NULL;
		struct gianfar_mdio_data mdio_data;

		memset(&res, 0, sizeof(res));
		memset(&mdio_data, 0, sizeof(mdio_data));

		ret = of_address_to_resource(np, 0, &res);
		if (ret)
			goto err;

		mdio_dev =
		    platform_device_register_simple("fsl-gianfar_mdio",
						    res.start, &res, 1);
		if (IS_ERR(mdio_dev)) {
			ret = PTR_ERR(mdio_dev);
			goto err;
		}

		for (k = 0; k < 32; k++)
			mdio_data.irq[k] = -1;

		while ((child = of_get_next_child(np, child)) != NULL) {
			if (child->n_intrs) {
				u32 *id =
				    (u32 *) get_property(child, "reg", NULL);
				mdio_data.irq[*id] = child->intrs[0].line;
			}
		}

		ret =
		    platform_device_add_data(mdio_dev, &mdio_data,
					     sizeof(struct gianfar_mdio_data));
		if (ret)
			goto unreg;
	}

	return 0;

unreg:
	platform_device_unregister(mdio_dev);
err:
	return ret;
}

arch_initcall(gfar_mdio_of_init);

static const char *gfar_tx_intr = "tx";
static const char *gfar_rx_intr = "rx";
static const char *gfar_err_intr = "error";

static int __init gfar_of_init(void)
{
	struct device_node *np;
	unsigned int i;
	struct platform_device *gfar_dev;
	struct resource res;
	int ret;

	for (np = NULL, i = 0;
	     (np = of_find_compatible_node(np, "network", "gianfar")) != NULL;
	     i++) {
		struct resource r[4];
		struct device_node *phy, *mdio;
		struct gianfar_platform_data gfar_data;
		unsigned int *id;
		char *model;
		void *mac_addr;
		phandle *ph;

		memset(r, 0, sizeof(r));
		memset(&gfar_data, 0, sizeof(gfar_data));

		ret = of_address_to_resource(np, 0, &r[0]);
		if (ret)
			goto err;

		r[1].start = np->intrs[0].line;
		r[1].end = np->intrs[0].line;
		r[1].flags = IORESOURCE_IRQ;

		model = get_property(np, "model", NULL);

		/* If we aren't the FEC we have multiple interrupts */
		if (model && strcasecmp(model, "FEC")) {
			r[1].name = gfar_tx_intr;

			r[2].name = gfar_rx_intr;
			r[2].start = np->intrs[1].line;
			r[2].end = np->intrs[1].line;
			r[2].flags = IORESOURCE_IRQ;

			r[3].name = gfar_err_intr;
			r[3].start = np->intrs[2].line;
			r[3].end = np->intrs[2].line;
			r[3].flags = IORESOURCE_IRQ;
		}

		gfar_dev =
		    platform_device_register_simple("fsl-gianfar", i, &r[0],
						    np->n_intrs + 1);

		if (IS_ERR(gfar_dev)) {
			ret = PTR_ERR(gfar_dev);
			goto err;
		}

		mac_addr = get_property(np, "address", NULL);
		memcpy(gfar_data.mac_addr, mac_addr, 6);

		if (model && !strcasecmp(model, "TSEC"))
			gfar_data.device_flags =
			    FSL_GIANFAR_DEV_HAS_GIGABIT |
			    FSL_GIANFAR_DEV_HAS_COALESCE |
			    FSL_GIANFAR_DEV_HAS_RMON |
			    FSL_GIANFAR_DEV_HAS_MULTI_INTR;
		if (model && !strcasecmp(model, "eTSEC"))
			gfar_data.device_flags =
			    FSL_GIANFAR_DEV_HAS_GIGABIT |
			    FSL_GIANFAR_DEV_HAS_COALESCE |
			    FSL_GIANFAR_DEV_HAS_RMON |
			    FSL_GIANFAR_DEV_HAS_MULTI_INTR |
			    FSL_GIANFAR_DEV_HAS_CSUM |
			    FSL_GIANFAR_DEV_HAS_VLAN |
			    FSL_GIANFAR_DEV_HAS_EXTENDED_HASH;

		ph = (phandle *) get_property(np, "phy-handle", NULL);
		phy = of_find_node_by_phandle(*ph);

		if (phy == NULL) {
			ret = -ENODEV;
			goto unreg;
		}

		mdio = of_get_parent(phy);

		id = (u32 *) get_property(phy, "reg", NULL);
		ret = of_address_to_resource(mdio, 0, &res);
		if (ret) {
			of_node_put(phy);
			of_node_put(mdio);
			goto unreg;
		}

		gfar_data.phy_id = *id;
		gfar_data.bus_id = res.start;

		of_node_put(phy);
		of_node_put(mdio);

		ret =
		    platform_device_add_data(gfar_dev, &gfar_data,
					     sizeof(struct
						    gianfar_platform_data));
		if (ret)
			goto unreg;
	}

	return 0;

unreg:
	platform_device_unregister(gfar_dev);
err:
	return ret;
}

arch_initcall(gfar_of_init);

static int __init fsl_i2c_of_init(void)
{
	struct device_node *np;
	unsigned int i;
	struct platform_device *i2c_dev;
	int ret;

	for (np = NULL, i = 0;
	     (np = of_find_compatible_node(np, "i2c", "fsl-i2c")) != NULL;
	     i++) {
		struct resource r[2];
		struct fsl_i2c_platform_data i2c_data;
		unsigned char *flags = NULL;

		memset(&r, 0, sizeof(r));
		memset(&i2c_data, 0, sizeof(i2c_data));

		ret = of_address_to_resource(np, 0, &r[0]);
		if (ret)
			goto err;

		r[1].start = np->intrs[0].line;
		r[1].end = np->intrs[0].line;
		r[1].flags = IORESOURCE_IRQ;

		i2c_dev = platform_device_register_simple("fsl-i2c", i, r, 2);
		if (IS_ERR(i2c_dev)) {
			ret = PTR_ERR(i2c_dev);
			goto err;
		}

		i2c_data.device_flags = 0;
		flags = get_property(np, "dfsrr", NULL);
		if (flags)
			i2c_data.device_flags |= FSL_I2C_DEV_SEPARATE_DFSRR;

		flags = get_property(np, "fsl5200-clocking", NULL);
		if (flags)
			i2c_data.device_flags |= FSL_I2C_DEV_CLOCK_5200;

		ret =
		    platform_device_add_data(i2c_dev, &i2c_data,
					     sizeof(struct
						    fsl_i2c_platform_data));
		if (ret)
			goto unreg;
	}

	return 0;

unreg:
	platform_device_unregister(i2c_dev);
err:
	return ret;
}

arch_initcall(fsl_i2c_of_init);

#ifdef CONFIG_PPC_83xx
static int __init mpc83xx_wdt_init(void)
{
	struct resource r;
	struct device_node *soc, *np;
	struct platform_device *dev;
	unsigned int *freq;
	int ret;

	np = of_find_compatible_node(NULL, "watchdog", "mpc83xx_wdt");

	if (!np) {
		ret = -ENODEV;
		goto nodev;
	}

	soc = of_find_node_by_type(NULL, "soc");

	if (!soc) {
		ret = -ENODEV;
		goto nosoc;
	}

	freq = (unsigned int *)get_property(soc, "bus-frequency", NULL);
	if (!freq) {
		ret = -ENODEV;
		goto err;
	}

	memset(&r, 0, sizeof(r));

	ret = of_address_to_resource(np, 0, &r);
	if (ret)
		goto err;

	dev = platform_device_register_simple("mpc83xx_wdt", 0, &r, 1);
	if (IS_ERR(dev)) {
		ret = PTR_ERR(dev);
		goto err;
	}

	ret = platform_device_add_data(dev, freq, sizeof(int));
	if (ret)
		goto unreg;

	of_node_put(soc);
	of_node_put(np);

	return 0;

unreg:
	platform_device_unregister(dev);
err:
	of_node_put(soc);
nosoc:
	of_node_put(np);
nodev:
	return ret;
}

arch_initcall(mpc83xx_wdt_init);
#endif

static enum fsl_usb2_phy_modes determine_usb_phy(char * phy_type)
{
	if (!phy_type)
		return FSL_USB2_PHY_NONE;
	if (!strcasecmp(phy_type, "ulpi"))
		return FSL_USB2_PHY_ULPI;
	if (!strcasecmp(phy_type, "utmi"))
		return FSL_USB2_PHY_UTMI;
	if (!strcasecmp(phy_type, "utmi_wide"))
		return FSL_USB2_PHY_UTMI_WIDE;
	if (!strcasecmp(phy_type, "serial"))
		return FSL_USB2_PHY_SERIAL;

	return FSL_USB2_PHY_NONE;
}

static int __init fsl_usb_of_init(void)
{
	struct device_node *np;
	unsigned int i;
<<<<<<< HEAD
	struct platform_device *usb_dev;
=======
	struct platform_device *usb_dev_mph = NULL, *usb_dev_dr = NULL;
>>>>>>> 120bda20
	int ret;

	for (np = NULL, i = 0;
	     (np = of_find_compatible_node(np, "usb", "fsl-usb2-mph")) != NULL;
	     i++) {
		struct resource r[2];
		struct fsl_usb2_platform_data usb_data;
		unsigned char *prop = NULL;

		memset(&r, 0, sizeof(r));
		memset(&usb_data, 0, sizeof(usb_data));

		ret = of_address_to_resource(np, 0, &r[0]);
		if (ret)
			goto err;

		r[1].start = np->intrs[0].line;
		r[1].end = np->intrs[0].line;
		r[1].flags = IORESOURCE_IRQ;

<<<<<<< HEAD
		usb_dev =
		    platform_device_register_simple("fsl-usb2-mph", i, r, 2);
		if (IS_ERR(usb_dev)) {
			ret = PTR_ERR(usb_dev);
			goto err;
		}

		usb_dev->dev.coherent_dma_mask = 0xffffffffUL;
		usb_dev->dev.dma_mask = &usb_dev->dev.coherent_dma_mask;
=======
		usb_dev_mph =
		    platform_device_register_simple("fsl-ehci", i, r, 2);
		if (IS_ERR(usb_dev_mph)) {
			ret = PTR_ERR(usb_dev_mph);
			goto err;
		}

		usb_dev_mph->dev.coherent_dma_mask = 0xffffffffUL;
		usb_dev_mph->dev.dma_mask = &usb_dev_mph->dev.coherent_dma_mask;
>>>>>>> 120bda20

		usb_data.operating_mode = FSL_USB2_MPH_HOST;

		prop = get_property(np, "port0", NULL);
		if (prop)
			usb_data.port_enables |= FSL_USB2_PORT0_ENABLED;

		prop = get_property(np, "port1", NULL);
		if (prop)
			usb_data.port_enables |= FSL_USB2_PORT1_ENABLED;

		prop = get_property(np, "phy_type", NULL);
		usb_data.phy_mode = determine_usb_phy(prop);

		ret =
<<<<<<< HEAD
		    platform_device_add_data(usb_dev, &usb_data,
					     sizeof(struct
						    fsl_usb2_platform_data));
		if (ret)
			goto unreg;
	}

	return 0;

unreg:
	platform_device_unregister(usb_dev);
err:
	return ret;
}

arch_initcall(fsl_usb_of_init);

static int __init fsl_usb_dr_of_init(void)
{
	struct device_node *np;
	unsigned int i;
	struct platform_device *usb_dev;
	int ret;

	for (np = NULL, i = 0;
=======
		    platform_device_add_data(usb_dev_mph, &usb_data,
					     sizeof(struct
						    fsl_usb2_platform_data));
		if (ret)
			goto unreg_mph;
	}

	for (np = NULL;
>>>>>>> 120bda20
	     (np = of_find_compatible_node(np, "usb", "fsl-usb2-dr")) != NULL;
	     i++) {
		struct resource r[2];
		struct fsl_usb2_platform_data usb_data;
		unsigned char *prop = NULL;

		memset(&r, 0, sizeof(r));
		memset(&usb_data, 0, sizeof(usb_data));

		ret = of_address_to_resource(np, 0, &r[0]);
		if (ret)
<<<<<<< HEAD
			goto err;
=======
			goto unreg_mph;
>>>>>>> 120bda20

		r[1].start = np->intrs[0].line;
		r[1].end = np->intrs[0].line;
		r[1].flags = IORESOURCE_IRQ;

<<<<<<< HEAD
		usb_dev =
		    platform_device_register_simple("fsl-usb2-dr", i, r, 2);
		if (IS_ERR(usb_dev)) {
			ret = PTR_ERR(usb_dev);
			goto err;
		}

		usb_dev->dev.coherent_dma_mask = 0xffffffffUL;
		usb_dev->dev.dma_mask = &usb_dev->dev.coherent_dma_mask;
=======
		usb_dev_dr =
		    platform_device_register_simple("fsl-ehci", i, r, 2);
		if (IS_ERR(usb_dev_dr)) {
			ret = PTR_ERR(usb_dev_dr);
			goto err;
		}

		usb_dev_dr->dev.coherent_dma_mask = 0xffffffffUL;
		usb_dev_dr->dev.dma_mask = &usb_dev_dr->dev.coherent_dma_mask;
>>>>>>> 120bda20

		usb_data.operating_mode = FSL_USB2_DR_HOST;

		prop = get_property(np, "phy_type", NULL);
		usb_data.phy_mode = determine_usb_phy(prop);

		ret =
<<<<<<< HEAD
		    platform_device_add_data(usb_dev, &usb_data,
					     sizeof(struct
						    fsl_usb2_platform_data));
		if (ret)
			goto unreg;
	}

	return 0;

unreg:
	platform_device_unregister(usb_dev);
=======
		    platform_device_add_data(usb_dev_dr, &usb_data,
					     sizeof(struct
						    fsl_usb2_platform_data));
		if (ret)
			goto unreg_dr;
	}
	return 0;

unreg_dr:
	if (usb_dev_dr)
		platform_device_unregister(usb_dev_dr);
unreg_mph:
	if (usb_dev_mph)
		platform_device_unregister(usb_dev_mph);
>>>>>>> 120bda20
err:
	return ret;
}

<<<<<<< HEAD
arch_initcall(fsl_usb_dr_of_init);
=======
arch_initcall(fsl_usb_of_init);
>>>>>>> 120bda20
<|MERGE_RESOLUTION|>--- conflicted
+++ resolved
@@ -371,11 +371,7 @@
 {
 	struct device_node *np;
 	unsigned int i;
-<<<<<<< HEAD
-	struct platform_device *usb_dev;
-=======
 	struct platform_device *usb_dev_mph = NULL, *usb_dev_dr = NULL;
->>>>>>> 120bda20
 	int ret;
 
 	for (np = NULL, i = 0;
@@ -396,17 +392,6 @@
 		r[1].end = np->intrs[0].line;
 		r[1].flags = IORESOURCE_IRQ;
 
-<<<<<<< HEAD
-		usb_dev =
-		    platform_device_register_simple("fsl-usb2-mph", i, r, 2);
-		if (IS_ERR(usb_dev)) {
-			ret = PTR_ERR(usb_dev);
-			goto err;
-		}
-
-		usb_dev->dev.coherent_dma_mask = 0xffffffffUL;
-		usb_dev->dev.dma_mask = &usb_dev->dev.coherent_dma_mask;
-=======
 		usb_dev_mph =
 		    platform_device_register_simple("fsl-ehci", i, r, 2);
 		if (IS_ERR(usb_dev_mph)) {
@@ -416,7 +401,6 @@
 
 		usb_dev_mph->dev.coherent_dma_mask = 0xffffffffUL;
 		usb_dev_mph->dev.dma_mask = &usb_dev_mph->dev.coherent_dma_mask;
->>>>>>> 120bda20
 
 		usb_data.operating_mode = FSL_USB2_MPH_HOST;
 
@@ -432,33 +416,6 @@
 		usb_data.phy_mode = determine_usb_phy(prop);
 
 		ret =
-<<<<<<< HEAD
-		    platform_device_add_data(usb_dev, &usb_data,
-					     sizeof(struct
-						    fsl_usb2_platform_data));
-		if (ret)
-			goto unreg;
-	}
-
-	return 0;
-
-unreg:
-	platform_device_unregister(usb_dev);
-err:
-	return ret;
-}
-
-arch_initcall(fsl_usb_of_init);
-
-static int __init fsl_usb_dr_of_init(void)
-{
-	struct device_node *np;
-	unsigned int i;
-	struct platform_device *usb_dev;
-	int ret;
-
-	for (np = NULL, i = 0;
-=======
 		    platform_device_add_data(usb_dev_mph, &usb_data,
 					     sizeof(struct
 						    fsl_usb2_platform_data));
@@ -467,7 +424,6 @@
 	}
 
 	for (np = NULL;
->>>>>>> 120bda20
 	     (np = of_find_compatible_node(np, "usb", "fsl-usb2-dr")) != NULL;
 	     i++) {
 		struct resource r[2];
@@ -479,27 +435,12 @@
 
 		ret = of_address_to_resource(np, 0, &r[0]);
 		if (ret)
-<<<<<<< HEAD
-			goto err;
-=======
 			goto unreg_mph;
->>>>>>> 120bda20
 
 		r[1].start = np->intrs[0].line;
 		r[1].end = np->intrs[0].line;
 		r[1].flags = IORESOURCE_IRQ;
 
-<<<<<<< HEAD
-		usb_dev =
-		    platform_device_register_simple("fsl-usb2-dr", i, r, 2);
-		if (IS_ERR(usb_dev)) {
-			ret = PTR_ERR(usb_dev);
-			goto err;
-		}
-
-		usb_dev->dev.coherent_dma_mask = 0xffffffffUL;
-		usb_dev->dev.dma_mask = &usb_dev->dev.coherent_dma_mask;
-=======
 		usb_dev_dr =
 		    platform_device_register_simple("fsl-ehci", i, r, 2);
 		if (IS_ERR(usb_dev_dr)) {
@@ -509,7 +450,6 @@
 
 		usb_dev_dr->dev.coherent_dma_mask = 0xffffffffUL;
 		usb_dev_dr->dev.dma_mask = &usb_dev_dr->dev.coherent_dma_mask;
->>>>>>> 120bda20
 
 		usb_data.operating_mode = FSL_USB2_DR_HOST;
 
@@ -517,19 +457,6 @@
 		usb_data.phy_mode = determine_usb_phy(prop);
 
 		ret =
-<<<<<<< HEAD
-		    platform_device_add_data(usb_dev, &usb_data,
-					     sizeof(struct
-						    fsl_usb2_platform_data));
-		if (ret)
-			goto unreg;
-	}
-
-	return 0;
-
-unreg:
-	platform_device_unregister(usb_dev);
-=======
 		    platform_device_add_data(usb_dev_dr, &usb_data,
 					     sizeof(struct
 						    fsl_usb2_platform_data));
@@ -544,13 +471,8 @@
 unreg_mph:
 	if (usb_dev_mph)
 		platform_device_unregister(usb_dev_mph);
->>>>>>> 120bda20
 err:
 	return ret;
 }
 
-<<<<<<< HEAD
-arch_initcall(fsl_usb_dr_of_init);
-=======
-arch_initcall(fsl_usb_of_init);
->>>>>>> 120bda20
+arch_initcall(fsl_usb_of_init);