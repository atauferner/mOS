// SPDX-License-Identifier: GPL-2.0-or-later
/*
 * Performance event support - powerpc architecture code
 *
 * Copyright 2008-2009 Paul Mackerras, IBM Corporation.
 */
#include <linux/kernel.h>
#include <linux/sched.h>
#include <linux/sched/clock.h>
#include <linux/perf_event.h>
#include <linux/percpu.h>
#include <linux/hardirq.h>
#include <linux/uaccess.h>
#include <asm/reg.h>
#include <asm/pmc.h>
#include <asm/machdep.h>
#include <asm/firmware.h>
#include <asm/ptrace.h>
#include <asm/code-patching.h>
#include <asm/interrupt.h>

#ifdef CONFIG_PPC64
#include "internal.h"
#endif

#define BHRB_MAX_ENTRIES	32
#define BHRB_TARGET		0x0000000000000002
#define BHRB_PREDICTION		0x0000000000000001
#define BHRB_EA			0xFFFFFFFFFFFFFFFCUL

struct cpu_hw_events {
	int n_events;
	int n_percpu;
	int disabled;
	int n_added;
	int n_limited;
	u8  pmcs_enabled;
	struct perf_event *event[MAX_HWEVENTS];
	u64 events[MAX_HWEVENTS];
	unsigned int flags[MAX_HWEVENTS];
	struct mmcr_regs mmcr;
	struct perf_event *limited_counter[MAX_LIMITED_HWCOUNTERS];
	u8  limited_hwidx[MAX_LIMITED_HWCOUNTERS];
	u64 alternatives[MAX_HWEVENTS][MAX_EVENT_ALTERNATIVES];
	unsigned long amasks[MAX_HWEVENTS][MAX_EVENT_ALTERNATIVES];
	unsigned long avalues[MAX_HWEVENTS][MAX_EVENT_ALTERNATIVES];

	unsigned int txn_flags;
	int n_txn_start;

	/* BHRB bits */
	u64				bhrb_filter;	/* BHRB HW branch filter */
	unsigned int			bhrb_users;
	void				*bhrb_context;
	struct	perf_branch_stack	bhrb_stack;
	struct	perf_branch_entry	bhrb_entries[BHRB_MAX_ENTRIES];
	u64				ic_init;

	/* Store the PMC values */
	unsigned long pmcs[MAX_HWEVENTS];
};

static DEFINE_PER_CPU(struct cpu_hw_events, cpu_hw_events);

static struct power_pmu *ppmu;

/*
 * Normally, to ignore kernel events we set the FCS (freeze counters
 * in supervisor mode) bit in MMCR0, but if the kernel runs with the
 * hypervisor bit set in the MSR, or if we are running on a processor
 * where the hypervisor bit is forced to 1 (as on Apple G5 processors),
 * then we need to use the FCHV bit to ignore kernel events.
 */
static unsigned int freeze_events_kernel = MMCR0_FCS;

/*
 * 32-bit doesn't have MMCRA but does have an MMCR2,
 * and a few other names are different.
 * Also 32-bit doesn't have MMCR3, SIER2 and SIER3.
 * Define them as zero knowing that any code path accessing
 * these registers (via mtspr/mfspr) are done under ppmu flag
 * check for PPMU_ARCH_31 and we will not enter that code path
 * for 32-bit.
 */
#ifdef CONFIG_PPC32

#define MMCR0_FCHV		0
#define MMCR0_PMCjCE		MMCR0_PMCnCE
#define MMCR0_FC56		0
#define MMCR0_PMAO		0
#define MMCR0_EBE		0
#define MMCR0_BHRBA		0
#define MMCR0_PMCC		0
#define MMCR0_PMCC_U6		0

#define SPRN_MMCRA		SPRN_MMCR2
#define SPRN_MMCR3		0
#define SPRN_SIER2		0
#define SPRN_SIER3		0
#define MMCRA_SAMPLE_ENABLE	0
#define MMCRA_BHRB_DISABLE     0
#define MMCR0_PMCCEXT		0

static inline unsigned long perf_ip_adjust(struct pt_regs *regs)
{
	return 0;
}
static inline void perf_get_data_addr(struct perf_event *event, struct pt_regs *regs, u64 *addrp) { }
static inline u32 perf_get_misc_flags(struct pt_regs *regs)
{
	return 0;
}
static inline void perf_read_regs(struct pt_regs *regs)
{
	regs->result = 0;
}

static inline int siar_valid(struct pt_regs *regs)
{
	return 1;
}

static bool is_ebb_event(struct perf_event *event) { return false; }
static int ebb_event_check(struct perf_event *event) { return 0; }
static void ebb_event_add(struct perf_event *event) { }
static void ebb_switch_out(unsigned long mmcr0) { }
static unsigned long ebb_switch_in(bool ebb, struct cpu_hw_events *cpuhw)
{
	return cpuhw->mmcr.mmcr0;
}

static inline void power_pmu_bhrb_enable(struct perf_event *event) {}
static inline void power_pmu_bhrb_disable(struct perf_event *event) {}
static void power_pmu_sched_task(struct perf_event_context *ctx, bool sched_in) {}
static inline void power_pmu_bhrb_read(struct perf_event *event, struct cpu_hw_events *cpuhw) {}
static void pmao_restore_workaround(bool ebb) { }
#endif /* CONFIG_PPC32 */

bool is_sier_available(void)
{
	if (!ppmu)
		return false;

	if (ppmu->flags & PPMU_HAS_SIER)
		return true;

	return false;
}

/*
 * Return PMC value corresponding to the
 * index passed.
 */
unsigned long get_pmcs_ext_regs(int idx)
{
	struct cpu_hw_events *cpuhw = this_cpu_ptr(&cpu_hw_events);

	return cpuhw->pmcs[idx];
}

static bool regs_use_siar(struct pt_regs *regs)
{
	/*
	 * When we take a performance monitor exception the regs are setup
	 * using perf_read_regs() which overloads some fields, in particular
	 * regs->result to tell us whether to use SIAR.
	 *
	 * However if the regs are from another exception, eg. a syscall, then
	 * they have not been setup using perf_read_regs() and so regs->result
	 * is something random.
	 */
	return ((TRAP(regs) == INTERRUPT_PERFMON) && regs->result);
}

/*
 * Things that are specific to 64-bit implementations.
 */
#ifdef CONFIG_PPC64

static inline unsigned long perf_ip_adjust(struct pt_regs *regs)
{
	unsigned long mmcra = regs->dsisr;

	if ((ppmu->flags & PPMU_HAS_SSLOT) && (mmcra & MMCRA_SAMPLE_ENABLE)) {
		unsigned long slot = (mmcra & MMCRA_SLOT) >> MMCRA_SLOT_SHIFT;
		if (slot > 1)
			return 4 * (slot - 1);
	}

	return 0;
}

/*
 * The user wants a data address recorded.
 * If we're not doing instruction sampling, give them the SDAR
 * (sampled data address).  If we are doing instruction sampling, then
 * only give them the SDAR if it corresponds to the instruction
 * pointed to by SIAR; this is indicated by the [POWER6_]MMCRA_SDSYNC, the
 * [POWER7P_]MMCRA_SDAR_VALID bit in MMCRA, or the SDAR_VALID bit in SIER.
 */
static inline void perf_get_data_addr(struct perf_event *event, struct pt_regs *regs, u64 *addrp)
{
	unsigned long mmcra = regs->dsisr;
	bool sdar_valid;

	if (ppmu->flags & PPMU_HAS_SIER)
		sdar_valid = regs->dar & SIER_SDAR_VALID;
	else {
		unsigned long sdsync;

		if (ppmu->flags & PPMU_SIAR_VALID)
			sdsync = POWER7P_MMCRA_SDAR_VALID;
		else if (ppmu->flags & PPMU_ALT_SIPR)
			sdsync = POWER6_MMCRA_SDSYNC;
		else if (ppmu->flags & PPMU_NO_SIAR)
			sdsync = MMCRA_SAMPLE_ENABLE;
		else
			sdsync = MMCRA_SDSYNC;

		sdar_valid = mmcra & sdsync;
	}

	if (!(mmcra & MMCRA_SAMPLE_ENABLE) || sdar_valid)
		*addrp = mfspr(SPRN_SDAR);

<<<<<<< HEAD
	if (is_kernel_addr(mfspr(SPRN_SDAR)) && perf_allow_kernel(&event->attr) != 0)
=======
	if (is_kernel_addr(mfspr(SPRN_SDAR)) && event->attr.exclude_kernel)
>>>>>>> 7d2a07b7
		*addrp = 0;
}

static bool regs_sihv(struct pt_regs *regs)
{
	unsigned long sihv = MMCRA_SIHV;

	if (ppmu->flags & PPMU_HAS_SIER)
		return !!(regs->dar & SIER_SIHV);

	if (ppmu->flags & PPMU_ALT_SIPR)
		sihv = POWER6_MMCRA_SIHV;

	return !!(regs->dsisr & sihv);
}

static bool regs_sipr(struct pt_regs *regs)
{
	unsigned long sipr = MMCRA_SIPR;

	if (ppmu->flags & PPMU_HAS_SIER)
		return !!(regs->dar & SIER_SIPR);

	if (ppmu->flags & PPMU_ALT_SIPR)
		sipr = POWER6_MMCRA_SIPR;

	return !!(regs->dsisr & sipr);
}

static inline u32 perf_flags_from_msr(struct pt_regs *regs)
{
	if (regs->msr & MSR_PR)
		return PERF_RECORD_MISC_USER;
	if ((regs->msr & MSR_HV) && freeze_events_kernel != MMCR0_FCHV)
		return PERF_RECORD_MISC_HYPERVISOR;
	return PERF_RECORD_MISC_KERNEL;
}

static inline u32 perf_get_misc_flags(struct pt_regs *regs)
{
	bool use_siar = regs_use_siar(regs);
	unsigned long mmcra = regs->dsisr;
	int marked = mmcra & MMCRA_SAMPLE_ENABLE;

	if (!use_siar)
		return perf_flags_from_msr(regs);

	/*
	 * Check the address in SIAR to identify the
	 * privilege levels since the SIER[MSR_HV, MSR_PR]
	 * bits are not set for marked events in power10
	 * DD1.
	 */
	if (marked && (ppmu->flags & PPMU_P10_DD1)) {
		unsigned long siar = mfspr(SPRN_SIAR);
		if (siar) {
			if (is_kernel_addr(siar))
				return PERF_RECORD_MISC_KERNEL;
			return PERF_RECORD_MISC_USER;
		} else {
			if (is_kernel_addr(regs->nip))
				return PERF_RECORD_MISC_KERNEL;
			return PERF_RECORD_MISC_USER;
		}
	}

	/*
	 * If we don't have flags in MMCRA, rather than using
	 * the MSR, we intuit the flags from the address in
	 * SIAR which should give slightly more reliable
	 * results
	 */
	if (ppmu->flags & PPMU_NO_SIPR) {
		unsigned long siar = mfspr(SPRN_SIAR);
		if (is_kernel_addr(siar))
			return PERF_RECORD_MISC_KERNEL;
		return PERF_RECORD_MISC_USER;
	}

	/* PR has priority over HV, so order below is important */
	if (regs_sipr(regs))
		return PERF_RECORD_MISC_USER;

	if (regs_sihv(regs) && (freeze_events_kernel != MMCR0_FCHV))
		return PERF_RECORD_MISC_HYPERVISOR;

	return PERF_RECORD_MISC_KERNEL;
}

/*
 * Overload regs->dsisr to store MMCRA so we only need to read it once
 * on each interrupt.
 * Overload regs->dar to store SIER if we have it.
 * Overload regs->result to specify whether we should use the MSR (result
 * is zero) or the SIAR (result is non zero).
 */
static inline void perf_read_regs(struct pt_regs *regs)
{
	unsigned long mmcra = mfspr(SPRN_MMCRA);
	int marked = mmcra & MMCRA_SAMPLE_ENABLE;
	int use_siar;

	regs->dsisr = mmcra;

	if (ppmu->flags & PPMU_HAS_SIER)
		regs->dar = mfspr(SPRN_SIER);

	/*
	 * If this isn't a PMU exception (eg a software event) the SIAR is
	 * not valid. Use pt_regs.
	 *
	 * If it is a marked event use the SIAR.
	 *
	 * If the PMU doesn't update the SIAR for non marked events use
	 * pt_regs.
	 *
	 * If the PMU has HV/PR flags then check to see if they
	 * place the exception in userspace. If so, use pt_regs. In
	 * continuous sampling mode the SIAR and the PMU exception are
	 * not synchronised, so they may be many instructions apart.
	 * This can result in confusing backtraces. We still want
	 * hypervisor samples as well as samples in the kernel with
	 * interrupts off hence the userspace check.
	 */
	if (TRAP(regs) != INTERRUPT_PERFMON)
		use_siar = 0;
	else if ((ppmu->flags & PPMU_NO_SIAR))
		use_siar = 0;
	else if (marked)
		use_siar = 1;
	else if ((ppmu->flags & PPMU_NO_CONT_SAMPLING))
		use_siar = 0;
	else if (!(ppmu->flags & PPMU_NO_SIPR) && regs_sipr(regs))
		use_siar = 0;
	else
		use_siar = 1;

	regs->result = use_siar;
}

/*
 * On processors like P7+ that have the SIAR-Valid bit, marked instructions
 * must be sampled only if the SIAR-valid bit is set.
 *
 * For unmarked instructions and for processors that don't have the SIAR-Valid
 * bit, assume that SIAR is valid.
 */
static inline int siar_valid(struct pt_regs *regs)
{
	unsigned long mmcra = regs->dsisr;
	int marked = mmcra & MMCRA_SAMPLE_ENABLE;

	if (marked) {
		/*
		 * SIER[SIAR_VALID] is not set for some
		 * marked events on power10 DD1, so drop
		 * the check for SIER[SIAR_VALID] and return true.
		 */
		if (ppmu->flags & PPMU_P10_DD1)
			return 0x1;
		else if (ppmu->flags & PPMU_HAS_SIER)
			return regs->dar & SIER_SIAR_VALID;

		if (ppmu->flags & PPMU_SIAR_VALID)
			return mmcra & POWER7P_MMCRA_SIAR_VALID;
	}

	return 1;
}


/* Reset all possible BHRB entries */
static void power_pmu_bhrb_reset(void)
{
	asm volatile(PPC_CLRBHRB);
}

static void power_pmu_bhrb_enable(struct perf_event *event)
{
	struct cpu_hw_events *cpuhw = this_cpu_ptr(&cpu_hw_events);

	if (!ppmu->bhrb_nr)
		return;

	/* Clear BHRB if we changed task context to avoid data leaks */
	if (event->ctx->task && cpuhw->bhrb_context != event->ctx) {
		power_pmu_bhrb_reset();
		cpuhw->bhrb_context = event->ctx;
	}
	cpuhw->bhrb_users++;
	perf_sched_cb_inc(event->ctx->pmu);
}

static void power_pmu_bhrb_disable(struct perf_event *event)
{
	struct cpu_hw_events *cpuhw = this_cpu_ptr(&cpu_hw_events);

	if (!ppmu->bhrb_nr)
		return;

	WARN_ON_ONCE(!cpuhw->bhrb_users);
	cpuhw->bhrb_users--;
	perf_sched_cb_dec(event->ctx->pmu);

	if (!cpuhw->disabled && !cpuhw->bhrb_users) {
		/* BHRB cannot be turned off when other
		 * events are active on the PMU.
		 */

		/* avoid stale pointer */
		cpuhw->bhrb_context = NULL;
	}
}

/* Called from ctxsw to prevent one process's branch entries to
 * mingle with the other process's entries during context switch.
 */
static void power_pmu_sched_task(struct perf_event_context *ctx, bool sched_in)
{
	if (!ppmu->bhrb_nr)
		return;

	if (sched_in)
		power_pmu_bhrb_reset();
}
/* Calculate the to address for a branch */
static __u64 power_pmu_bhrb_to(u64 addr)
{
	unsigned int instr;
	__u64 target;

	if (is_kernel_addr(addr)) {
		if (copy_from_kernel_nofault(&instr, (void *)addr,
				sizeof(instr)))
			return 0;

		return branch_target((struct ppc_inst *)&instr);
	}

	/* Userspace: need copy instruction here then translate it */
<<<<<<< HEAD
	if (probe_user_read(&instr, (unsigned int __user *)addr, sizeof(instr)))
=======
	if (copy_from_user_nofault(&instr, (unsigned int __user *)addr,
			sizeof(instr)))
>>>>>>> 7d2a07b7
		return 0;

	target = branch_target((struct ppc_inst *)&instr);
	if ((!target) || (instr & BRANCH_ABSOLUTE))
		return target;

	/* Translate relative branch target from kernel to user address */
	return target - (unsigned long)&instr + addr;
}

/* Processing BHRB entries */
static void power_pmu_bhrb_read(struct perf_event *event, struct cpu_hw_events *cpuhw)
{
	u64 val;
	u64 addr;
	int r_index, u_index, pred;

	r_index = 0;
	u_index = 0;
	while (r_index < ppmu->bhrb_nr) {
		/* Assembly read function */
		val = read_bhrb(r_index++);
		if (!val)
			/* Terminal marker: End of valid BHRB entries */
			break;
		else {
			addr = val & BHRB_EA;
			pred = val & BHRB_PREDICTION;

			if (!addr)
				/* invalid entry */
				continue;

			/*
			 * BHRB rolling buffer could very much contain the kernel
			 * addresses at this point. Check the privileges before
			 * exporting it to userspace (avoid exposure of regions
			 * where we could have speculative execution)
			 * Incase of ISA v3.1, BHRB will capture only user-space
			 * addresses, hence include a check before filtering code
			 */
			if (!(ppmu->flags & PPMU_ARCH_31) &&
<<<<<<< HEAD
				is_kernel_addr(addr) && perf_allow_kernel(&event->attr) != 0)
=======
			    is_kernel_addr(addr) && event->attr.exclude_kernel)
>>>>>>> 7d2a07b7
				continue;

			/* Branches are read most recent first (ie. mfbhrb 0 is
			 * the most recent branch).
			 * There are two types of valid entries:
			 * 1) a target entry which is the to address of a
			 *    computed goto like a blr,bctr,btar.  The next
			 *    entry read from the bhrb will be branch
			 *    corresponding to this target (ie. the actual
			 *    blr/bctr/btar instruction).
			 * 2) a from address which is an actual branch.  If a
			 *    target entry proceeds this, then this is the
			 *    matching branch for that target.  If this is not
			 *    following a target entry, then this is a branch
			 *    where the target is given as an immediate field
			 *    in the instruction (ie. an i or b form branch).
			 *    In this case we need to read the instruction from
			 *    memory to determine the target/to address.
			 */

			if (val & BHRB_TARGET) {
				/* Target branches use two entries
				 * (ie. computed gotos/XL form)
				 */
				cpuhw->bhrb_entries[u_index].to = addr;
				cpuhw->bhrb_entries[u_index].mispred = pred;
				cpuhw->bhrb_entries[u_index].predicted = ~pred;

				/* Get from address in next entry */
				val = read_bhrb(r_index++);
				addr = val & BHRB_EA;
				if (val & BHRB_TARGET) {
					/* Shouldn't have two targets in a
					   row.. Reset index and try again */
					r_index--;
					addr = 0;
				}
				cpuhw->bhrb_entries[u_index].from = addr;
			} else {
				/* Branches to immediate field 
				   (ie I or B form) */
				cpuhw->bhrb_entries[u_index].from = addr;
				cpuhw->bhrb_entries[u_index].to =
					power_pmu_bhrb_to(addr);
				cpuhw->bhrb_entries[u_index].mispred = pred;
				cpuhw->bhrb_entries[u_index].predicted = ~pred;
			}
			u_index++;

		}
	}
	cpuhw->bhrb_stack.nr = u_index;
	cpuhw->bhrb_stack.hw_idx = -1ULL;
	return;
}

static bool is_ebb_event(struct perf_event *event)
{
	/*
	 * This could be a per-PMU callback, but we'd rather avoid the cost. We
	 * check that the PMU supports EBB, meaning those that don't can still
	 * use bit 63 of the event code for something else if they wish.
	 */
	return (ppmu->flags & PPMU_ARCH_207S) &&
	       ((event->attr.config >> PERF_EVENT_CONFIG_EBB_SHIFT) & 1);
}

static int ebb_event_check(struct perf_event *event)
{
	struct perf_event *leader = event->group_leader;

	/* Event and group leader must agree on EBB */
	if (is_ebb_event(leader) != is_ebb_event(event))
		return -EINVAL;

	if (is_ebb_event(event)) {
		if (!(event->attach_state & PERF_ATTACH_TASK))
			return -EINVAL;

		if (!leader->attr.pinned || !leader->attr.exclusive)
			return -EINVAL;

		if (event->attr.freq ||
		    event->attr.inherit ||
		    event->attr.sample_type ||
		    event->attr.sample_period ||
		    event->attr.enable_on_exec)
			return -EINVAL;
	}

	return 0;
}

static void ebb_event_add(struct perf_event *event)
{
	if (!is_ebb_event(event) || current->thread.used_ebb)
		return;

	/*
	 * IFF this is the first time we've added an EBB event, set
	 * PMXE in the user MMCR0 so we can detect when it's cleared by
	 * userspace. We need this so that we can context switch while
	 * userspace is in the EBB handler (where PMXE is 0).
	 */
	current->thread.used_ebb = 1;
	current->thread.mmcr0 |= MMCR0_PMXE;
}

static void ebb_switch_out(unsigned long mmcr0)
{
	if (!(mmcr0 & MMCR0_EBE))
		return;

	current->thread.siar  = mfspr(SPRN_SIAR);
	current->thread.sier  = mfspr(SPRN_SIER);
	current->thread.sdar  = mfspr(SPRN_SDAR);
	current->thread.mmcr0 = mmcr0 & MMCR0_USER_MASK;
	current->thread.mmcr2 = mfspr(SPRN_MMCR2) & MMCR2_USER_MASK;
	if (ppmu->flags & PPMU_ARCH_31) {
		current->thread.mmcr3 = mfspr(SPRN_MMCR3);
		current->thread.sier2 = mfspr(SPRN_SIER2);
		current->thread.sier3 = mfspr(SPRN_SIER3);
	}
}

static unsigned long ebb_switch_in(bool ebb, struct cpu_hw_events *cpuhw)
{
	unsigned long mmcr0 = cpuhw->mmcr.mmcr0;

	if (!ebb)
		goto out;

	/* Enable EBB and read/write to all 6 PMCs and BHRB for userspace */
	mmcr0 |= MMCR0_EBE | MMCR0_BHRBA | MMCR0_PMCC_U6;

	/*
	 * Add any bits from the user MMCR0, FC or PMAO. This is compatible
	 * with pmao_restore_workaround() because we may add PMAO but we never
	 * clear it here.
	 */
	mmcr0 |= current->thread.mmcr0;

	/*
	 * Be careful not to set PMXE if userspace had it cleared. This is also
	 * compatible with pmao_restore_workaround() because it has already
	 * cleared PMXE and we leave PMAO alone.
	 */
	if (!(current->thread.mmcr0 & MMCR0_PMXE))
		mmcr0 &= ~MMCR0_PMXE;

	mtspr(SPRN_SIAR, current->thread.siar);
	mtspr(SPRN_SIER, current->thread.sier);
	mtspr(SPRN_SDAR, current->thread.sdar);

	/*
	 * Merge the kernel & user values of MMCR2. The semantics we implement
	 * are that the user MMCR2 can set bits, ie. cause counters to freeze,
	 * but not clear bits. If a task wants to be able to clear bits, ie.
	 * unfreeze counters, it should not set exclude_xxx in its events and
	 * instead manage the MMCR2 entirely by itself.
	 */
	mtspr(SPRN_MMCR2, cpuhw->mmcr.mmcr2 | current->thread.mmcr2);

	if (ppmu->flags & PPMU_ARCH_31) {
		mtspr(SPRN_MMCR3, current->thread.mmcr3);
		mtspr(SPRN_SIER2, current->thread.sier2);
		mtspr(SPRN_SIER3, current->thread.sier3);
	}
out:
	return mmcr0;
}

static void pmao_restore_workaround(bool ebb)
{
	unsigned pmcs[6];

	if (!cpu_has_feature(CPU_FTR_PMAO_BUG))
		return;

	/*
	 * On POWER8E there is a hardware defect which affects the PMU context
	 * switch logic, ie. power_pmu_disable/enable().
	 *
	 * When a counter overflows PMXE is cleared and FC/PMAO is set in MMCR0
	 * by the hardware. Sometime later the actual PMU exception is
	 * delivered.
	 *
	 * If we context switch, or simply disable/enable, the PMU prior to the
	 * exception arriving, the exception will be lost when we clear PMAO.
	 *
	 * When we reenable the PMU, we will write the saved MMCR0 with PMAO
	 * set, and this _should_ generate an exception. However because of the
	 * defect no exception is generated when we write PMAO, and we get
	 * stuck with no counters counting but no exception delivered.
	 *
	 * The workaround is to detect this case and tweak the hardware to
	 * create another pending PMU exception.
	 *
	 * We do that by setting up PMC6 (cycles) for an imminent overflow and
	 * enabling the PMU. That causes a new exception to be generated in the
	 * chip, but we don't take it yet because we have interrupts hard
	 * disabled. We then write back the PMU state as we want it to be seen
	 * by the exception handler. When we reenable interrupts the exception
	 * handler will be called and see the correct state.
	 *
	 * The logic is the same for EBB, except that the exception is gated by
	 * us having interrupts hard disabled as well as the fact that we are
	 * not in userspace. The exception is finally delivered when we return
	 * to userspace.
	 */

	/* Only if PMAO is set and PMAO_SYNC is clear */
	if ((current->thread.mmcr0 & (MMCR0_PMAO | MMCR0_PMAO_SYNC)) != MMCR0_PMAO)
		return;

	/* If we're doing EBB, only if BESCR[GE] is set */
	if (ebb && !(current->thread.bescr & BESCR_GE))
		return;

	/*
	 * We are already soft-disabled in power_pmu_enable(). We need to hard
	 * disable to actually prevent the PMU exception from firing.
	 */
	hard_irq_disable();

	/*
	 * This is a bit gross, but we know we're on POWER8E and have 6 PMCs.
	 * Using read/write_pmc() in a for loop adds 12 function calls and
	 * almost doubles our code size.
	 */
	pmcs[0] = mfspr(SPRN_PMC1);
	pmcs[1] = mfspr(SPRN_PMC2);
	pmcs[2] = mfspr(SPRN_PMC3);
	pmcs[3] = mfspr(SPRN_PMC4);
	pmcs[4] = mfspr(SPRN_PMC5);
	pmcs[5] = mfspr(SPRN_PMC6);

	/* Ensure all freeze bits are unset */
	mtspr(SPRN_MMCR2, 0);

	/* Set up PMC6 to overflow in one cycle */
	mtspr(SPRN_PMC6, 0x7FFFFFFE);

	/* Enable exceptions and unfreeze PMC6 */
	mtspr(SPRN_MMCR0, MMCR0_PMXE | MMCR0_PMCjCE | MMCR0_PMAO);

	/* Now we need to refreeze and restore the PMCs */
	mtspr(SPRN_MMCR0, MMCR0_FC | MMCR0_PMAO);

	mtspr(SPRN_PMC1, pmcs[0]);
	mtspr(SPRN_PMC2, pmcs[1]);
	mtspr(SPRN_PMC3, pmcs[2]);
	mtspr(SPRN_PMC4, pmcs[3]);
	mtspr(SPRN_PMC5, pmcs[4]);
	mtspr(SPRN_PMC6, pmcs[5]);
}

#endif /* CONFIG_PPC64 */

static void perf_event_interrupt(struct pt_regs *regs);

/*
 * Read one performance monitor counter (PMC).
 */
static unsigned long read_pmc(int idx)
{
	unsigned long val;

	switch (idx) {
	case 1:
		val = mfspr(SPRN_PMC1);
		break;
	case 2:
		val = mfspr(SPRN_PMC2);
		break;
	case 3:
		val = mfspr(SPRN_PMC3);
		break;
	case 4:
		val = mfspr(SPRN_PMC4);
		break;
	case 5:
		val = mfspr(SPRN_PMC5);
		break;
	case 6:
		val = mfspr(SPRN_PMC6);
		break;
#ifdef CONFIG_PPC64
	case 7:
		val = mfspr(SPRN_PMC7);
		break;
	case 8:
		val = mfspr(SPRN_PMC8);
		break;
#endif /* CONFIG_PPC64 */
	default:
		printk(KERN_ERR "oops trying to read PMC%d\n", idx);
		val = 0;
	}
	return val;
}

/*
 * Write one PMC.
 */
static void write_pmc(int idx, unsigned long val)
{
	switch (idx) {
	case 1:
		mtspr(SPRN_PMC1, val);
		break;
	case 2:
		mtspr(SPRN_PMC2, val);
		break;
	case 3:
		mtspr(SPRN_PMC3, val);
		break;
	case 4:
		mtspr(SPRN_PMC4, val);
		break;
	case 5:
		mtspr(SPRN_PMC5, val);
		break;
	case 6:
		mtspr(SPRN_PMC6, val);
		break;
#ifdef CONFIG_PPC64
	case 7:
		mtspr(SPRN_PMC7, val);
		break;
	case 8:
		mtspr(SPRN_PMC8, val);
		break;
#endif /* CONFIG_PPC64 */
	default:
		printk(KERN_ERR "oops trying to write PMC%d\n", idx);
	}
}

/* Called from sysrq_handle_showregs() */
void perf_event_print_debug(void)
{
	unsigned long sdar, sier, flags;
	u32 pmcs[MAX_HWEVENTS];
	int i;

	if (!ppmu) {
		pr_info("Performance monitor hardware not registered.\n");
		return;
	}

	if (!ppmu->n_counter)
		return;

	local_irq_save(flags);

	pr_info("CPU: %d PMU registers, ppmu = %s n_counters = %d",
		 smp_processor_id(), ppmu->name, ppmu->n_counter);

	for (i = 0; i < ppmu->n_counter; i++)
		pmcs[i] = read_pmc(i + 1);

	for (; i < MAX_HWEVENTS; i++)
		pmcs[i] = 0xdeadbeef;

	pr_info("PMC1:  %08x PMC2: %08x PMC3: %08x PMC4: %08x\n",
		 pmcs[0], pmcs[1], pmcs[2], pmcs[3]);

	if (ppmu->n_counter > 4)
		pr_info("PMC5:  %08x PMC6: %08x PMC7: %08x PMC8: %08x\n",
			 pmcs[4], pmcs[5], pmcs[6], pmcs[7]);

	pr_info("MMCR0: %016lx MMCR1: %016lx MMCRA: %016lx\n",
		mfspr(SPRN_MMCR0), mfspr(SPRN_MMCR1), mfspr(SPRN_MMCRA));

	sdar = sier = 0;
#ifdef CONFIG_PPC64
	sdar = mfspr(SPRN_SDAR);

	if (ppmu->flags & PPMU_HAS_SIER)
		sier = mfspr(SPRN_SIER);

	if (ppmu->flags & PPMU_ARCH_207S) {
		pr_info("MMCR2: %016lx EBBHR: %016lx\n",
			mfspr(SPRN_MMCR2), mfspr(SPRN_EBBHR));
		pr_info("EBBRR: %016lx BESCR: %016lx\n",
			mfspr(SPRN_EBBRR), mfspr(SPRN_BESCR));
	}

	if (ppmu->flags & PPMU_ARCH_31) {
		pr_info("MMCR3: %016lx SIER2: %016lx SIER3: %016lx\n",
			mfspr(SPRN_MMCR3), mfspr(SPRN_SIER2), mfspr(SPRN_SIER3));
	}
#endif
	pr_info("SIAR:  %016lx SDAR:  %016lx SIER:  %016lx\n",
		mfspr(SPRN_SIAR), sdar, sier);

	local_irq_restore(flags);
}

/*
 * Check if a set of events can all go on the PMU at once.
 * If they can't, this will look at alternative codes for the events
 * and see if any combination of alternative codes is feasible.
 * The feasible set is returned in event_id[].
 */
static int power_check_constraints(struct cpu_hw_events *cpuhw,
				   u64 event_id[], unsigned int cflags[],
				   int n_ev, struct perf_event **event)
{
	unsigned long mask, value, nv;
	unsigned long smasks[MAX_HWEVENTS], svalues[MAX_HWEVENTS];
	int n_alt[MAX_HWEVENTS], choice[MAX_HWEVENTS];
	int i, j;
	unsigned long addf = ppmu->add_fields;
	unsigned long tadd = ppmu->test_adder;
	unsigned long grp_mask = ppmu->group_constraint_mask;
	unsigned long grp_val = ppmu->group_constraint_val;

	if (n_ev > ppmu->n_counter)
		return -1;

	/* First see if the events will go on as-is */
	for (i = 0; i < n_ev; ++i) {
		if ((cflags[i] & PPMU_LIMITED_PMC_REQD)
		    && !ppmu->limited_pmc_event(event_id[i])) {
			ppmu->get_alternatives(event_id[i], cflags[i],
					       cpuhw->alternatives[i]);
			event_id[i] = cpuhw->alternatives[i][0];
		}
		if (ppmu->get_constraint(event_id[i], &cpuhw->amasks[i][0],
					 &cpuhw->avalues[i][0], event[i]->attr.config1))
			return -1;
	}
	value = mask = 0;
	for (i = 0; i < n_ev; ++i) {
		nv = (value | cpuhw->avalues[i][0]) +
			(value & cpuhw->avalues[i][0] & addf);

		if (((((nv + tadd) ^ value) & mask) & (~grp_mask)) != 0)
			break;

		if (((((nv + tadd) ^ cpuhw->avalues[i][0]) & cpuhw->amasks[i][0])
			& (~grp_mask)) != 0)
			break;

		value = nv;
		mask |= cpuhw->amasks[i][0];
	}
	if (i == n_ev) {
		if ((value & mask & grp_mask) != (mask & grp_val))
			return -1;
		else
			return 0;	/* all OK */
	}

	/* doesn't work, gather alternatives... */
	if (!ppmu->get_alternatives)
		return -1;
	for (i = 0; i < n_ev; ++i) {
		choice[i] = 0;
		n_alt[i] = ppmu->get_alternatives(event_id[i], cflags[i],
						  cpuhw->alternatives[i]);
		for (j = 1; j < n_alt[i]; ++j)
			ppmu->get_constraint(cpuhw->alternatives[i][j],
					     &cpuhw->amasks[i][j],
					     &cpuhw->avalues[i][j],
					     event[i]->attr.config1);
	}

	/* enumerate all possibilities and see if any will work */
	i = 0;
	j = -1;
	value = mask = nv = 0;
	while (i < n_ev) {
		if (j >= 0) {
			/* we're backtracking, restore context */
			value = svalues[i];
			mask = smasks[i];
			j = choice[i];
		}
		/*
		 * See if any alternative k for event_id i,
		 * where k > j, will satisfy the constraints.
		 */
		while (++j < n_alt[i]) {
			nv = (value | cpuhw->avalues[i][j]) +
				(value & cpuhw->avalues[i][j] & addf);
			if ((((nv + tadd) ^ value) & mask) == 0 &&
			    (((nv + tadd) ^ cpuhw->avalues[i][j])
			     & cpuhw->amasks[i][j]) == 0)
				break;
		}
		if (j >= n_alt[i]) {
			/*
			 * No feasible alternative, backtrack
			 * to event_id i-1 and continue enumerating its
			 * alternatives from where we got up to.
			 */
			if (--i < 0)
				return -1;
		} else {
			/*
			 * Found a feasible alternative for event_id i,
			 * remember where we got up to with this event_id,
			 * go on to the next event_id, and start with
			 * the first alternative for it.
			 */
			choice[i] = j;
			svalues[i] = value;
			smasks[i] = mask;
			value = nv;
			mask |= cpuhw->amasks[i][j];
			++i;
			j = -1;
		}
	}

	/* OK, we have a feasible combination, tell the caller the solution */
	for (i = 0; i < n_ev; ++i)
		event_id[i] = cpuhw->alternatives[i][choice[i]];
	return 0;
}

/*
 * Check if newly-added events have consistent settings for
 * exclude_{user,kernel,hv} with each other and any previously
 * added events.
 */
static int check_excludes(struct perf_event **ctrs, unsigned int cflags[],
			  int n_prev, int n_new)
{
	int eu = 0, ek = 0, eh = 0;
	int i, n, first;
	struct perf_event *event;

	/*
	 * If the PMU we're on supports per event exclude settings then we
	 * don't need to do any of this logic. NB. This assumes no PMU has both
	 * per event exclude and limited PMCs.
	 */
	if (ppmu->flags & PPMU_ARCH_207S)
		return 0;

	n = n_prev + n_new;
	if (n <= 1)
		return 0;

	first = 1;
	for (i = 0; i < n; ++i) {
		if (cflags[i] & PPMU_LIMITED_PMC_OK) {
			cflags[i] &= ~PPMU_LIMITED_PMC_REQD;
			continue;
		}
		event = ctrs[i];
		if (first) {
			eu = event->attr.exclude_user;
			ek = event->attr.exclude_kernel;
			eh = event->attr.exclude_hv;
			first = 0;
		} else if (event->attr.exclude_user != eu ||
			   event->attr.exclude_kernel != ek ||
			   event->attr.exclude_hv != eh) {
			return -EAGAIN;
		}
	}

	if (eu || ek || eh)
		for (i = 0; i < n; ++i)
			if (cflags[i] & PPMU_LIMITED_PMC_OK)
				cflags[i] |= PPMU_LIMITED_PMC_REQD;

	return 0;
}

static u64 check_and_compute_delta(u64 prev, u64 val)
{
	u64 delta = (val - prev) & 0xfffffffful;

	/*
	 * POWER7 can roll back counter values, if the new value is smaller
	 * than the previous value it will cause the delta and the counter to
	 * have bogus values unless we rolled a counter over.  If a coutner is
	 * rolled back, it will be smaller, but within 256, which is the maximum
	 * number of events to rollback at once.  If we detect a rollback
	 * return 0.  This can lead to a small lack of precision in the
	 * counters.
	 */
	if (prev > val && (prev - val) < 256)
		delta = 0;

	return delta;
}

static void power_pmu_read(struct perf_event *event)
{
	s64 val, delta, prev;

	if (event->hw.state & PERF_HES_STOPPED)
		return;

	if (!event->hw.idx)
		return;

	if (is_ebb_event(event)) {
		val = read_pmc(event->hw.idx);
		local64_set(&event->hw.prev_count, val);
		return;
	}

	/*
	 * Performance monitor interrupts come even when interrupts
	 * are soft-disabled, as long as interrupts are hard-enabled.
	 * Therefore we treat them like NMIs.
	 */
	do {
		prev = local64_read(&event->hw.prev_count);
		barrier();
		val = read_pmc(event->hw.idx);
		delta = check_and_compute_delta(prev, val);
		if (!delta)
			return;
	} while (local64_cmpxchg(&event->hw.prev_count, prev, val) != prev);

	local64_add(delta, &event->count);

	/*
	 * A number of places program the PMC with (0x80000000 - period_left).
	 * We never want period_left to be less than 1 because we will program
	 * the PMC with a value >= 0x800000000 and an edge detected PMC will
	 * roll around to 0 before taking an exception. We have seen this
	 * on POWER8.
	 *
	 * To fix this, clamp the minimum value of period_left to 1.
	 */
	do {
		prev = local64_read(&event->hw.period_left);
		val = prev - delta;
		if (val < 1)
			val = 1;
	} while (local64_cmpxchg(&event->hw.period_left, prev, val) != prev);
}

/*
 * On some machines, PMC5 and PMC6 can't be written, don't respect
 * the freeze conditions, and don't generate interrupts.  This tells
 * us if `event' is using such a PMC.
 */
static int is_limited_pmc(int pmcnum)
{
	return (ppmu->flags & PPMU_LIMITED_PMC5_6)
		&& (pmcnum == 5 || pmcnum == 6);
}

static void freeze_limited_counters(struct cpu_hw_events *cpuhw,
				    unsigned long pmc5, unsigned long pmc6)
{
	struct perf_event *event;
	u64 val, prev, delta;
	int i;

	for (i = 0; i < cpuhw->n_limited; ++i) {
		event = cpuhw->limited_counter[i];
		if (!event->hw.idx)
			continue;
		val = (event->hw.idx == 5) ? pmc5 : pmc6;
		prev = local64_read(&event->hw.prev_count);
		event->hw.idx = 0;
		delta = check_and_compute_delta(prev, val);
		if (delta)
			local64_add(delta, &event->count);
	}
}

static void thaw_limited_counters(struct cpu_hw_events *cpuhw,
				  unsigned long pmc5, unsigned long pmc6)
{
	struct perf_event *event;
	u64 val, prev;
	int i;

	for (i = 0; i < cpuhw->n_limited; ++i) {
		event = cpuhw->limited_counter[i];
		event->hw.idx = cpuhw->limited_hwidx[i];
		val = (event->hw.idx == 5) ? pmc5 : pmc6;
		prev = local64_read(&event->hw.prev_count);
		if (check_and_compute_delta(prev, val))
			local64_set(&event->hw.prev_count, val);
		perf_event_update_userpage(event);
	}
}

/*
 * Since limited events don't respect the freeze conditions, we
 * have to read them immediately after freezing or unfreezing the
 * other events.  We try to keep the values from the limited
 * events as consistent as possible by keeping the delay (in
 * cycles and instructions) between freezing/unfreezing and reading
 * the limited events as small and consistent as possible.
 * Therefore, if any limited events are in use, we read them
 * both, and always in the same order, to minimize variability,
 * and do it inside the same asm that writes MMCR0.
 */
static void write_mmcr0(struct cpu_hw_events *cpuhw, unsigned long mmcr0)
{
	unsigned long pmc5, pmc6;

	if (!cpuhw->n_limited) {
		mtspr(SPRN_MMCR0, mmcr0);
		return;
	}

	/*
	 * Write MMCR0, then read PMC5 and PMC6 immediately.
	 * To ensure we don't get a performance monitor interrupt
	 * between writing MMCR0 and freezing/thawing the limited
	 * events, we first write MMCR0 with the event overflow
	 * interrupt enable bits turned off.
	 */
	asm volatile("mtspr %3,%2; mfspr %0,%4; mfspr %1,%5"
		     : "=&r" (pmc5), "=&r" (pmc6)
		     : "r" (mmcr0 & ~(MMCR0_PMC1CE | MMCR0_PMCjCE)),
		       "i" (SPRN_MMCR0),
		       "i" (SPRN_PMC5), "i" (SPRN_PMC6));

	if (mmcr0 & MMCR0_FC)
		freeze_limited_counters(cpuhw, pmc5, pmc6);
	else
		thaw_limited_counters(cpuhw, pmc5, pmc6);

	/*
	 * Write the full MMCR0 including the event overflow interrupt
	 * enable bits, if necessary.
	 */
	if (mmcr0 & (MMCR0_PMC1CE | MMCR0_PMCjCE))
		mtspr(SPRN_MMCR0, mmcr0);
}

/*
 * Disable all events to prevent PMU interrupts and to allow
 * events to be added or removed.
 */
static void power_pmu_disable(struct pmu *pmu)
{
	struct cpu_hw_events *cpuhw;
	unsigned long flags, mmcr0, val, mmcra;

	if (!ppmu)
		return;
	local_irq_save(flags);
	cpuhw = this_cpu_ptr(&cpu_hw_events);

	if (!cpuhw->disabled) {
		/*
		 * Check if we ever enabled the PMU on this cpu.
		 */
		if (!cpuhw->pmcs_enabled) {
			ppc_enable_pmcs();
			cpuhw->pmcs_enabled = 1;
		}

		/*
		 * Set the 'freeze counters' bit, clear EBE/BHRBA/PMCC/PMAO/FC56
		 */
		val  = mmcr0 = mfspr(SPRN_MMCR0);
		val |= MMCR0_FC;
		val &= ~(MMCR0_EBE | MMCR0_BHRBA | MMCR0_PMCC | MMCR0_PMAO |
			 MMCR0_FC56);
		/* Set mmcr0 PMCCEXT for p10 */
		if (ppmu->flags & PPMU_ARCH_31)
			val |= MMCR0_PMCCEXT;

		/*
		 * The barrier is to make sure the mtspr has been
		 * executed and the PMU has frozen the events etc.
		 * before we return.
		 */
		write_mmcr0(cpuhw, val);
		mb();
		isync();

		val = mmcra = cpuhw->mmcr.mmcra;

		/*
		 * Disable instruction sampling if it was enabled
		 */
		if (cpuhw->mmcr.mmcra & MMCRA_SAMPLE_ENABLE)
			val &= ~MMCRA_SAMPLE_ENABLE;

		/* Disable BHRB via mmcra (BHRBRD) for p10 */
		if (ppmu->flags & PPMU_ARCH_31)
			val |= MMCRA_BHRB_DISABLE;

		/*
		 * Write SPRN_MMCRA if mmcra has either disabled
		 * instruction sampling or BHRB.
		 */
		if (val != mmcra) {
			mtspr(SPRN_MMCRA, mmcra);
			mb();
			isync();
		}

		cpuhw->disabled = 1;
		cpuhw->n_added = 0;

		ebb_switch_out(mmcr0);

#ifdef CONFIG_PPC64
		/*
		 * These are readable by userspace, may contain kernel
		 * addresses and are not switched by context switch, so clear
		 * them now to avoid leaking anything to userspace in general
		 * including to another process.
		 */
		if (ppmu->flags & PPMU_ARCH_207S) {
			mtspr(SPRN_SDAR, 0);
			mtspr(SPRN_SIAR, 0);
		}
#endif
	}

	local_irq_restore(flags);
}

/*
 * Re-enable all events if disable == 0.
 * If we were previously disabled and events were added, then
 * put the new config on the PMU.
 */
static void power_pmu_enable(struct pmu *pmu)
{
	struct perf_event *event;
	struct cpu_hw_events *cpuhw;
	unsigned long flags;
	long i;
	unsigned long val, mmcr0;
	s64 left;
	unsigned int hwc_index[MAX_HWEVENTS];
	int n_lim;
	int idx;
	bool ebb;

	if (!ppmu)
		return;
	local_irq_save(flags);

	cpuhw = this_cpu_ptr(&cpu_hw_events);
	if (!cpuhw->disabled)
		goto out;

	if (cpuhw->n_events == 0) {
		ppc_set_pmu_inuse(0);
		goto out;
	}

	cpuhw->disabled = 0;

	/*
	 * EBB requires an exclusive group and all events must have the EBB
	 * flag set, or not set, so we can just check a single event. Also we
	 * know we have at least one event.
	 */
	ebb = is_ebb_event(cpuhw->event[0]);

	/*
	 * If we didn't change anything, or only removed events,
	 * no need to recalculate MMCR* settings and reset the PMCs.
	 * Just reenable the PMU with the current MMCR* settings
	 * (possibly updated for removal of events).
	 */
	if (!cpuhw->n_added) {
		mtspr(SPRN_MMCRA, cpuhw->mmcr.mmcra & ~MMCRA_SAMPLE_ENABLE);
		mtspr(SPRN_MMCR1, cpuhw->mmcr.mmcr1);
		if (ppmu->flags & PPMU_ARCH_31)
			mtspr(SPRN_MMCR3, cpuhw->mmcr.mmcr3);
		goto out_enable;
	}

	/*
	 * Clear all MMCR settings and recompute them for the new set of events.
	 */
	memset(&cpuhw->mmcr, 0, sizeof(cpuhw->mmcr));

	if (ppmu->compute_mmcr(cpuhw->events, cpuhw->n_events, hwc_index,
<<<<<<< HEAD
			       &cpuhw->mmcr, cpuhw->event)) {
=======
			       &cpuhw->mmcr, cpuhw->event, ppmu->flags)) {
>>>>>>> 7d2a07b7
		/* shouldn't ever get here */
		printk(KERN_ERR "oops compute_mmcr failed\n");
		goto out;
	}

	if (!(ppmu->flags & PPMU_ARCH_207S)) {
		/*
		 * Add in MMCR0 freeze bits corresponding to the attr.exclude_*
		 * bits for the first event. We have already checked that all
		 * events have the same value for these bits as the first event.
		 */
		event = cpuhw->event[0];
		if (event->attr.exclude_user)
			cpuhw->mmcr.mmcr0 |= MMCR0_FCP;
		if (event->attr.exclude_kernel)
			cpuhw->mmcr.mmcr0 |= freeze_events_kernel;
		if (event->attr.exclude_hv)
			cpuhw->mmcr.mmcr0 |= MMCR0_FCHV;
	}

	/*
	 * Write the new configuration to MMCR* with the freeze
	 * bit set and set the hardware events to their initial values.
	 * Then unfreeze the events.
	 */
	ppc_set_pmu_inuse(1);
	mtspr(SPRN_MMCRA, cpuhw->mmcr.mmcra & ~MMCRA_SAMPLE_ENABLE);
	mtspr(SPRN_MMCR1, cpuhw->mmcr.mmcr1);
	mtspr(SPRN_MMCR0, (cpuhw->mmcr.mmcr0 & ~(MMCR0_PMC1CE | MMCR0_PMCjCE))
				| MMCR0_FC);
	if (ppmu->flags & PPMU_ARCH_207S)
		mtspr(SPRN_MMCR2, cpuhw->mmcr.mmcr2);

	if (ppmu->flags & PPMU_ARCH_31)
		mtspr(SPRN_MMCR3, cpuhw->mmcr.mmcr3);

	/*
	 * Read off any pre-existing events that need to move
	 * to another PMC.
	 */
	for (i = 0; i < cpuhw->n_events; ++i) {
		event = cpuhw->event[i];
		if (event->hw.idx && event->hw.idx != hwc_index[i] + 1) {
			power_pmu_read(event);
			write_pmc(event->hw.idx, 0);
			event->hw.idx = 0;
		}
	}

	/*
	 * Initialize the PMCs for all the new and moved events.
	 */
	cpuhw->n_limited = n_lim = 0;
	for (i = 0; i < cpuhw->n_events; ++i) {
		event = cpuhw->event[i];
		if (event->hw.idx)
			continue;
		idx = hwc_index[i] + 1;
		if (is_limited_pmc(idx)) {
			cpuhw->limited_counter[n_lim] = event;
			cpuhw->limited_hwidx[n_lim] = idx;
			++n_lim;
			continue;
		}

		if (ebb)
			val = local64_read(&event->hw.prev_count);
		else {
			val = 0;
			if (event->hw.sample_period) {
				left = local64_read(&event->hw.period_left);
				if (left < 0x80000000L)
					val = 0x80000000L - left;
			}
			local64_set(&event->hw.prev_count, val);
		}

		event->hw.idx = idx;
		if (event->hw.state & PERF_HES_STOPPED)
			val = 0;
		write_pmc(idx, val);

		perf_event_update_userpage(event);
	}
	cpuhw->n_limited = n_lim;
	cpuhw->mmcr.mmcr0 |= MMCR0_PMXE | MMCR0_FCECE;

 out_enable:
	pmao_restore_workaround(ebb);

	mmcr0 = ebb_switch_in(ebb, cpuhw);

	mb();
	if (cpuhw->bhrb_users)
		ppmu->config_bhrb(cpuhw->bhrb_filter);

	write_mmcr0(cpuhw, mmcr0);

	/*
	 * Enable instruction sampling if necessary
	 */
	if (cpuhw->mmcr.mmcra & MMCRA_SAMPLE_ENABLE) {
		mb();
		mtspr(SPRN_MMCRA, cpuhw->mmcr.mmcra);
	}

 out:

	local_irq_restore(flags);
}

static int collect_events(struct perf_event *group, int max_count,
			  struct perf_event *ctrs[], u64 *events,
			  unsigned int *flags)
{
	int n = 0;
	struct perf_event *event;

	if (group->pmu->task_ctx_nr == perf_hw_context) {
		if (n >= max_count)
			return -1;
		ctrs[n] = group;
		flags[n] = group->hw.event_base;
		events[n++] = group->hw.config;
	}
	for_each_sibling_event(event, group) {
		if (event->pmu->task_ctx_nr == perf_hw_context &&
		    event->state != PERF_EVENT_STATE_OFF) {
			if (n >= max_count)
				return -1;
			ctrs[n] = event;
			flags[n] = event->hw.event_base;
			events[n++] = event->hw.config;
		}
	}
	return n;
}

/*
 * Add an event to the PMU.
 * If all events are not already frozen, then we disable and
 * re-enable the PMU in order to get hw_perf_enable to do the
 * actual work of reconfiguring the PMU.
 */
static int power_pmu_add(struct perf_event *event, int ef_flags)
{
	struct cpu_hw_events *cpuhw;
	unsigned long flags;
	int n0;
	int ret = -EAGAIN;

	local_irq_save(flags);
	perf_pmu_disable(event->pmu);

	/*
	 * Add the event to the list (if there is room)
	 * and check whether the total set is still feasible.
	 */
	cpuhw = this_cpu_ptr(&cpu_hw_events);
	n0 = cpuhw->n_events;
	if (n0 >= ppmu->n_counter)
		goto out;
	cpuhw->event[n0] = event;
	cpuhw->events[n0] = event->hw.config;
	cpuhw->flags[n0] = event->hw.event_base;

	/*
	 * This event may have been disabled/stopped in record_and_restart()
	 * because we exceeded the ->event_limit. If re-starting the event,
	 * clear the ->hw.state (STOPPED and UPTODATE flags), so the user
	 * notification is re-enabled.
	 */
	if (!(ef_flags & PERF_EF_START))
		event->hw.state = PERF_HES_STOPPED | PERF_HES_UPTODATE;
	else
		event->hw.state = 0;

	/*
	 * If group events scheduling transaction was started,
	 * skip the schedulability test here, it will be performed
	 * at commit time(->commit_txn) as a whole
	 */
	if (cpuhw->txn_flags & PERF_PMU_TXN_ADD)
		goto nocheck;

	if (check_excludes(cpuhw->event, cpuhw->flags, n0, 1))
		goto out;
	if (power_check_constraints(cpuhw, cpuhw->events, cpuhw->flags, n0 + 1, cpuhw->event))
		goto out;
	event->hw.config = cpuhw->events[n0];

nocheck:
	ebb_event_add(event);

	++cpuhw->n_events;
	++cpuhw->n_added;

	ret = 0;
 out:
	if (has_branch_stack(event)) {
		u64 bhrb_filter = -1;

		if (ppmu->bhrb_filter_map)
			bhrb_filter = ppmu->bhrb_filter_map(
				event->attr.branch_sample_type);

		if (bhrb_filter != -1) {
			cpuhw->bhrb_filter = bhrb_filter;
			power_pmu_bhrb_enable(event);
		}
	}

	perf_pmu_enable(event->pmu);
	local_irq_restore(flags);
	return ret;
}

/*
 * Remove an event from the PMU.
 */
static void power_pmu_del(struct perf_event *event, int ef_flags)
{
	struct cpu_hw_events *cpuhw;
	long i;
	unsigned long flags;

	local_irq_save(flags);
	perf_pmu_disable(event->pmu);

	power_pmu_read(event);

	cpuhw = this_cpu_ptr(&cpu_hw_events);
	for (i = 0; i < cpuhw->n_events; ++i) {
		if (event == cpuhw->event[i]) {
			while (++i < cpuhw->n_events) {
				cpuhw->event[i-1] = cpuhw->event[i];
				cpuhw->events[i-1] = cpuhw->events[i];
				cpuhw->flags[i-1] = cpuhw->flags[i];
			}
			--cpuhw->n_events;
			ppmu->disable_pmc(event->hw.idx - 1, &cpuhw->mmcr);
			if (event->hw.idx) {
				write_pmc(event->hw.idx, 0);
				event->hw.idx = 0;
			}
			perf_event_update_userpage(event);
			break;
		}
	}
	for (i = 0; i < cpuhw->n_limited; ++i)
		if (event == cpuhw->limited_counter[i])
			break;
	if (i < cpuhw->n_limited) {
		while (++i < cpuhw->n_limited) {
			cpuhw->limited_counter[i-1] = cpuhw->limited_counter[i];
			cpuhw->limited_hwidx[i-1] = cpuhw->limited_hwidx[i];
		}
		--cpuhw->n_limited;
	}
	if (cpuhw->n_events == 0) {
		/* disable exceptions if no events are running */
		cpuhw->mmcr.mmcr0 &= ~(MMCR0_PMXE | MMCR0_FCECE);
	}

	if (has_branch_stack(event))
		power_pmu_bhrb_disable(event);

	perf_pmu_enable(event->pmu);
	local_irq_restore(flags);
}

/*
 * POWER-PMU does not support disabling individual counters, hence
 * program their cycle counter to their max value and ignore the interrupts.
 */

static void power_pmu_start(struct perf_event *event, int ef_flags)
{
	unsigned long flags;
	s64 left;
	unsigned long val;

	if (!event->hw.idx || !event->hw.sample_period)
		return;

	if (!(event->hw.state & PERF_HES_STOPPED))
		return;

	if (ef_flags & PERF_EF_RELOAD)
		WARN_ON_ONCE(!(event->hw.state & PERF_HES_UPTODATE));

	local_irq_save(flags);
	perf_pmu_disable(event->pmu);

	event->hw.state = 0;
	left = local64_read(&event->hw.period_left);

	val = 0;
	if (left < 0x80000000L)
		val = 0x80000000L - left;

	write_pmc(event->hw.idx, val);

	perf_event_update_userpage(event);
	perf_pmu_enable(event->pmu);
	local_irq_restore(flags);
}

static void power_pmu_stop(struct perf_event *event, int ef_flags)
{
	unsigned long flags;

	if (!event->hw.idx || !event->hw.sample_period)
		return;

	if (event->hw.state & PERF_HES_STOPPED)
		return;

	local_irq_save(flags);
	perf_pmu_disable(event->pmu);

	power_pmu_read(event);
	event->hw.state |= PERF_HES_STOPPED | PERF_HES_UPTODATE;
	write_pmc(event->hw.idx, 0);

	perf_event_update_userpage(event);
	perf_pmu_enable(event->pmu);
	local_irq_restore(flags);
}

/*
 * Start group events scheduling transaction
 * Set the flag to make pmu::enable() not perform the
 * schedulability test, it will be performed at commit time
 *
 * We only support PERF_PMU_TXN_ADD transactions. Save the
 * transaction flags but otherwise ignore non-PERF_PMU_TXN_ADD
 * transactions.
 */
static void power_pmu_start_txn(struct pmu *pmu, unsigned int txn_flags)
{
	struct cpu_hw_events *cpuhw = this_cpu_ptr(&cpu_hw_events);

	WARN_ON_ONCE(cpuhw->txn_flags);		/* txn already in flight */

	cpuhw->txn_flags = txn_flags;
	if (txn_flags & ~PERF_PMU_TXN_ADD)
		return;

	perf_pmu_disable(pmu);
	cpuhw->n_txn_start = cpuhw->n_events;
}

/*
 * Stop group events scheduling transaction
 * Clear the flag and pmu::enable() will perform the
 * schedulability test.
 */
static void power_pmu_cancel_txn(struct pmu *pmu)
{
	struct cpu_hw_events *cpuhw = this_cpu_ptr(&cpu_hw_events);
	unsigned int txn_flags;

	WARN_ON_ONCE(!cpuhw->txn_flags);	/* no txn in flight */

	txn_flags = cpuhw->txn_flags;
	cpuhw->txn_flags = 0;
	if (txn_flags & ~PERF_PMU_TXN_ADD)
		return;

	perf_pmu_enable(pmu);
}

/*
 * Commit group events scheduling transaction
 * Perform the group schedulability test as a whole
 * Return 0 if success
 */
static int power_pmu_commit_txn(struct pmu *pmu)
{
	struct cpu_hw_events *cpuhw;
	long i, n;

	if (!ppmu)
		return -EAGAIN;

	cpuhw = this_cpu_ptr(&cpu_hw_events);
	WARN_ON_ONCE(!cpuhw->txn_flags);	/* no txn in flight */

	if (cpuhw->txn_flags & ~PERF_PMU_TXN_ADD) {
		cpuhw->txn_flags = 0;
		return 0;
	}

	n = cpuhw->n_events;
	if (check_excludes(cpuhw->event, cpuhw->flags, 0, n))
		return -EAGAIN;
	i = power_check_constraints(cpuhw, cpuhw->events, cpuhw->flags, n, cpuhw->event);
	if (i < 0)
		return -EAGAIN;

	for (i = cpuhw->n_txn_start; i < n; ++i)
		cpuhw->event[i]->hw.config = cpuhw->events[i];

	cpuhw->txn_flags = 0;
	perf_pmu_enable(pmu);
	return 0;
}

/*
 * Return 1 if we might be able to put event on a limited PMC,
 * or 0 if not.
 * An event can only go on a limited PMC if it counts something
 * that a limited PMC can count, doesn't require interrupts, and
 * doesn't exclude any processor mode.
 */
static int can_go_on_limited_pmc(struct perf_event *event, u64 ev,
				 unsigned int flags)
{
	int n;
	u64 alt[MAX_EVENT_ALTERNATIVES];

	if (event->attr.exclude_user
	    || event->attr.exclude_kernel
	    || event->attr.exclude_hv
	    || event->attr.sample_period)
		return 0;

	if (ppmu->limited_pmc_event(ev))
		return 1;

	/*
	 * The requested event_id isn't on a limited PMC already;
	 * see if any alternative code goes on a limited PMC.
	 */
	if (!ppmu->get_alternatives)
		return 0;

	flags |= PPMU_LIMITED_PMC_OK | PPMU_LIMITED_PMC_REQD;
	n = ppmu->get_alternatives(ev, flags, alt);

	return n > 0;
}

/*
 * Find an alternative event_id that goes on a normal PMC, if possible,
 * and return the event_id code, or 0 if there is no such alternative.
 * (Note: event_id code 0 is "don't count" on all machines.)
 */
static u64 normal_pmc_alternative(u64 ev, unsigned long flags)
{
	u64 alt[MAX_EVENT_ALTERNATIVES];
	int n;

	flags &= ~(PPMU_LIMITED_PMC_OK | PPMU_LIMITED_PMC_REQD);
	n = ppmu->get_alternatives(ev, flags, alt);
	if (!n)
		return 0;
	return alt[0];
}

/* Number of perf_events counting hardware events */
static atomic_t num_events;
/* Used to avoid races in calling reserve/release_pmc_hardware */
static DEFINE_MUTEX(pmc_reserve_mutex);

/*
 * Release the PMU if this is the last perf_event.
 */
static void hw_perf_event_destroy(struct perf_event *event)
{
	if (!atomic_add_unless(&num_events, -1, 1)) {
		mutex_lock(&pmc_reserve_mutex);
		if (atomic_dec_return(&num_events) == 0)
			release_pmc_hardware();
		mutex_unlock(&pmc_reserve_mutex);
	}
}

/*
 * Translate a generic cache event_id config to a raw event_id code.
 */
static int hw_perf_cache_event(u64 config, u64 *eventp)
{
	unsigned long type, op, result;
	u64 ev;

	if (!ppmu->cache_events)
		return -EINVAL;

	/* unpack config */
	type = config & 0xff;
	op = (config >> 8) & 0xff;
	result = (config >> 16) & 0xff;

	if (type >= PERF_COUNT_HW_CACHE_MAX ||
	    op >= PERF_COUNT_HW_CACHE_OP_MAX ||
	    result >= PERF_COUNT_HW_CACHE_RESULT_MAX)
		return -EINVAL;

	ev = (*ppmu->cache_events)[type][op][result];
	if (ev == 0)
		return -EOPNOTSUPP;
	if (ev == -1)
		return -EINVAL;
	*eventp = ev;
	return 0;
}

static bool is_event_blacklisted(u64 ev)
{
	int i;

	for (i=0; i < ppmu->n_blacklist_ev; i++) {
		if (ppmu->blacklist_ev[i] == ev)
			return true;
	}

	return false;
}

static int power_pmu_event_init(struct perf_event *event)
{
	u64 ev;
	unsigned long flags, irq_flags;
	struct perf_event *ctrs[MAX_HWEVENTS];
	u64 events[MAX_HWEVENTS];
	unsigned int cflags[MAX_HWEVENTS];
	int n;
	int err;
	struct cpu_hw_events *cpuhw;

	if (!ppmu)
		return -ENOENT;

	if (has_branch_stack(event)) {
	        /* PMU has BHRB enabled */
		if (!(ppmu->flags & PPMU_ARCH_207S))
			return -EOPNOTSUPP;
	}

	switch (event->attr.type) {
	case PERF_TYPE_HARDWARE:
		ev = event->attr.config;
		if (ev >= ppmu->n_generic || ppmu->generic_events[ev] == 0)
			return -EOPNOTSUPP;

		if (ppmu->blacklist_ev && is_event_blacklisted(ev))
			return -EINVAL;
		ev = ppmu->generic_events[ev];
		break;
	case PERF_TYPE_HW_CACHE:
		err = hw_perf_cache_event(event->attr.config, &ev);
		if (err)
			return err;

		if (ppmu->blacklist_ev && is_event_blacklisted(ev))
			return -EINVAL;
		break;
	case PERF_TYPE_RAW:
		ev = event->attr.config;

		if (ppmu->blacklist_ev && is_event_blacklisted(ev))
			return -EINVAL;
		break;
	default:
		return -ENOENT;
	}

	/*
	 * PMU config registers have fields that are
	 * reserved and some specific values for bit fields are reserved.
	 * For ex., MMCRA[61:62] is Randome Sampling Mode (SM)
	 * and value of 0b11 to this field is reserved.
	 * Check for invalid values in attr.config.
	 */
	if (ppmu->check_attr_config &&
	    ppmu->check_attr_config(event))
		return -EINVAL;

	event->hw.config_base = ev;
	event->hw.idx = 0;

	/*
	 * If we are not running on a hypervisor, force the
	 * exclude_hv bit to 0 so that we don't care what
	 * the user set it to.
	 */
	if (!firmware_has_feature(FW_FEATURE_LPAR))
		event->attr.exclude_hv = 0;

	/*
	 * If this is a per-task event, then we can use
	 * PM_RUN_* events interchangeably with their non RUN_*
	 * equivalents, e.g. PM_RUN_CYC instead of PM_CYC.
	 * XXX we should check if the task is an idle task.
	 */
	flags = 0;
	if (event->attach_state & PERF_ATTACH_TASK)
		flags |= PPMU_ONLY_COUNT_RUN;

	/*
	 * If this machine has limited events, check whether this
	 * event_id could go on a limited event.
	 */
	if (ppmu->flags & PPMU_LIMITED_PMC5_6) {
		if (can_go_on_limited_pmc(event, ev, flags)) {
			flags |= PPMU_LIMITED_PMC_OK;
		} else if (ppmu->limited_pmc_event(ev)) {
			/*
			 * The requested event_id is on a limited PMC,
			 * but we can't use a limited PMC; see if any
			 * alternative goes on a normal PMC.
			 */
			ev = normal_pmc_alternative(ev, flags);
			if (!ev)
				return -EINVAL;
		}
	}

	/* Extra checks for EBB */
	err = ebb_event_check(event);
	if (err)
		return err;

	/*
	 * If this is in a group, check if it can go on with all the
	 * other hardware events in the group.  We assume the event
	 * hasn't been linked into its leader's sibling list at this point.
	 */
	n = 0;
	if (event->group_leader != event) {
		n = collect_events(event->group_leader, ppmu->n_counter - 1,
				   ctrs, events, cflags);
		if (n < 0)
			return -EINVAL;
	}
	events[n] = ev;
	ctrs[n] = event;
	cflags[n] = flags;
	if (check_excludes(ctrs, cflags, n, 1))
		return -EINVAL;

	local_irq_save(irq_flags);
	cpuhw = this_cpu_ptr(&cpu_hw_events);

<<<<<<< HEAD
	err = power_check_constraints(cpuhw, events, cflags, n + 1);
=======
	err = power_check_constraints(cpuhw, events, cflags, n + 1, ctrs);
>>>>>>> 7d2a07b7

	if (has_branch_stack(event)) {
		u64 bhrb_filter = -1;

		if (ppmu->bhrb_filter_map)
			bhrb_filter = ppmu->bhrb_filter_map(
					event->attr.branch_sample_type);

		if (bhrb_filter == -1) {
			local_irq_restore(irq_flags);
			return -EOPNOTSUPP;
		}
		cpuhw->bhrb_filter = bhrb_filter;
	}

	local_irq_restore(irq_flags);
	if (err)
		return -EINVAL;

	event->hw.config = events[n];
	event->hw.event_base = cflags[n];
	event->hw.last_period = event->hw.sample_period;
	local64_set(&event->hw.period_left, event->hw.last_period);

	/*
	 * For EBB events we just context switch the PMC value, we don't do any
	 * of the sample_period logic. We use hw.prev_count for this.
	 */
	if (is_ebb_event(event))
		local64_set(&event->hw.prev_count, 0);

	/*
	 * See if we need to reserve the PMU.
	 * If no events are currently in use, then we have to take a
	 * mutex to ensure that we don't race with another task doing
	 * reserve_pmc_hardware or release_pmc_hardware.
	 */
	err = 0;
	if (!atomic_inc_not_zero(&num_events)) {
		mutex_lock(&pmc_reserve_mutex);
		if (atomic_read(&num_events) == 0 &&
		    reserve_pmc_hardware(perf_event_interrupt))
			err = -EBUSY;
		else
			atomic_inc(&num_events);
		mutex_unlock(&pmc_reserve_mutex);
	}
	event->destroy = hw_perf_event_destroy;

	return err;
}

static int power_pmu_event_idx(struct perf_event *event)
{
	return event->hw.idx;
}

ssize_t power_events_sysfs_show(struct device *dev,
				struct device_attribute *attr, char *page)
{
	struct perf_pmu_events_attr *pmu_attr;

	pmu_attr = container_of(attr, struct perf_pmu_events_attr, attr);

	return sprintf(page, "event=0x%02llx\n", pmu_attr->id);
}

static struct pmu power_pmu = {
	.pmu_enable	= power_pmu_enable,
	.pmu_disable	= power_pmu_disable,
	.event_init	= power_pmu_event_init,
	.add		= power_pmu_add,
	.del		= power_pmu_del,
	.start		= power_pmu_start,
	.stop		= power_pmu_stop,
	.read		= power_pmu_read,
	.start_txn	= power_pmu_start_txn,
	.cancel_txn	= power_pmu_cancel_txn,
	.commit_txn	= power_pmu_commit_txn,
	.event_idx	= power_pmu_event_idx,
	.sched_task	= power_pmu_sched_task,
};

#define PERF_SAMPLE_ADDR_TYPE  (PERF_SAMPLE_ADDR |		\
				PERF_SAMPLE_PHYS_ADDR |		\
				PERF_SAMPLE_DATA_PAGE_SIZE)
/*
 * A counter has overflowed; update its count and record
 * things if requested.  Note that interrupts are hard-disabled
 * here so there is no possibility of being interrupted.
 */
static void record_and_restart(struct perf_event *event, unsigned long val,
			       struct pt_regs *regs)
{
	u64 period = event->hw.sample_period;
	s64 prev, delta, left;
	int record = 0;

	if (event->hw.state & PERF_HES_STOPPED) {
		write_pmc(event->hw.idx, 0);
		return;
	}

	/* we don't have to worry about interrupts here */
	prev = local64_read(&event->hw.prev_count);
	delta = check_and_compute_delta(prev, val);
	local64_add(delta, &event->count);

	/*
	 * See if the total period for this event has expired,
	 * and update for the next period.
	 */
	val = 0;
	left = local64_read(&event->hw.period_left) - delta;
	if (delta == 0)
		left++;
	if (period) {
		if (left <= 0) {
			left += period;
			if (left <= 0)
				left = period;

			/*
			 * If address is not requested in the sample via
			 * PERF_SAMPLE_IP, just record that sample irrespective
			 * of SIAR valid check.
			 */
			if (event->attr.sample_type & PERF_SAMPLE_IP)
				record = siar_valid(regs);
			else
				record = 1;

			event->hw.last_period = event->hw.sample_period;
		}
		if (left < 0x80000000LL)
			val = 0x80000000LL - left;
	}

	write_pmc(event->hw.idx, val);
	local64_set(&event->hw.prev_count, val);
	local64_set(&event->hw.period_left, left);
	perf_event_update_userpage(event);

	/*
	 * Due to hardware limitation, sometimes SIAR could sample a kernel
	 * address even when freeze on supervisor state (kernel) is set in
	 * MMCR2. Check attr.exclude_kernel and address to drop the sample in
	 * these cases.
	 */
<<<<<<< HEAD
	if (event->attr.exclude_kernel && record)
		if (is_kernel_addr(mfspr(SPRN_SIAR)))
			record = 0;
=======
	if (event->attr.exclude_kernel &&
	    (event->attr.sample_type & PERF_SAMPLE_IP) &&
	    is_kernel_addr(mfspr(SPRN_SIAR)))
		record = 0;
>>>>>>> 7d2a07b7

	/*
	 * Finally record data if requested.
	 */
	if (record) {
		struct perf_sample_data data;

		perf_sample_data_init(&data, ~0ULL, event->hw.last_period);

<<<<<<< HEAD
		if (event->attr.sample_type &
		    (PERF_SAMPLE_ADDR | PERF_SAMPLE_PHYS_ADDR))
=======
		if (event->attr.sample_type & PERF_SAMPLE_ADDR_TYPE)
>>>>>>> 7d2a07b7
			perf_get_data_addr(event, regs, &data.addr);

		if (event->attr.sample_type & PERF_SAMPLE_BRANCH_STACK) {
			struct cpu_hw_events *cpuhw;
			cpuhw = this_cpu_ptr(&cpu_hw_events);
			power_pmu_bhrb_read(event, cpuhw);
			data.br_stack = &cpuhw->bhrb_stack;
		}

		if (event->attr.sample_type & PERF_SAMPLE_DATA_SRC &&
						ppmu->get_mem_data_src)
			ppmu->get_mem_data_src(&data.data_src, ppmu->flags, regs);

		if (event->attr.sample_type & PERF_SAMPLE_WEIGHT_TYPE &&
						ppmu->get_mem_weight)
			ppmu->get_mem_weight(&data.weight.full, event->attr.sample_type);

		if (perf_event_overflow(event, &data, regs))
			power_pmu_stop(event, 0);
	} else if (period) {
		/* Account for interrupt in case of invalid SIAR */
		if (perf_event_account_interrupt(event))
			power_pmu_stop(event, 0);
	}
}

/*
 * Called from generic code to get the misc flags (i.e. processor mode)
 * for an event_id.
 */
unsigned long perf_misc_flags(struct pt_regs *regs)
{
	u32 flags = perf_get_misc_flags(regs);

	if (flags)
		return flags;
	return user_mode(regs) ? PERF_RECORD_MISC_USER :
		PERF_RECORD_MISC_KERNEL;
}

/*
 * Called from generic code to get the instruction pointer
 * for an event_id.
 */
unsigned long perf_instruction_pointer(struct pt_regs *regs)
{
	bool use_siar = regs_use_siar(regs);
	unsigned long siar = mfspr(SPRN_SIAR);

	if (ppmu && (ppmu->flags & PPMU_P10_DD1)) {
		if (siar)
			return siar;
		else
			return regs->nip;
	} else if (use_siar && siar_valid(regs))
		return mfspr(SPRN_SIAR) + perf_ip_adjust(regs);
	else if (use_siar)
		return 0;		// no valid instruction pointer
	else
		return regs->nip;
}

static bool pmc_overflow_power7(unsigned long val)
{
	/*
	 * Events on POWER7 can roll back if a speculative event doesn't
	 * eventually complete. Unfortunately in some rare cases they will
	 * raise a performance monitor exception. We need to catch this to
	 * ensure we reset the PMC. In all cases the PMC will be 256 or less
	 * cycles from overflow.
	 *
	 * We only do this if the first pass fails to find any overflowing
	 * PMCs because a user might set a period of less than 256 and we
	 * don't want to mistakenly reset them.
	 */
	if ((0x80000000 - val) <= 256)
		return true;

	return false;
}

static bool pmc_overflow(unsigned long val)
{
	if ((int)val < 0)
		return true;

	return false;
}

/*
 * Performance monitor interrupt stuff
 */
static void __perf_event_interrupt(struct pt_regs *regs)
{
	int i, j;
	struct cpu_hw_events *cpuhw = this_cpu_ptr(&cpu_hw_events);
	struct perf_event *event;
	int found, active;

	if (cpuhw->n_limited)
		freeze_limited_counters(cpuhw, mfspr(SPRN_PMC5),
					mfspr(SPRN_PMC6));

	perf_read_regs(regs);

<<<<<<< HEAD
	/*
	 * If perf interrupts hit in a local_irq_disable (soft-masked) region,
	 * we consider them as NMIs. This is required to prevent hash faults on
	 * user addresses when reading callchains. See the NMI test in
	 * do_hash_page.
	 */
	nmi = perf_intr_is_nmi(regs);
	if (nmi)
		nmi_enter();
	else
		irq_enter();

=======
>>>>>>> 7d2a07b7
	/* Read all the PMCs since we'll need them a bunch of times */
	for (i = 0; i < ppmu->n_counter; ++i)
		cpuhw->pmcs[i] = read_pmc(i + 1);

	/* Try to find what caused the IRQ */
	found = 0;
	for (i = 0; i < ppmu->n_counter; ++i) {
		if (!pmc_overflow(cpuhw->pmcs[i]))
			continue;
		if (is_limited_pmc(i + 1))
			continue; /* these won't generate IRQs */
		/*
		 * We've found one that's overflowed.  For active
		 * counters we need to log this.  For inactive
		 * counters, we need to reset it anyway
		 */
		found = 1;
		active = 0;
		for (j = 0; j < cpuhw->n_events; ++j) {
			event = cpuhw->event[j];
			if (event->hw.idx == (i + 1)) {
				active = 1;
				record_and_restart(event, cpuhw->pmcs[i], regs);
				break;
			}
		}
		if (!active)
			/* reset non active counters that have overflowed */
			write_pmc(i + 1, 0);
	}
	if (!found && pvr_version_is(PVR_POWER7)) {
		/* check active counters for special buggy p7 overflow */
		for (i = 0; i < cpuhw->n_events; ++i) {
			event = cpuhw->event[i];
			if (!event->hw.idx || is_limited_pmc(event->hw.idx))
				continue;
			if (pmc_overflow_power7(cpuhw->pmcs[event->hw.idx - 1])) {
				/* event has overflowed in a buggy way*/
				found = 1;
				record_and_restart(event,
						   cpuhw->pmcs[event->hw.idx - 1],
						   regs);
			}
		}
	}
	if (unlikely(!found) && !arch_irq_disabled_regs(regs))
		printk_ratelimited(KERN_WARNING "Can't find PMC that caused IRQ\n");

	/*
	 * Reset MMCR0 to its normal value.  This will set PMXE and
	 * clear FC (freeze counters) and PMAO (perf mon alert occurred)
	 * and thus allow interrupts to occur again.
	 * XXX might want to use MSR.PM to keep the events frozen until
	 * we get back out of this interrupt.
	 */
	write_mmcr0(cpuhw, cpuhw->mmcr.mmcr0);
<<<<<<< HEAD
=======

	/* Clear the cpuhw->pmcs */
	memset(&cpuhw->pmcs, 0, sizeof(cpuhw->pmcs));
>>>>>>> 7d2a07b7

}

static void perf_event_interrupt(struct pt_regs *regs)
{
	u64 start_clock = sched_clock();

	__perf_event_interrupt(regs);
	perf_sample_event_took(sched_clock() - start_clock);
}

static int power_pmu_prepare_cpu(unsigned int cpu)
{
	struct cpu_hw_events *cpuhw = &per_cpu(cpu_hw_events, cpu);

	if (ppmu) {
		memset(cpuhw, 0, sizeof(*cpuhw));
		cpuhw->mmcr.mmcr0 = MMCR0_FC;
	}
	return 0;
}

int register_power_pmu(struct power_pmu *pmu)
{
	if (ppmu)
		return -EBUSY;		/* something's already registered */

	ppmu = pmu;
	pr_info("%s performance monitor hardware support registered\n",
		pmu->name);

	power_pmu.attr_groups = ppmu->attr_groups;
	power_pmu.capabilities |= (ppmu->capabilities & PERF_PMU_CAP_EXTENDED_REGS);

#ifdef MSR_HV
	/*
	 * Use FCHV to ignore kernel events if MSR.HV is set.
	 */
	if (mfmsr() & MSR_HV)
		freeze_events_kernel = MMCR0_FCHV;
#endif /* CONFIG_PPC64 */

	perf_pmu_register(&power_pmu, "cpu", PERF_TYPE_RAW);
	cpuhp_setup_state(CPUHP_PERF_POWER, "perf/powerpc:prepare",
			  power_pmu_prepare_cpu, NULL);
	return 0;
}

#ifdef CONFIG_PPC64
static int __init init_ppc64_pmu(void)
{
	/* run through all the pmu drivers one at a time */
	if (!init_power5_pmu())
		return 0;
	else if (!init_power5p_pmu())
		return 0;
	else if (!init_power6_pmu())
		return 0;
	else if (!init_power7_pmu())
		return 0;
	else if (!init_power8_pmu())
		return 0;
	else if (!init_power9_pmu())
		return 0;
	else if (!init_power10_pmu())
		return 0;
	else if (!init_ppc970_pmu())
		return 0;
	else
		return init_generic_compat_pmu();
}
early_initcall(init_ppc64_pmu);
#endif<|MERGE_RESOLUTION|>--- conflicted
+++ resolved
@@ -223,11 +223,7 @@
 	if (!(mmcra & MMCRA_SAMPLE_ENABLE) || sdar_valid)
 		*addrp = mfspr(SPRN_SDAR);
 
-<<<<<<< HEAD
-	if (is_kernel_addr(mfspr(SPRN_SDAR)) && perf_allow_kernel(&event->attr) != 0)
-=======
 	if (is_kernel_addr(mfspr(SPRN_SDAR)) && event->attr.exclude_kernel)
->>>>>>> 7d2a07b7
 		*addrp = 0;
 }
 
@@ -464,19 +460,15 @@
 				sizeof(instr)))
 			return 0;
 
-		return branch_target((struct ppc_inst *)&instr);
+		return branch_target(&instr);
 	}
 
 	/* Userspace: need copy instruction here then translate it */
-<<<<<<< HEAD
-	if (probe_user_read(&instr, (unsigned int __user *)addr, sizeof(instr)))
-=======
 	if (copy_from_user_nofault(&instr, (unsigned int __user *)addr,
 			sizeof(instr)))
->>>>>>> 7d2a07b7
 		return 0;
 
-	target = branch_target((struct ppc_inst *)&instr);
+	target = branch_target(&instr);
 	if ((!target) || (instr & BRANCH_ABSOLUTE))
 		return target;
 
@@ -516,11 +508,7 @@
 			 * addresses, hence include a check before filtering code
 			 */
 			if (!(ppmu->flags & PPMU_ARCH_31) &&
-<<<<<<< HEAD
-				is_kernel_addr(addr) && perf_allow_kernel(&event->attr) != 0)
-=======
 			    is_kernel_addr(addr) && event->attr.exclude_kernel)
->>>>>>> 7d2a07b7
 				continue;
 
 			/* Branches are read most recent first (ie. mfbhrb 0 is
@@ -1406,11 +1394,7 @@
 	memset(&cpuhw->mmcr, 0, sizeof(cpuhw->mmcr));
 
 	if (ppmu->compute_mmcr(cpuhw->events, cpuhw->n_events, hwc_index,
-<<<<<<< HEAD
-			       &cpuhw->mmcr, cpuhw->event)) {
-=======
 			       &cpuhw->mmcr, cpuhw->event, ppmu->flags)) {
->>>>>>> 7d2a07b7
 		/* shouldn't ever get here */
 		printk(KERN_ERR "oops compute_mmcr failed\n");
 		goto out;
@@ -2057,11 +2041,7 @@
 	local_irq_save(irq_flags);
 	cpuhw = this_cpu_ptr(&cpu_hw_events);
 
-<<<<<<< HEAD
-	err = power_check_constraints(cpuhw, events, cflags, n + 1);
-=======
 	err = power_check_constraints(cpuhw, events, cflags, n + 1, ctrs);
->>>>>>> 7d2a07b7
 
 	if (has_branch_stack(event)) {
 		u64 bhrb_filter = -1;
@@ -2211,16 +2191,10 @@
 	 * MMCR2. Check attr.exclude_kernel and address to drop the sample in
 	 * these cases.
 	 */
-<<<<<<< HEAD
-	if (event->attr.exclude_kernel && record)
-		if (is_kernel_addr(mfspr(SPRN_SIAR)))
-			record = 0;
-=======
 	if (event->attr.exclude_kernel &&
 	    (event->attr.sample_type & PERF_SAMPLE_IP) &&
 	    is_kernel_addr(mfspr(SPRN_SIAR)))
 		record = 0;
->>>>>>> 7d2a07b7
 
 	/*
 	 * Finally record data if requested.
@@ -2230,12 +2204,7 @@
 
 		perf_sample_data_init(&data, ~0ULL, event->hw.last_period);
 
-<<<<<<< HEAD
-		if (event->attr.sample_type &
-		    (PERF_SAMPLE_ADDR | PERF_SAMPLE_PHYS_ADDR))
-=======
 		if (event->attr.sample_type & PERF_SAMPLE_ADDR_TYPE)
->>>>>>> 7d2a07b7
 			perf_get_data_addr(event, regs, &data.addr);
 
 		if (event->attr.sample_type & PERF_SAMPLE_BRANCH_STACK) {
@@ -2341,21 +2310,6 @@
 
 	perf_read_regs(regs);
 
-<<<<<<< HEAD
-	/*
-	 * If perf interrupts hit in a local_irq_disable (soft-masked) region,
-	 * we consider them as NMIs. This is required to prevent hash faults on
-	 * user addresses when reading callchains. See the NMI test in
-	 * do_hash_page.
-	 */
-	nmi = perf_intr_is_nmi(regs);
-	if (nmi)
-		nmi_enter();
-	else
-		irq_enter();
-
-=======
->>>>>>> 7d2a07b7
 	/* Read all the PMCs since we'll need them a bunch of times */
 	for (i = 0; i < ppmu->n_counter; ++i)
 		cpuhw->pmcs[i] = read_pmc(i + 1);
@@ -2412,12 +2366,9 @@
 	 * we get back out of this interrupt.
 	 */
 	write_mmcr0(cpuhw, cpuhw->mmcr.mmcr0);
-<<<<<<< HEAD
-=======
 
 	/* Clear the cpuhw->pmcs */
 	memset(&cpuhw->pmcs, 0, sizeof(cpuhw->pmcs));
->>>>>>> 7d2a07b7
 
 }
 
