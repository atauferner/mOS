--- conflicted
+++ resolved
@@ -86,20 +86,6 @@
 archclean:
 	$(Q)$(MAKE) $(clean)=$(boot)
 
-<<<<<<< HEAD
-prepare: include/asm-$(ARCH)/offset.h
-
-arch/$(ARCH)/kernel/asm-offsets.s: $(objtree)/include/asm \
-				   $(objtree)/include/linux/version.h \
-				   include/config/MARKER
-
-include/asm-$(ARCH)/offset.h: arch/$(ARCH)/kernel/asm-offsets.s
-	$(call filechk,gen-asm-offsets)
-
-CLEAN_FILES += include/asm-$(ARCH)/offset.h
-
-=======
->>>>>>> 1c9426e8
 define archhelp
   echo  '* bzImage	- Compressed kernel image (arch/$(ARCH)/boot/bzImage)'
   echo  '  install	- Install kernel using'
