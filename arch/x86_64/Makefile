#
# x86_64/Makefile
#
# This file is included by the global makefile so that you can add your own
# architecture-specific flags and dependencies. Remember to do have actions
# for "archclean" and "archdep" for cleaning up and making dependencies for
# this architecture
#
# This file is subject to the terms and conditions of the GNU General Public
# License.  See the file "COPYING" in the main directory of this archive
# for more details.
#
# Copyright (C) 1994 by Linus Torvalds
#
# 19990713  Artur Skawina <skawina@geocities.com>
#           Added '-march' and '-mpreferred-stack-boundary' support
# 20000913  Pavel Machek <pavel@suse.cz>
#	    Converted for x86_64 architecture
# 20010105  Andi Kleen, add IA32 compiler.
#           ....and later removed it again....
#
# $Id: Makefile,v 1.31 2002/03/22 15:56:07 ak Exp $

LDFLAGS		:= -m elf_x86_64
OBJCOPYFLAGS	:= -O binary -R .note -R .comment -S
LDFLAGS_vmlinux :=

CHECKFLAGS      += -D__x86_64__ -m64

cflags-$(CONFIG_MK8) += $(call cc-option,-march=k8)
cflags-$(CONFIG_MPSC) += $(call cc-option,-march=nocona)
CFLAGS += $(cflags-y)

CFLAGS += -m64
CFLAGS += -mno-red-zone
CFLAGS += -mcmodel=kernel
CFLAGS += -pipe
# this makes reading assembly source easier, but produces worse code
# actually it makes the kernel smaller too.
CFLAGS += -fno-reorder-blocks	
CFLAGS += -Wno-sign-compare
ifneq ($(CONFIG_UNWIND_INFO),y)
CFLAGS += -fno-asynchronous-unwind-tables
endif
ifneq ($(CONFIG_DEBUG_INFO),y)
# -fweb shrinks the kernel a bit, but the difference is very small
# it also messes up debugging, so don't use it for now.
#CFLAGS += $(call cc-option,-fweb)
endif
# -funit-at-a-time shrinks the kernel .text considerably
# unfortunately it makes reading oopses harder.
CFLAGS += $(call cc-option,-funit-at-a-time)
# prevent gcc from generating any FP code by mistake
CFLAGS += $(call cc-option,-mno-sse -mno-mmx -mno-sse2 -mno-3dnow,)

<<<<<<< HEAD
ifndef CONFIG_XEN
archdir := x86_64
else
archdir := x86_64/xen
arch/x86_64/kernel/vmlinux.lds: arch/x86_64/kernel/vmlinux.lds.S
CPPFLAGS := -D__KERNEL__ -Iinclude$(if $(KBUILD_SRC),2)/asm/mach-xen $(LINUXINCLUDE)
LDFLAGS_vmlinux := -e _start
endif

head-y := arch/$(archdir)/kernel/head.o arch/$(archdir)/kernel/head64.o arch/$(archdir)/kernel/init_task.o
=======
AFLAGS += -m64

head-y := arch/x86_64/kernel/head.o arch/x86_64/kernel/head64.o arch/x86_64/kernel/init_task.o
>>>>>>> 593195f9

libs-y 					+= arch/x86_64/lib/
core-y					+= arch/$(archdir)/kernel/ \
					   arch/$(archdir)/mm/ \
					   arch/x86_64/crypto/
core-$(CONFIG_IA32_EMULATION)		+= arch/$(archdir)/ia32/
drivers-$(CONFIG_PCI)			+= arch/$(archdir)/pci/
drivers-$(CONFIG_OPROFILE)		+= arch/x86_64/oprofile/

boot := arch/$(archdir)/boot

.PHONY: bzImage bzlilo install archmrproper \
	fdimage fdimage144 fdimage288 archclean

#Default target when executing "make"
ifdef CONFIG_XEN
all: vmlinuz

vmlinuz: vmlinux
	$(Q)$(MAKE) $(build)=$(boot) $@

install: vmlinuz
	$(Q)$(MAKE) $(build)=$(boot) BOOTIMAGE=$(BOOTIMAGE) $@
else
all: bzImage

BOOTIMAGE                     := arch/x86_64/boot/bzImage
KBUILD_IMAGE                  := $(BOOTIMAGE)

bzImage: vmlinux
	$(Q)$(MAKE) $(build)=$(boot) $(BOOTIMAGE)

bzlilo: vmlinux
	$(Q)$(MAKE) $(build)=$(boot) BOOTIMAGE=$(BOOTIMAGE) zlilo

bzdisk: vmlinux
	$(Q)$(MAKE) $(build)=$(boot) BOOTIMAGE=$(BOOTIMAGE) zdisk

fdimage fdimage144 fdimage288: vmlinux
	$(Q)$(MAKE) $(build)=$(boot) BOOTIMAGE=$(BOOTIMAGE) $@
endif

install:
	$(Q)$(MAKE) $(build)=$(boot) BOOTIMAGE=$(BOOTIMAGE) $@ 

archclean:
	$(Q)$(MAKE) $(clean)=$(boot)

define archhelp
  echo  '* bzImage	- Compressed kernel image (arch/$(ARCH)/boot/bzImage)'
  echo  '  install	- Install kernel using'
  echo  '                  (your) ~/bin/installkernel or'
  echo  '                  (distribution) /sbin/installkernel or'
  echo  '        	  install to $$(INSTALL_PATH) and run lilo'
endef

CLEAN_FILES += arch/$(ARCH)/boot/fdimage arch/$(ARCH)/boot/mtools.conf

<|MERGE_RESOLUTION|>--- conflicted
+++ resolved
@@ -53,46 +53,24 @@
 # prevent gcc from generating any FP code by mistake
 CFLAGS += $(call cc-option,-mno-sse -mno-mmx -mno-sse2 -mno-3dnow,)
 
-<<<<<<< HEAD
-ifndef CONFIG_XEN
-archdir := x86_64
-else
-archdir := x86_64/xen
-arch/x86_64/kernel/vmlinux.lds: arch/x86_64/kernel/vmlinux.lds.S
-CPPFLAGS := -D__KERNEL__ -Iinclude$(if $(KBUILD_SRC),2)/asm/mach-xen $(LINUXINCLUDE)
-LDFLAGS_vmlinux := -e _start
-endif
-
-head-y := arch/$(archdir)/kernel/head.o arch/$(archdir)/kernel/head64.o arch/$(archdir)/kernel/init_task.o
-=======
 AFLAGS += -m64
 
 head-y := arch/x86_64/kernel/head.o arch/x86_64/kernel/head64.o arch/x86_64/kernel/init_task.o
->>>>>>> 593195f9
 
 libs-y 					+= arch/x86_64/lib/
-core-y					+= arch/$(archdir)/kernel/ \
-					   arch/$(archdir)/mm/ \
+core-y					+= arch/x86_64/kernel/ \
+					   arch/x86_64/mm/ \
 					   arch/x86_64/crypto/
-core-$(CONFIG_IA32_EMULATION)		+= arch/$(archdir)/ia32/
-drivers-$(CONFIG_PCI)			+= arch/$(archdir)/pci/
+core-$(CONFIG_IA32_EMULATION)		+= arch/x86_64/ia32/
+drivers-$(CONFIG_PCI)			+= arch/x86_64/pci/
 drivers-$(CONFIG_OPROFILE)		+= arch/x86_64/oprofile/
 
-boot := arch/$(archdir)/boot
+boot := arch/x86_64/boot
 
 .PHONY: bzImage bzlilo install archmrproper \
 	fdimage fdimage144 fdimage288 archclean
 
 #Default target when executing "make"
-ifdef CONFIG_XEN
-all: vmlinuz
-
-vmlinuz: vmlinux
-	$(Q)$(MAKE) $(build)=$(boot) $@
-
-install: vmlinuz
-	$(Q)$(MAKE) $(build)=$(boot) BOOTIMAGE=$(BOOTIMAGE) $@
-else
 all: bzImage
 
 BOOTIMAGE                     := arch/x86_64/boot/bzImage
@@ -109,7 +87,6 @@
 
 fdimage fdimage144 fdimage288: vmlinux
 	$(Q)$(MAKE) $(build)=$(boot) BOOTIMAGE=$(BOOTIMAGE) $@
-endif
 
 install:
 	$(Q)$(MAKE) $(build)=$(boot) BOOTIMAGE=$(BOOTIMAGE) $@ 
