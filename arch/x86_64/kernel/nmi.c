--- conflicted
+++ resolved
@@ -28,16 +28,9 @@
 #include <asm/proto.h>
 #include <asm/mce.h>
 
-#ifdef CONFIG_SYSCTL
 int unknown_nmi_panic;
-static int unknown_nmi_panic_callback(struct pt_regs *regs, int cpu);
-#endif
-
+int nmi_watchdog_enabled;
 int panic_on_unrecovered_nmi;
-
-#ifndef CONFIG_XEN
-
-int nmi_watchdog_enabled;
 
 static cpumask_t backtrace_mask = CPU_MASK_NONE;
 
@@ -54,6 +47,9 @@
 static unsigned int nmi_hz = HZ;
 
 static DEFINE_PER_CPU(short, wd_enabled);
+
+/* local prototypes */
+static int unknown_nmi_panic_callback(struct pt_regs *regs, int cpu);
 
 /* Run after command line and cpu_init init, but before all other checks */
 void nmi_watchdog_default(void)
@@ -388,11 +384,7 @@
 	return rc;
 }
 
-<<<<<<< HEAD
-#endif /* CONFIG_XEN */
-=======
 static unsigned ignore_nmis;
->>>>>>> 4367388f
 
 asmlinkage __kprobes void do_nmi(struct pt_regs * regs, long error_code)
 {
@@ -436,7 +428,6 @@
 	return 0;
 }
 
-#ifndef CONFIG_XEN
 /*
  * proc handler for /proc/sys/kernel/nmi
  */
@@ -471,11 +462,9 @@
 	}
 	return 0;
 }
+
 #endif
 
-#endif
-
-#ifndef CONFIG_XEN
 void __trigger_all_cpu_backtrace(void)
 {
 	int i;
@@ -491,5 +480,4 @@
 
 EXPORT_SYMBOL(nmi_active);
 EXPORT_SYMBOL(nmi_watchdog);
-EXPORT_SYMBOL(touch_nmi_watchdog);
-#endif /* CONFIG_XEN */+EXPORT_SYMBOL(touch_nmi_watchdog);