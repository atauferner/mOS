--- conflicted
+++ resolved
@@ -19,12 +19,6 @@
 	bool
 
 config KEXEC_ELF
-<<<<<<< HEAD
-	bool
-
-config HAVE_IMA_KEXEC
-=======
->>>>>>> 7d2a07b7
 	bool
 
 config HAVE_IMA_KEXEC
@@ -251,11 +245,7 @@
 
 #
 # Select if the architecture provides the arch_dma_set_uncached symbol to
-<<<<<<< HEAD
-# either provide an uncached segement alias for a DMA allocation, or
-=======
 # either provide an uncached segment alias for a DMA allocation, or
->>>>>>> 7d2a07b7
 # to remap the page tables in place.
 #
 config ARCH_HAS_DMA_SET_UNCACHED
@@ -418,11 +408,7 @@
 	bool
 	select MMU_GATHER_TABLE_FREE
 
-<<<<<<< HEAD
-config HAVE_MMU_GATHER_PAGE_SIZE
-=======
 config MMU_GATHER_PAGE_SIZE
->>>>>>> 7d2a07b7
 	bool
 
 config MMU_GATHER_NO_RANGE
@@ -431,13 +417,6 @@
 config MMU_GATHER_NO_GATHER
 	bool
 	depends on MMU_GATHER_TABLE_FREE
-
-config ARCH_WANT_IRQS_OFF_ACTIVATE_MM
-	bool
-	help
-	  Temporary select until all architectures can be converted to have
-	  irqs disabled over activate_mm. Architectures that do IPI based TLB
-	  shootdowns should enable this.
 
 config ARCH_WANT_IRQS_OFF_ACTIVATE_MM
 	bool
