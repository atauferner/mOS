--- conflicted
+++ resolved
@@ -81,139 +81,6 @@
 }
 
 /*
-<<<<<<< HEAD
- * This should really return information about whether
- * we should do bottom half handling etc. Right now we
- * end up _always_ checking the bottom half, which is a
- * waste of time and is not what some drivers would
- * prefer.
- */
-int handle_IRQ_event(unsigned int irq, struct pt_regs * regs, 
-		     struct irqaction * action)
-{
-	int status = 1;	/* Force the "do bottom halves" bit */
-	int ret, retval = 0;
-
-	if (!(action->flags & SA_INTERRUPT))
-		local_irq_enable();
-
-	do {
-		ret = action->handler(irq, action->dev_id, regs);
-		if (ret == IRQ_HANDLED)
-			status |= action->flags;
-		retval |= ret;
-		action = action->next;
-	} while (action);
-	if (status & SA_SAMPLE_RANDOM)
-		add_interrupt_randomness(irq);
-
-	local_irq_disable();
-
-	return retval;
-}
-
-/*
- * Generic enable/disable code: this just calls
- * down into the PIC-specific version for the actual
- * hardware disable after having gotten the irq
- * controller lock. 
- */
- 
-/**
- *	disable_irq_nosync - disable an irq without waiting
- *	@irq: Interrupt to disable
- *
- *	Disable the selected interrupt line. Disables of an interrupt
- *	stack. Unlike disable_irq(), this function does not ensure existing
- *	instances of the IRQ handler have completed before returning.
- *
- *	This function may be called from IRQ context.
- */
- 
-inline void disable_irq_nosync(unsigned int irq)
-{
-	irq_desc_t *desc = irq_desc + irq;
-	unsigned long flags;
-
-	spin_lock_irqsave(&desc->lock, flags);
-	if (!desc->depth++) {
-		desc->status |= IRQ_DISABLED;
-		desc->handler->disable(irq);
-	}
-	spin_unlock_irqrestore(&desc->lock, flags);
-}
-
-#ifdef CONFIG_SMP
-inline void synchronize_irq(unsigned int irq)
-{
-	/* is there anything to synchronize with? */
-	if (!irq_desc[irq].action)
-		return;
- 
-	while (irq_desc[irq].status & IRQ_INPROGRESS)
-		cpu_relax();
-}
-#endif
-
-/**
- *	disable_irq - disable an irq and wait for completion
- *	@irq: Interrupt to disable
- *
- *	Disable the selected interrupt line. Disables of an interrupt
- *	stack. That is for two disables you need two enables. This
- *	function waits for any pending IRQ handlers for this interrupt
- *	to complete before returning. If you use this function while
- *	holding a resource the IRQ handler may need you will deadlock.
- *
- *	This function may be called - with care - from IRQ context.
- */
- 
-void disable_irq(unsigned int irq)
-{
-	disable_irq_nosync(irq);
-	synchronize_irq(irq);
-}
-
-/**
- *	enable_irq - enable interrupt handling on an irq
- *	@irq: Interrupt to enable
- *
- *	Re-enables the processing of interrupts on this IRQ line
- *	providing no disable_irq calls are now in effect.
- *
- *	This function may be called from IRQ context.
- */
- 
-void enable_irq(unsigned int irq)
-{
-	irq_desc_t *desc = irq_desc + irq;
-	unsigned long flags;
-
-	spin_lock_irqsave(&desc->lock, flags);
-	switch (desc->depth) {
-	case 1: {
-		unsigned int status = desc->status & ~IRQ_DISABLED;
-		desc->status = status;
-		if ((status & (IRQ_PENDING | IRQ_REPLAY)) == IRQ_PENDING) {
-			desc->status = status | IRQ_REPLAY;
-			hw_resend_irq(desc->handler,irq);
-		}
-		desc->handler->enable(irq);
-		/* fall-through */
-	}
-	default:
-		desc->depth--;
-		break;
-	case 0:
-		printk(KERN_ERR "enable_irq() unbalanced from %p\n",
-		       __builtin_return_address(0));
-	}
-	spin_unlock_irqrestore(&desc->lock, flags);
-}
-
-/*
-=======
->>>>>>> 9d53e4dd
  * do_IRQ handles all normal device IRQ's (the special
  * SMP cross-CPU interrupts have their own specific
  * handlers).
