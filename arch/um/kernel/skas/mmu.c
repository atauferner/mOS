/* 
 * Copyright (C) 2002 Jeff Dike (jdike@karaya.com)
 * Licensed under the GPL
 */

#include "linux/config.h"
#include "linux/sched.h"
#include "linux/list.h"
#include "linux/spinlock.h"
#include "linux/slab.h"
#include "linux/errno.h"
#include "linux/mm.h"
#include "asm/current.h"
#include "asm/segment.h"
#include "asm/mmu.h"
#include "asm/pgalloc.h"
#include "asm/pgtable.h"
#include "os.h"
#include "skas.h"

extern int __syscall_stub_start;

static int init_stub_pte(struct mm_struct *mm, unsigned long proc,
			 unsigned long kernel)
{
	pgd_t *pgd;
	pud_t *pud;
	pmd_t *pmd;
	pte_t *pte;

	spin_lock(&mm->page_table_lock);
	pgd = pgd_offset(mm, proc);
	pud = pud_alloc(mm, pgd, proc);
	if (!pud)
		goto out;

	pmd = pmd_alloc(mm, pud, proc);
	if (!pmd)
		goto out_pmd;

	pte = pte_alloc_map(mm, pmd, proc);
	if (!pte)
		goto out_pte;

	/* There's an interaction between the skas0 stub pages, stack
	 * randomization, and the BUG at the end of exit_mmap.  exit_mmap
         * checks that the number of page tables freed is the same as had
         * been allocated.  If the stack is on the last page table page,
	 * then the stack pte page will be freed, and if not, it won't.  To
	 * avoid having to know where the stack is, or if the process mapped
	 * something at the top of its address space for some other reason,
	 * we set TASK_SIZE to end at the start of the last page table.
	 * This keeps exit_mmap off the last page, but introduces a leak
	 * of that page.  So, we hang onto it here and free it in
	 * destroy_context_skas.
	 */

        mm->context.skas.last_page_table = pmd_page_kernel(*pmd);
#ifdef CONFIG_3_LEVEL_PGTABLES
        mm->context.skas.last_pmd = (unsigned long) __va(pud_val(*pud));
#endif

	*pte = mk_pte(virt_to_page(kernel), __pgprot(_PAGE_PRESENT));
	*pte = pte_mkexec(*pte);
	*pte = pte_wrprotect(*pte);
	spin_unlock(&mm->page_table_lock);
	return(0);

 out_pmd:
	pud_free(pud);
 out_pte:
	pmd_free(pmd);
 out:
	spin_unlock(&mm->page_table_lock);
	return(-ENOMEM);
}

int init_new_context_skas(struct task_struct *task, struct mm_struct *mm)
{
	struct mm_struct *cur_mm = current->mm;
	struct mm_id *cur_mm_id = &cur_mm->context.skas.id;
	struct mm_id *mm_id = &mm->context.skas.id;
	unsigned long stack = 0;
	int from, ret = -ENOMEM;

	if(!proc_mm || !ptrace_faultinfo){
		stack = get_zeroed_page(GFP_KERNEL);
		if(stack == 0)
			goto out;

		/* This zeros the entry that pgd_alloc didn't, needed since
		 * we are about to reinitialize it, and want mm.nr_ptes to
		 * be accurate.
		 */
		mm->pgd[USER_PTRS_PER_PGD] = __pgd(0);

		ret = init_stub_pte(mm, CONFIG_STUB_CODE,
				    (unsigned long) &__syscall_stub_start);
		if(ret)
			goto out_free;

		ret = init_stub_pte(mm, CONFIG_STUB_DATA, stack);
		if(ret)
			goto out_free;

		mm->nr_ptes--;
	}
	mm_id->stack = stack;

	if(proc_mm){
		if((cur_mm != NULL) && (cur_mm != &init_mm))
			from = cur_mm_id->u.mm_fd;
		else from = -1;

		ret = new_mm(from, stack);
		if(ret < 0){
			printk("init_new_context_skas - new_mm failed, "
			       "errno = %d\n", ret);
			goto out_free;
		}
		mm_id->u.mm_fd = ret;
	}
	else {
		if((cur_mm != NULL) && (cur_mm != &init_mm))
			mm_id->u.pid = copy_context_skas0(stack,
							  cur_mm_id->u.pid);
		else mm_id->u.pid = start_userspace(stack);
	}

	return 0;

 out_free:
	if(mm_id->stack != 0)
		free_page(mm_id->stack);
 out:
	return ret;
}

void destroy_context_skas(struct mm_struct *mm)
{
	struct mmu_context_skas *mmu = &mm->context.skas;

	if(proc_mm)
		os_close_file(mmu->id.u.mm_fd);
	else
		os_kill_ptraced_process(mmu->id.u.pid, 1);

	if(!proc_mm || !ptrace_faultinfo){
		free_page(mmu->id.stack);
		pte_free_kernel((pte_t *) mmu->last_page_table);
<<<<<<< HEAD
		dec_page_state(nr_page_table_pages);
=======
                dec_page_state(nr_page_table_pages);
>>>>>>> 1c9426e8
#ifdef CONFIG_3_LEVEL_PGTABLES
		pmd_free((pmd_t *) mmu->last_pmd);
#endif
	}
}<|MERGE_RESOLUTION|>--- conflicted
+++ resolved
@@ -148,11 +148,7 @@
 	if(!proc_mm || !ptrace_faultinfo){
 		free_page(mmu->id.stack);
 		pte_free_kernel((pte_t *) mmu->last_page_table);
-<<<<<<< HEAD
-		dec_page_state(nr_page_table_pages);
-=======
                 dec_page_state(nr_page_table_pages);
->>>>>>> 1c9426e8
 #ifdef CONFIG_3_LEVEL_PGTABLES
 		pmd_free((pmd_t *) mmu->last_pmd);
 #endif
