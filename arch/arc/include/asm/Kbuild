--- conflicted
+++ resolved
@@ -2,10 +2,5 @@
 generic-y += extable.h
 generic-y += kvm_para.h
 generic-y += mcs_spinlock.h
-<<<<<<< HEAD
-generic-y += mm-arch-hooks.h
-generic-y += mmiowb.h
-=======
->>>>>>> 7d2a07b7
 generic-y += parport.h
 generic-y += user.h