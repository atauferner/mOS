--- conflicted
+++ resolved
@@ -21,10 +21,7 @@
 #include <linux/proc_fs.h>
 #include <linux/seq_file.h>
 #include <linux/bootmem.h>
-<<<<<<< HEAD
-=======
 #include <linux/irq.h>
->>>>>>> 120bda20
 
 #include <asm/ptrace.h>
 #include <asm/processor.h>
@@ -45,13 +42,6 @@
 #include <asm/cpudata.h>
 #include <asm/auxio.h>
 #include <asm/head.h>
-<<<<<<< HEAD
-
-#ifdef CONFIG_SMP
-static void distribute_irqs(void);
-#endif
-=======
->>>>>>> 120bda20
 
 /* UPA nodes send interrupt packet to UltraSparc with first data reg
  * value low 5 (7 on Starfire) bits holding the IRQ identifier being
@@ -157,15 +147,8 @@
 #ifndef CONFIG_SMP
 		seq_printf(p, "%10u ", kstat_irqs(i));
 #else
-<<<<<<< HEAD
-		for_each_online_cpu(j) {
-			seq_printf(p, "%10u ",
-				   kstat_cpu(j).irqs[i]);
-		}
-=======
 		for_each_online_cpu(j)
 			seq_printf(p, "%10u ", kstat_cpu(j).irqs[i]);
->>>>>>> 120bda20
 #endif
 		seq_printf(p, " %9s", irq_desc[i].chip->typename);
 		seq_printf(p, "  %s", action->name);
@@ -181,7 +164,6 @@
 }
 
 extern unsigned long real_hard_smp_processor_id(void);
-<<<<<<< HEAD
 
 static unsigned int sun4u_compute_tid(unsigned long imap, unsigned long cpuid)
 {
@@ -218,124 +200,9 @@
 	return tid;
 }
 
-/* Now these are always passed a true fully specified sun4u INO. */
-void enable_irq(unsigned int irq)
-{
-	struct ino_bucket *bucket = __bucket(irq);
-	unsigned long imap, cpuid;
-
-	imap = bucket->imap;
-	if (imap == 0UL)
-		return;
-=======
->>>>>>> 120bda20
-
-static unsigned int sun4u_compute_tid(unsigned long imap, unsigned long cpuid)
-{
-	unsigned int tid;
-
-<<<<<<< HEAD
-	/* This gets the physical processor ID, even on uniprocessor,
-	 * so we can always program the interrupt target correctly.
-	 */
-	cpuid = real_hard_smp_processor_id();
-
-	if (tlb_type == hypervisor) {
-		unsigned int ino = __irq_ino(irq);
-		int err;
-
-		err = sun4v_intr_settarget(ino, cpuid);
-		if (err != HV_EOK)
-			printk("sun4v_intr_settarget(%x,%lu): err(%d)\n",
-			       ino, cpuid, err);
-		err = sun4v_intr_setenabled(ino, HV_INTR_ENABLED);
-		if (err != HV_EOK)
-			printk("sun4v_intr_setenabled(%x): err(%d)\n",
-			       ino, err);
-	} else {
-		unsigned int tid = sun4u_compute_tid(imap, cpuid);
-
-		/* NOTE NOTE NOTE, IGN and INO are read-only, IGN is a product
-		 * of this SYSIO's preconfigured IGN in the SYSIO Control
-		 * Register, the hardware just mirrors that value here.
-		 * However for Graphics and UPA Slave devices the full
-		 * IMAP_INR field can be set by the programmer here.
-		 *
-		 * Things like FFB can now be handled via the new IRQ
-		 * mechanism.
-		 */
-		upa_writel(tid | IMAP_VALID, imap);
-	}
-
-	preempt_enable();
-}
-
-/* This now gets passed true ino's as well. */
-void disable_irq(unsigned int irq)
-{
-	struct ino_bucket *bucket = __bucket(irq);
-	unsigned long imap;
-
-	imap = bucket->imap;
-	if (imap != 0UL) {
-		if (tlb_type == hypervisor) {
-			unsigned int ino = __irq_ino(irq);
-			int err;
-
-			err = sun4v_intr_setenabled(ino, HV_INTR_DISABLED);
-			if (err != HV_EOK)
-				printk("sun4v_intr_setenabled(%x): "
-				       "err(%d)\n", ino, err);
-		} else {
-			u32 tmp;
-
-			/* NOTE: We do not want to futz with the IRQ clear registers
-			 *       and move the state to IDLE, the SCSI code does call
-			 *       disable_irq() to assure atomicity in the queue cmd
-			 *       SCSI adapter driver code.  Thus we'd lose interrupts.
-			 */
-			tmp = upa_readl(imap);
-			tmp &= ~IMAP_VALID;
-			upa_writel(tmp, imap);
-		}
-	}
-}
-=======
-	if (this_is_starfire) {
-		tid = starfire_translate(imap, cpuid);
-		tid <<= IMAP_TID_SHIFT;
-		tid &= IMAP_TID_UPA;
-	} else {
-		if (tlb_type == cheetah || tlb_type == cheetah_plus) {
-			unsigned long ver;
-
-			__asm__ ("rdpr %%ver, %0" : "=r" (ver));
-			if ((ver >> 32UL) == __JALAPENO_ID ||
-			    (ver >> 32UL) == __SERRANO_ID) {
-				tid = cpuid << IMAP_TID_SHIFT;
-				tid &= IMAP_TID_JBUS;
-			} else {
-				unsigned int a = cpuid & 0x1f;
-				unsigned int n = (cpuid >> 5) & 0x1f;
-
-				tid = ((a << IMAP_AID_SHIFT) |
-				       (n << IMAP_NID_SHIFT));
-				tid &= (IMAP_AID_SAFARI |
-					IMAP_NID_SAFARI);;
-			}
-		} else {
-			tid = cpuid << IMAP_TID_SHIFT;
-			tid &= IMAP_TID_UPA;
-		}
-	}
-
-	return tid;
-}
-
 struct irq_handler_data {
 	unsigned long	iclr;
 	unsigned long	imap;
->>>>>>> 120bda20
 
 	void		(*pre_handler)(unsigned int, void *, void *);
 	void		*pre_handler_arg1;
@@ -353,29 +220,11 @@
 	return bucket;
 }
 
-<<<<<<< HEAD
-	BUG_ON(tlb_type == hypervisor);
-
-	/* RULE: Both must be specified in all other cases. */
-	if (iclr == 0UL || imap == 0UL) {
-		prom_printf("Invalid build_irq %d %d %016lx %016lx\n",
-			    pil, inofixup, iclr, imap);
-		prom_halt();
-	}
-	
-	ino = (upa_readl(imap) & (IMAP_IGN | IMAP_INO)) + inofixup;
-	if (ino > NUM_IVECS) {
-		prom_printf("Invalid INO %04x (%d:%d:%016lx:%016lx)\n",
-			    ino, pil, inofixup, iclr, imap);
-		prom_halt();
-	}
-=======
 #ifdef CONFIG_SMP
 static int irq_choose_cpu(unsigned int virt_irq)
 {
 	cpumask_t mask = irq_desc[virt_irq].affinity;
 	int cpuid;
->>>>>>> 120bda20
 
 	if (cpus_equal(mask, CPU_MASK_ALL)) {
 		static int irq_rover;
@@ -396,63 +245,17 @@
 				irq_rover = 0;
 		} while (!cpu_online(irq_rover));
 
-<<<<<<< HEAD
-	bucket->irq_info = kzalloc(sizeof(struct irq_desc), GFP_ATOMIC);
-	if (!bucket->irq_info) {
-		prom_printf("IRQ: Error, kmalloc(irq_desc) failed.\n");
-		prom_halt();
-	}
-=======
 		spin_unlock_irqrestore(&irq_rover_lock, flags);
 	} else {
 		cpumask_t tmp;
->>>>>>> 120bda20
 
 		cpus_and(tmp, cpu_online_map, mask);
 
 		if (cpus_empty(tmp))
 			goto do_round_robin;
 
-<<<<<<< HEAD
-unsigned int sun4v_build_irq(u32 devhandle, unsigned int devino, int pil, unsigned char flags)
-{
-	struct ino_bucket *bucket;
-	unsigned long sysino;
-
-	sysino = sun4v_devino_to_sysino(devhandle, devino);
-
-	bucket = &ivector_table[sysino];
-
-	/* Catch accidental accesses to these things.  IMAP/ICLR handling
-	 * is done by hypervisor calls on sun4v platforms, not by direct
-	 * register accesses.
-	 *
-	 * But we need to make them look unique for the disable_irq() logic
-	 * in free_irq().
-	 */
-	bucket->imap = ~0UL - sysino;
-	bucket->iclr = ~0UL - sysino;
-
-	bucket->pil = pil;
-	bucket->flags = flags;
-
-	bucket->irq_info = kzalloc(sizeof(struct irq_desc), GFP_ATOMIC);
-	if (!bucket->irq_info) {
-		prom_printf("IRQ: Error, kmalloc(irq_desc) failed.\n");
-		prom_halt();
-	}
-
-	return __irq(bucket);
-}
-
-static void atomic_bucket_insert(struct ino_bucket *bucket)
-{
-	unsigned long pstate;
-	unsigned int *ent;
-=======
 		cpuid = first_cpu(tmp);
 	}
->>>>>>> 120bda20
 
 	return cpuid;
 }
@@ -562,19 +365,12 @@
 	irq_desc_t *desc = irq_desc + virt_irq;
 	struct irq_handler_data *data = desc->handler_data;
 
-<<<<<<< HEAD
-	bucket = __bucket(irq);
-	if (bucket != &pil0_dummy_bucket) {
-		struct irq_desc *desc = bucket->irq_info;
-		int ent, i;
-=======
 	if (likely(data->pre_handler)) {
 		data->pre_handler(__irq_ino(__irq(bucket)),
 				  data->pre_handler_arg1,
 				  data->pre_handler_arg2);
 	}
 }
->>>>>>> 120bda20
 
 static struct hw_interrupt_type sun4u_irq = {
 	.typename	= "sun4u",
@@ -591,31 +387,12 @@
 	.end		= sun4u_irq_end,
 };
 
-<<<<<<< HEAD
-		if (!desc->action_active_mask) {
-			unsigned long imap = bucket->imap;
-
-			/* This unique interrupt source is now inactive. */
-			bucket->flags &= ~IBF_ACTIVE;
-
-			/* See if any other buckets share this bucket's IMAP
-			 * and are still active.
-			 */
-			for (ent = 0; ent < NUM_IVECS; ent++) {
-				struct ino_bucket *bp = &ivector_table[ent];
-				if (bp != bucket	&&
-				    bp->imap == imap	&&
-				    (bp->flags & IBF_ACTIVE) != 0)
-					break;
-			}
-=======
 static struct hw_interrupt_type sun4v_irq = {
 	.typename	= "sun4v",
 	.enable		= sun4v_irq_enable,
 	.disable	= sun4v_irq_disable,
 	.end		= sun4v_irq_end,
 };
->>>>>>> 120bda20
 
 static struct hw_interrupt_type sun4v_irq_ack = {
 	.typename	= "sun4v+ack",
@@ -674,29 +451,6 @@
 	data->imap  = imap;
 	data->iclr  = iclr;
 
-<<<<<<< HEAD
-		if (!action_mask)
-			break;
-	}
-	if (bp->pil != 0) {
-		if (tlb_type == hypervisor) {
-			unsigned int ino = __irq_ino(bp);
-			int err;
-
-			err = sun4v_intr_setstate(ino, HV_INTR_STATE_IDLE);
-			if (err != HV_EOK)
-				printk("sun4v_intr_setstate(%x): "
-				       "err(%d)\n", ino, err);
-		} else {
-			upa_writel(ICLR_IDLE, bp->iclr);
-		}
-
-		/* Test and add entropy */
-		if (random & SA_SAMPLE_RANDOM)
-			add_interrupt_randomness(irq);
-	}
-=======
->>>>>>> 120bda20
 out:
 	return bucket->virt_irq;
 }
@@ -726,48 +480,7 @@
 		prom_printf("IRQ: kzalloc(irq_handler_data) failed.\n");
 		prom_halt();
 	}
-<<<<<<< HEAD
-	irq_exit();
-}
-
-#ifdef CONFIG_BLK_DEV_FD
-extern irqreturn_t floppy_interrupt(int, void *, struct pt_regs *);
-
-/* XXX No easy way to include asm/floppy.h XXX */
-extern unsigned char *pdma_vaddr;
-extern unsigned long pdma_size;
-extern volatile int doing_pdma;
-extern unsigned long fdc_status;
-
-irqreturn_t sparc_floppy_irq(int irq, void *dev_cookie, struct pt_regs *regs)
-{
-	if (likely(doing_pdma)) {
-		void __iomem *stat = (void __iomem *) fdc_status;
-		unsigned char *vaddr = pdma_vaddr;
-		unsigned long size = pdma_size;
-		u8 val;
-
-		while (size) {
-			val = readb(stat);
-			if (unlikely(!(val & 0x80))) {
-				pdma_vaddr = vaddr;
-				pdma_size = size;
-				return IRQ_HANDLED;
-			}
-			if (unlikely(!(val & 0x20))) {
-				pdma_vaddr = vaddr;
-				pdma_size = size;
-				doing_pdma = 0;
-				goto main_interrupt;
-			}
-			if (val & 0x40) {
-				/* read */
-				*vaddr++ = readb(stat + 1);
-			} else {
-				unsigned char data = *vaddr++;
-=======
 	desc->handler_data = data;
->>>>>>> 120bda20
 
 	/* Catch accidental accesses to these things.  IMAP/ICLR handling
 	 * is done by hypervisor calls on sun4v platforms, not by direct
@@ -776,18 +489,9 @@
 	data->imap = ~0UL;
 	data->iclr = ~0UL;
 
-<<<<<<< HEAD
-		/* Send Terminal Count pulse to floppy controller. */
-		val = readb(auxio_register);
-		val |= AUXIO_AUX1_FTCNT;
-		writeb(val, auxio_register);
-		val &= ~AUXIO_AUX1_FTCNT;
-		writeb(val, auxio_register);
-=======
 out:
 	return bucket->virt_irq;
 }
->>>>>>> 120bda20
 
 void hw_resend_irq(struct hw_interrupt_type *handler, unsigned int virt_irq)
 {
@@ -822,12 +526,8 @@
 
 void timer_irq(int irq, struct pt_regs *regs)
 {
-<<<<<<< HEAD
-	struct ino_bucket *bucket = get_ino_in_irqaction(p) + ivector_table;
-=======
 	unsigned long clr_mask = 1 << irq;
 	unsigned long tick_mask = tick_ops->softint_mask;
->>>>>>> 120bda20
 
 	if (get_softint() & tick_mask) {
 		irq = 0;
@@ -835,21 +535,7 @@
 	}
 	clear_softint(clr_mask);
 
-<<<<<<< HEAD
-	if (tlb_type == hypervisor) {
-		unsigned int ino = __irq_ino(bucket);
-
-		sun4v_intr_settarget(ino, goal_cpu);
-		sun4v_intr_setenabled(ino, HV_INTR_ENABLED);
-	} else {
-		unsigned long imap = bucket->imap;
-		unsigned int tid = sun4u_compute_tid(imap, goal_cpu);
-
-		upa_writel(tid | IMAP_VALID, imap);
-	}
-=======
 	irq_enter();
->>>>>>> 120bda20
 
 	kstat_this_cpu.irqs[0]++;
 	timer_interrupt(irq, NULL, regs);
@@ -953,137 +639,13 @@
 {
 	int cpu = hard_smp_processor_id();
 
-<<<<<<< HEAD
-	memset(__irq_work + cpu, 0, sizeof(struct irq_work_struct));
+	trap_block[cpu].irq_worklist = 0;
 }
 
 static void __cpuinit register_one_mondo(unsigned long paddr, unsigned long type)
 {
 	unsigned long num_entries = 128;
 	unsigned long status;
-
-	status = sun4v_cpu_qconf(type, paddr, num_entries);
-	if (status != HV_EOK) {
-		prom_printf("SUN4V: sun4v_cpu_qconf(%lu:%lx:%lu) failed, "
-			    "err %lu\n", type, paddr, num_entries, status);
-		prom_halt();
-	}
-}
-
-static void __cpuinit sun4v_register_mondo_queues(int this_cpu)
-{
-	struct trap_per_cpu *tb = &trap_block[this_cpu];
-
-	register_one_mondo(tb->cpu_mondo_pa, HV_CPU_QUEUE_CPU_MONDO);
-	register_one_mondo(tb->dev_mondo_pa, HV_CPU_QUEUE_DEVICE_MONDO);
-	register_one_mondo(tb->resum_mondo_pa, HV_CPU_QUEUE_RES_ERROR);
-	register_one_mondo(tb->nonresum_mondo_pa, HV_CPU_QUEUE_NONRES_ERROR);
-}
-
-static void __cpuinit alloc_one_mondo(unsigned long *pa_ptr, int use_bootmem)
-{
-	void *page;
-
-	if (use_bootmem)
-		page = alloc_bootmem_low_pages(PAGE_SIZE);
-	else
-		page = (void *) get_zeroed_page(GFP_ATOMIC);
-
-	if (!page) {
-		prom_printf("SUN4V: Error, cannot allocate mondo queue.\n");
-		prom_halt();
-	}
-
-	*pa_ptr = __pa(page);
-}
-
-static void __cpuinit alloc_one_kbuf(unsigned long *pa_ptr, int use_bootmem)
-{
-	void *page;
-
-	if (use_bootmem)
-		page = alloc_bootmem_low_pages(PAGE_SIZE);
-	else
-		page = (void *) get_zeroed_page(GFP_ATOMIC);
-
-	if (!page) {
-		prom_printf("SUN4V: Error, cannot allocate kbuf page.\n");
-		prom_halt();
-	}
-
-	*pa_ptr = __pa(page);
-}
-
-static void __cpuinit init_cpu_send_mondo_info(struct trap_per_cpu *tb, int use_bootmem)
-{
-#ifdef CONFIG_SMP
-	void *page;
-
-	BUILD_BUG_ON((NR_CPUS * sizeof(u16)) > (PAGE_SIZE - 64));
-
-	if (use_bootmem)
-		page = alloc_bootmem_low_pages(PAGE_SIZE);
-	else
-		page = (void *) get_zeroed_page(GFP_ATOMIC);
-
-	if (!page) {
-		prom_printf("SUN4V: Error, cannot allocate cpu mondo page.\n");
-		prom_halt();
-	}
-
-	tb->cpu_mondo_block_pa = __pa(page);
-	tb->cpu_list_pa = __pa(page + 64);
-#endif
-}
-
-/* Allocate and register the mondo and error queues for this cpu.  */
-void __cpuinit sun4v_init_mondo_queues(int use_bootmem, int cpu, int alloc, int load)
-{
-	struct trap_per_cpu *tb = &trap_block[cpu];
-
-	if (alloc) {
-		alloc_one_mondo(&tb->cpu_mondo_pa, use_bootmem);
-		alloc_one_mondo(&tb->dev_mondo_pa, use_bootmem);
-		alloc_one_mondo(&tb->resum_mondo_pa, use_bootmem);
-		alloc_one_kbuf(&tb->resum_kernel_buf_pa, use_bootmem);
-		alloc_one_mondo(&tb->nonresum_mondo_pa, use_bootmem);
-		alloc_one_kbuf(&tb->nonresum_kernel_buf_pa, use_bootmem);
-
-		init_cpu_send_mondo_info(tb, use_bootmem);
-	}
-
-	if (load) {
-		if (cpu != hard_smp_processor_id()) {
-			prom_printf("SUN4V: init mondo on cpu %d not %d\n",
-				    cpu, hard_smp_processor_id());
-			prom_halt();
-		}
-		sun4v_register_mondo_queues(cpu);
-	}
-=======
-	trap_block[cpu].irq_worklist = 0;
->>>>>>> 120bda20
-}
-
-static void __cpuinit register_one_mondo(unsigned long paddr, unsigned long type)
-{
-<<<<<<< HEAD
-	map_prom_timers();
-	kill_prom_timer();
-	memset(&ivector_table[0], 0, sizeof(ivector_table));
-
-	if (tlb_type == hypervisor)
-		sun4v_init_mondo_queues(1, hard_smp_processor_id(), 1, 1);
-
-	/* We need to clear any IRQ's pending in the soft interrupt
-	 * registers, a spurious one could be left around from the
-	 * PROM timer which we just disabled.
-	 */
-	clear_softint(get_softint());
-=======
-	unsigned long num_entries = 128;
-	unsigned long status;
->>>>>>> 120bda20
 
 	status = sun4v_cpu_qconf(type, paddr, num_entries);
 	if (status != HV_EOK) {
