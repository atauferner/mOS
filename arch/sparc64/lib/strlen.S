--- conflicted
+++ resolved
@@ -9,12 +9,8 @@
 #define HI_MAGIC 0x80808080
 
 	.align	32
-<<<<<<< HEAD
-	.global strlen
-=======
 	.globl	strlen
 	.type	strlen,#function
->>>>>>> 8a690d16
 strlen:
 	mov	%o0, %o1
 	andcc	%o0, 3, %g0
