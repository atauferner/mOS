--- conflicted
+++ resolved
@@ -202,9 +202,8 @@
 	DO_DEFAULT_RTC,
 	DO_POLARIS_IO,
 	DO_POLARIS_BUS,
-<<<<<<< HEAD
 	.machine_check		= polaris_machine_check,
-	.max_dma_address	= ALPHA_MAX_DMA_ADDRESS,
+	.max_isa_dma_address	= ALPHA_MAX_ISA_DMA_ADDRESS,
 	.min_io_address		= DEFAULT_IO_BASE,
 	.min_mem_address	= DEFAULT_MEM_BASE,
 
@@ -218,22 +217,5 @@
 	.kill_arch		= NULL,
 	.pci_map_irq		= rx164_map_irq,
 	.pci_swizzle		= common_swizzle,
-=======
-	machine_check:		polaris_machine_check,
-	max_isa_dma_address:	ALPHA_MAX_ISA_DMA_ADDRESS,
-	min_io_address:		DEFAULT_IO_BASE,
-	min_mem_address:	DEFAULT_MEM_BASE,
-
-	nr_irqs:		40,
-	device_interrupt:	rx164_device_interrupt,
-
-	init_arch:		polaris_init_arch,
-	init_irq:		rx164_init_irq,
-	init_rtc:		common_init_rtc,
-	init_pci:		common_init_pci,
-	kill_arch:		NULL,
-	pci_map_irq:		rx164_map_irq,
-	pci_swizzle:		common_swizzle,
->>>>>>> 48e7ce94
 };
 ALIAS_MV(rx164)