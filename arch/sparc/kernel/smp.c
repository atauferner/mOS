--- conflicted
+++ resolved
@@ -35,15 +35,6 @@
 #include <asm/tlbflush.h>
 #include <asm/cpudata.h>
 
-<<<<<<< HEAD
-#define IRQ_RESCHEDULE		13
-#define IRQ_STOP_CPU		14
-#define IRQ_CROSS_CALL		15
-=======
-#define __KERNEL_SYSCALLS__
-#include <linux/unistd.h>
->>>>>>> eeca4b50
-
 volatile int smp_processors_ready = 0;
 int smp_num_cpus = 1;
 int smp_threads_ready=0;
