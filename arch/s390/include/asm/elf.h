--- conflicted
+++ resolved
@@ -172,18 +172,6 @@
 #ifndef __s390x__
 #define SET_PERSONALITY(ex) set_personality(PER_LINUX)
 #else /* __s390x__ */
-<<<<<<< HEAD
-#define SET_PERSONALITY(ex, ibcs2)					\
-	do {								\
-	if (ibcs2)							\
-		set_personality(PER_SVR4);				\
-	else if (personality(current->personality) != PER_LINUX32)	\
-		set_personality(PER_LINUX);				\
-	if ((ex).e_ident[EI_CLASS] == ELFCLASS32)			\
-		set_thread_flag(TIF_31BIT);				\
-	else								\
-		clear_thread_flag(TIF_31BIT);				\
-=======
 #define SET_PERSONALITY(ex)					\
 do {								\
 	if (personality(current->personality) != PER_LINUX32)	\
@@ -192,7 +180,6 @@
 		set_thread_flag(TIF_31BIT);			\
 	else							\
 		clear_thread_flag(TIF_31BIT);			\
->>>>>>> 18e352e4
 } while (0)
 #endif /* __s390x__ */
 
