/* SPDX-License-Identifier: GPL-2.0 */
/*
 * Copyright IBM Corp. 2008, 2009
 *
 *   Author(s): Heiko Carstens <heiko.carstens@de.ibm.com>,
 *
 */

#include <linux/linkage.h>
#include <asm/asm-offsets.h>
#include <asm/ftrace.h>
#include <asm/nospec-insn.h>
#include <asm/ptrace.h>
#include <asm/export.h>

	GEN_BR_THUNK %r1
	GEN_BR_THUNK %r14

	.section .kprobes.text, "ax"

ENTRY(ftrace_stub)
	BR_EX	%r14
ENDPROC(ftrace_stub)

#define STACK_FRAME_SIZE  (STACK_FRAME_OVERHEAD + __PT_SIZE)
#define STACK_PTREGS	  (STACK_FRAME_OVERHEAD)
#define STACK_PTREGS_GPRS (STACK_PTREGS + __PT_GPRS)
#define STACK_PTREGS_PSW  (STACK_PTREGS + __PT_PSW)
#ifdef __PACK_STACK
/* allocate just enough for r14, r15 and backchain */
#define TRACED_FUNC_FRAME_SIZE	24
#else
#define TRACED_FUNC_FRAME_SIZE	STACK_FRAME_OVERHEAD
#endif
<<<<<<< HEAD

ENTRY(_mcount)
	BR_EX	%r14
ENDPROC(_mcount)
EXPORT_SYMBOL(_mcount)
=======
>>>>>>> 7d2a07b7

ENTRY(ftrace_caller)
	.globl	ftrace_regs_caller
	.set	ftrace_regs_caller,ftrace_caller
	stg	%r14,(__SF_GPRS+8*8)(%r15)	# save traced function caller
	lghi	%r14,0				# save condition code
	ipm	%r14				# don't put any instructions
	sllg	%r14,%r14,16			# clobbering CC before this point
	lgr	%r1,%r15
<<<<<<< HEAD
#if !(defined(CC_USING_HOTPATCH) || defined(CC_USING_NOP_MCOUNT))
	aghi	%r0,MCOUNT_RETURN_FIXUP
#endif
=======
>>>>>>> 7d2a07b7
	# allocate stack frame for ftrace_caller to contain traced function
	aghi	%r15,-TRACED_FUNC_FRAME_SIZE
	stg	%r1,__SF_BACKCHAIN(%r15)
	stg	%r0,(__SF_GPRS+8*8)(%r15)
	stg	%r15,(__SF_GPRS+9*8)(%r15)
	# allocate pt_regs and stack frame for ftrace_trace_function
	aghi	%r15,-STACK_FRAME_SIZE
	stg	%r1,(STACK_PTREGS_GPRS+15*8)(%r15)
	stg	%r14,(STACK_PTREGS_PSW)(%r15)
	lg	%r14,(__SF_GPRS+8*8)(%r1)	# restore original return address
	stosm	(STACK_PTREGS_PSW)(%r15),0
	aghi	%r1,-TRACED_FUNC_FRAME_SIZE
	stg	%r1,__SF_BACKCHAIN(%r15)
	stg	%r0,(STACK_PTREGS_PSW+8)(%r15)
	stmg	%r2,%r14,(STACK_PTREGS_GPRS+2*8)(%r15)
#ifdef CONFIG_HAVE_MARCH_Z196_FEATURES
	aghik	%r2,%r0,-MCOUNT_INSN_SIZE
	lgrl	%r4,function_trace_op
	lgrl	%r1,ftrace_func
#else
	lgr	%r2,%r0
	aghi	%r2,-MCOUNT_INSN_SIZE
	larl	%r4,function_trace_op
	lg	%r4,0(%r4)
	larl	%r1,ftrace_func
	lg	%r1,0(%r1)
#endif
	lgr	%r3,%r14
	la	%r5,STACK_PTREGS(%r15)
	BASR_EX	%r14,%r1
#ifdef CONFIG_FUNCTION_GRAPH_TRACER
# The j instruction gets runtime patched to a nop instruction.
# See ftrace_enable_ftrace_graph_caller.
	.globl ftrace_graph_caller
ftrace_graph_caller:
	j	ftrace_graph_caller_end
	lmg	%r2,%r3,(STACK_PTREGS_GPRS+14*8)(%r15)
	lg	%r4,(STACK_PTREGS_PSW+8)(%r15)
	brasl	%r14,prepare_ftrace_return
	stg	%r2,(STACK_PTREGS_GPRS+14*8)(%r15)
ftrace_graph_caller_end:
	.globl	ftrace_graph_caller_end
#endif
	lg	%r1,(STACK_PTREGS_PSW+8)(%r15)
	lmg	%r2,%r15,(STACK_PTREGS_GPRS+2*8)(%r15)
	BR_EX	%r1
ENDPROC(ftrace_caller)

#ifdef CONFIG_FUNCTION_GRAPH_TRACER

ENTRY(return_to_handler)
	stmg	%r2,%r5,32(%r15)
	lgr	%r1,%r15
	aghi	%r15,-STACK_FRAME_OVERHEAD
	stg	%r1,__SF_BACKCHAIN(%r15)
	brasl	%r14,ftrace_return_to_handler
	aghi	%r15,STACK_FRAME_OVERHEAD
	lgr	%r14,%r2
	lmg	%r2,%r5,32(%r15)
	BR_EX	%r14
ENDPROC(return_to_handler)

#endif<|MERGE_RESOLUTION|>--- conflicted
+++ resolved
@@ -32,14 +32,6 @@
 #else
 #define TRACED_FUNC_FRAME_SIZE	STACK_FRAME_OVERHEAD
 #endif
-<<<<<<< HEAD
-
-ENTRY(_mcount)
-	BR_EX	%r14
-ENDPROC(_mcount)
-EXPORT_SYMBOL(_mcount)
-=======
->>>>>>> 7d2a07b7
 
 ENTRY(ftrace_caller)
 	.globl	ftrace_regs_caller
@@ -49,12 +41,6 @@
 	ipm	%r14				# don't put any instructions
 	sllg	%r14,%r14,16			# clobbering CC before this point
 	lgr	%r1,%r15
-<<<<<<< HEAD
-#if !(defined(CC_USING_HOTPATCH) || defined(CC_USING_NOP_MCOUNT))
-	aghi	%r0,MCOUNT_RETURN_FIXUP
-#endif
-=======
->>>>>>> 7d2a07b7
 	# allocate stack frame for ftrace_caller to contain traced function
 	aghi	%r15,-TRACED_FUNC_FRAME_SIZE
 	stg	%r1,__SF_BACKCHAIN(%r15)
