--- conflicted
+++ resolved
@@ -2767,17 +2767,10 @@
 {
 	struct page *page = NULL;
 
-<<<<<<< HEAD
-	down_read(&kvm->mm->mmap_sem);
-	get_user_pages_remote(NULL, kvm->mm, uaddr, 1, FOLL_WRITE,
-			      &page, NULL, NULL);
-	up_read(&kvm->mm->mmap_sem);
-=======
 	mmap_read_lock(kvm->mm);
 	get_user_pages_remote(kvm->mm, uaddr, 1, FOLL_WRITE,
 			      &page, NULL, NULL);
 	mmap_read_unlock(kvm->mm);
->>>>>>> 7d2a07b7
 	return page;
 }
 
