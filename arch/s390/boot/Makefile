--- conflicted
+++ resolved
@@ -6,7 +6,6 @@
 			tr -c '[0-9A-Za-z]' '_')__$(shell date | \
 			tr -c '[0-9A-Za-z]' '_')_t
 
-<<<<<<< HEAD
 
 chk-option = $(shell if $(CC) $(CFLAGS) $(1) -S -o /dev/null -xc /dev/null \
 	     > /dev/null 2>&1; then echo "$(1)"; fi ;)
@@ -14,13 +13,10 @@
 # Remove possible '-g' from CFLAGS_KERNEL, since we want to use stabs
 # debug format.
 override CFLAGS_KERNEL := $(shell echo $(CFLAGS_KERNEL) | sed 's/-g//')
-EXTRA_CFLAGS  := -DCOMPILE_VERSION=$(COMPILE_VERSION) -gstabs -I.
+ccflags-y  := -DCOMPILE_VERSION=$(COMPILE_VERSION) -gstabs -I.
 # Assume we don't need the flag if the compiler doesn't know about it
-EXTRA_CFLAGS  += $(call chk-option,-fno-eliminate-unused-debug-types)
+ccflags-y  += $(call chk-option,-fno-eliminate-unused-debug-types)
 
-=======
-ccflags-y  := -DCOMPILE_VERSION=$(COMPILE_VERSION) -gstabs -I.
->>>>>>> 6221f222
 
 targets := image
 targets += bzImage
