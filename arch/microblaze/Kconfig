--- conflicted
+++ resolved
@@ -3,11 +3,7 @@
 	def_bool y
 	select ARCH_32BIT_OFF_T
 	select ARCH_NO_SWAP
-<<<<<<< HEAD
-	select ARCH_HAS_BINFMT_FLAT if !MMU
-=======
 	select ARCH_HAS_DMA_PREP_COHERENT
->>>>>>> 7d2a07b7
 	select ARCH_HAS_GCOV_PROFILE_ALL
 	select ARCH_HAS_SYNC_DMA_FOR_CPU
 	select ARCH_HAS_SYNC_DMA_FOR_DEVICE
