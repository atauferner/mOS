--- conflicted
+++ resolved
@@ -154,12 +154,7 @@
 #endif
 	;;
 	tpa r3=r2		// r3 == phys addr of task struct
-<<<<<<< HEAD
-	;;
-	shr.u r16=r3,IA64_GRANULE_SHIFT
-=======
 	mov r16=-1
->>>>>>> 30e74fea
 (isBP)	br.cond.dpnt .load_current // BP stack is on region 5 --- no need to map it
 
 	// load mapping for stack (virtaddr in r2, physaddr in r3)
@@ -173,6 +168,7 @@
 	dep r2=-1,r3,61,3	// IMVA of task
 	;;
 	mov r17=rr[r2]
+	shr.u r16=r3,IA64_GRANULE_SHIFT
 	;;
 	dep r17=0,r17,8,24
 	;;
@@ -950,18 +946,10 @@
 	ld4 r30=[r31]		// don't use ld4.bias; if it's contended, we won't write the word
 	nop 0
 	;;
-<<<<<<< HEAD
-	cmp4.eq p14,p0=r30,r0
-(p14)	br.cond.sptk.few b6	// lock is now free, try to acquire
-	br.cond.sptk.few .wait
-	.global ia64_spinlock_contention_pre3_4_end	// for kernprof
-ia64_spinlock_contention_pre3_4_end:
-=======
 	cmp4.ne p14,p0=r30,r0
 (p14)	br.cond.sptk.few .wait
 (p15)	rsm psr.i		// disable interrupts if we reenabled them
 	br.cond.sptk.few b6	// lock is now free, try to acquire
->>>>>>> 30e74fea
 END(ia64_spinlock_contention_pre3_4)
 
 #else
