--- conflicted
+++ resolved
@@ -88,14 +88,11 @@
 #include <linux/cpumask.h>
 #include <linux/kdebug.h>
 #include <linux/cpu.h>
-<<<<<<< HEAD
+#include <linux/gfp.h>
 #ifdef CONFIG_KDB
 #include <linux/kdb.h>
 #include <linux/kdbprivate.h>  /* for switch state wrappers */
 #endif /* CONFIG_KDB */
-=======
-#include <linux/gfp.h>
->>>>>>> 0d0fb0f9
 
 #include <asm/delay.h>
 #include <asm/machvec.h>
