--- conflicted
+++ resolved
@@ -767,7 +767,6 @@
 	 */
 	ia64_sal_mc_rendez();
 
-<<<<<<< HEAD
 #ifdef	CONFIG_KDB
 	/* We get here when the MCA monarch has entered and has woken up the
 	 * slaves.  Do a KDB rendezvous to meet the monarch cpu.
@@ -775,12 +774,8 @@
 	KDB_ENTER_SLAVE();
 #endif
 
-	if (notify_die(DIE_MCA_RENDZVOUS_PROCESS, "MCA", regs, (long)&nd, 0, 0)
-			== NOTIFY_STOP)
-=======
 	if (notify_die(DIE_MCA_RENDZVOUS_PROCESS, "MCA", get_irq_regs(),
 		       (long)&nd, 0, 0) == NOTIFY_STOP)
->>>>>>> 0215ffb0
 		ia64_mca_spin(__FUNCTION__);
 
 	/* Wait for the monarch cpu to exit. */
@@ -1539,13 +1534,10 @@
 		} while_each_thread (g, t);
 		read_unlock(&tasklist_lock);
 	}
-<<<<<<< HEAD
-#endif	/* CONFIG_KDB */
-=======
 	/* FIXME: This will not restore zapped printk locks. */
 	RESTORE_LOGLEVEL(console_loglevel);
->>>>>>> 0215ffb0
 	return NOTIFY_DONE;
+#endif	/* CONFIG_KDB */
 }
 
 /*
