--- conflicted
+++ resolved
@@ -50,11 +50,7 @@
 	memcpy(length, vendor->byte_data + 8, sizeof(*length));
 
   exit:
-<<<<<<< HEAD
-	acpi_os_free(buffer.pointer);
-=======
 	kfree(buffer.pointer);
->>>>>>> 120bda20
 	return status;
 }
 
