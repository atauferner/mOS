/*
**  IA64 System Bus Adapter (SBA) I/O MMU manager
**
**	(c) Copyright 2002-2004 Alex Williamson
**	(c) Copyright 2002-2003 Grant Grundler
**	(c) Copyright 2002-2004 Hewlett-Packard Company
**
**	Portions (c) 2000 Grant Grundler (from parisc I/O MMU code)
**	Portions (c) 1999 Dave S. Miller (from sparc64 I/O MMU code)
**
**	This program is free software; you can redistribute it and/or modify
**	it under the terms of the GNU General Public License as published by
**      the Free Software Foundation; either version 2 of the License, or
**      (at your option) any later version.
**
**
** This module initializes the IOC (I/O Controller) found on HP
** McKinley machines and their successors.
**
*/

#include <linux/config.h>
#include <linux/types.h>
#include <linux/kernel.h>
#include <linux/module.h>
#include <linux/spinlock.h>
#include <linux/slab.h>
#include <linux/init.h>
#include <linux/mm.h>
#include <linux/string.h>
#include <linux/pci.h>
#include <linux/proc_fs.h>
#include <linux/seq_file.h>
#include <linux/acpi.h>
#include <linux/efi.h>
<<<<<<< HEAD
#include <linux/bitops.h>         /* hweight64() */
=======
#include <linux/nodemask.h>
>>>>>>> 2e02e15b

#include <asm/delay.h>		/* ia64_get_itc() */
#include <asm/io.h>
#include <asm/page.h>		/* PAGE_OFFSET */
#include <asm/dma.h>
#include <asm/system.h>		/* wmb() */

#include <asm/acpi-ext.h>

#define PFX "IOC: "

/*
** Enabling timing search of the pdir resource map.  Output in /proc.
** Disabled by default to optimize performance.
*/
#undef PDIR_SEARCH_TIMING

/*
** This option allows cards capable of 64bit DMA to bypass the IOMMU.  If
** not defined, all DMA will be 32bit and go through the TLB.
** There's potentially a conflict in the bio merge code with us
** advertising an iommu, but then bypassing it.  Since I/O MMU bypassing
** appears to give more performance than bio-level virtual merging, we'll
** do the former for now.  NOTE: BYPASS_SG also needs to be undef'd to
** completely restrict DMA to the IOMMU.
*/
#define ALLOW_IOV_BYPASS

/*
** This option specifically allows/disallows bypassing scatterlists with
** multiple entries.  Coalescing these entries can allow better DMA streaming
** and in some cases shows better performance than entirely bypassing the
** IOMMU.  Performance increase on the order of 1-2% sequential output/input
** using bonnie++ on a RAID0 MD device (sym2 & mpt).
*/
#undef ALLOW_IOV_BYPASS_SG

/*
** If a device prefetches beyond the end of a valid pdir entry, it will cause
** a hard failure, ie. MCA.  Version 3.0 and later of the zx1 LBA should
** disconnect on 4k boundaries and prevent such issues.  If the device is
** particularly agressive, this option will keep the entire pdir valid such
** that prefetching will hit a valid address.  This could severely impact
** error containment, and is therefore off by default.  The page that is
** used for spill-over is poisoned, so that should help debugging somewhat.
*/
#undef FULL_VALID_PDIR

#define ENABLE_MARK_CLEAN

/*
** The number of debug flags is a clue - this code is fragile.  NOTE: since
** tightening the use of res_lock the resource bitmap and actual pdir are no
** longer guaranteed to stay in sync.  The sanity checking code isn't going to
** like that.
*/
#undef DEBUG_SBA_INIT
#undef DEBUG_SBA_RUN
#undef DEBUG_SBA_RUN_SG
#undef DEBUG_SBA_RESOURCE
#undef ASSERT_PDIR_SANITY
#undef DEBUG_LARGE_SG_ENTRIES
#undef DEBUG_BYPASS

#if defined(FULL_VALID_PDIR) && defined(ASSERT_PDIR_SANITY)
#error FULL_VALID_PDIR and ASSERT_PDIR_SANITY are mutually exclusive
#endif

#define SBA_INLINE	__inline__
/* #define SBA_INLINE */

#ifdef DEBUG_SBA_INIT
#define DBG_INIT(x...)	printk(x)
#else
#define DBG_INIT(x...)
#endif

#ifdef DEBUG_SBA_RUN
#define DBG_RUN(x...)	printk(x)
#else
#define DBG_RUN(x...)
#endif

#ifdef DEBUG_SBA_RUN_SG
#define DBG_RUN_SG(x...)	printk(x)
#else
#define DBG_RUN_SG(x...)
#endif


#ifdef DEBUG_SBA_RESOURCE
#define DBG_RES(x...)	printk(x)
#else
#define DBG_RES(x...)
#endif

#ifdef DEBUG_BYPASS
#define DBG_BYPASS(x...)	printk(x)
#else
#define DBG_BYPASS(x...)
#endif

#ifdef ASSERT_PDIR_SANITY
#define ASSERT(expr) \
        if(!(expr)) { \
                printk( "\n" __FILE__ ":%d: Assertion " #expr " failed!\n",__LINE__); \
                panic(#expr); \
        }
#else
#define ASSERT(expr)
#endif

/*
** The number of pdir entries to "free" before issuing
** a read to PCOM register to flush out PCOM writes.
** Interacts with allocation granularity (ie 4 or 8 entries
** allocated and free'd/purged at a time might make this
** less interesting).
*/
#define DELAYED_RESOURCE_CNT	64

#define ZX1_IOC_ID	((PCI_DEVICE_ID_HP_ZX1_IOC << 16) | PCI_VENDOR_ID_HP)
#define REO_IOC_ID	((PCI_DEVICE_ID_HP_REO_IOC << 16) | PCI_VENDOR_ID_HP)
#define SX1000_IOC_ID	((PCI_DEVICE_ID_HP_SX1000_IOC << 16) | PCI_VENDOR_ID_HP)

#define ZX1_IOC_OFFSET	0x1000	/* ACPI reports SBA, we want IOC */

#define IOC_FUNC_ID	0x000
#define IOC_FCLASS	0x008	/* function class, bist, header, rev... */
#define IOC_IBASE	0x300	/* IO TLB */
#define IOC_IMASK	0x308
#define IOC_PCOM	0x310
#define IOC_TCNFG	0x318
#define IOC_PDIR_BASE	0x320

#define IOC_ROPE0_CFG	0x500
#define   IOC_ROPE_AO	  0x10	/* Allow "Relaxed Ordering" */


/* AGP GART driver looks for this */
#define ZX1_SBA_IOMMU_COOKIE	0x0000badbadc0ffeeUL

/*
** The zx1 IOC supports 4/8/16/64KB page sizes (see TCNFG register)
**
** Some IOCs (sx1000) can run at the above pages sizes, but are
** really only supported using the IOC at a 4k page size.
**
** iovp_size could only be greater than PAGE_SIZE if we are
** confident the drivers really only touch the next physical
** page iff that driver instance owns it.
*/
static unsigned long iovp_size;
static unsigned long iovp_shift;
static unsigned long iovp_mask;

struct ioc {
	void __iomem	*ioc_hpa;	/* I/O MMU base address */
	char		*res_map;	/* resource map, bit == pdir entry */
	u64		*pdir_base;	/* physical base address */
	unsigned long	ibase;		/* pdir IOV Space base */
	unsigned long	imask;		/* pdir IOV Space mask */

	unsigned long	*res_hint;	/* next avail IOVP - circular search */
	unsigned long	dma_mask;
	spinlock_t	res_lock;	/* protects the resource bitmap, but must be held when */
					/* clearing pdir to prevent races with allocations. */
	unsigned int	res_bitshift;	/* from the RIGHT! */
	unsigned int	res_size;	/* size of resource map in bytes */
#ifdef CONFIG_NUMA
	unsigned int	node;		/* node where this IOC lives */
#endif
#if DELAYED_RESOURCE_CNT > 0
	spinlock_t	saved_lock;	/* may want to try to get this on a separate cacheline */
					/* than res_lock for bigger systems. */
	int		saved_cnt;
	struct sba_dma_pair {
		dma_addr_t	iova;
		size_t		size;
	} saved[DELAYED_RESOURCE_CNT];
#endif

#ifdef PDIR_SEARCH_TIMING
#define SBA_SEARCH_SAMPLE	0x100
	unsigned long avg_search[SBA_SEARCH_SAMPLE];
	unsigned long avg_idx;	/* current index into avg_search */
#endif

	/* Stuff we don't need in performance path */
	struct ioc	*next;		/* list of IOC's in system */
	acpi_handle	handle;		/* for multiple IOC's */
	const char 	*name;
	unsigned int	func_id;
	unsigned int	rev;		/* HW revision of chip */
	u32		iov_size;
	unsigned int	pdir_size;	/* in bytes, determined by IOV Space size */
	struct pci_dev	*sac_only_dev;
};

static struct ioc *ioc_list;
static int reserve_sba_gart = 1;

static SBA_INLINE void sba_mark_invalid(struct ioc *, dma_addr_t, size_t);
static SBA_INLINE void sba_free_range(struct ioc *, dma_addr_t, size_t);

#define sba_sg_address(sg)	(page_address((sg)->page) + (sg)->offset)

#ifdef FULL_VALID_PDIR
static u64 prefetch_spill_page;
#endif

#ifdef CONFIG_PCI
# define GET_IOC(dev)	(((dev)->bus == &pci_bus_type)						\
			 ? ((struct ioc *) PCI_CONTROLLER(to_pci_dev(dev))->iommu) : NULL)
#else
# define GET_IOC(dev)	NULL
#endif

/*
** DMA_CHUNK_SIZE is used by the SCSI mid-layer to break up
** (or rather not merge) DMA's into managable chunks.
** On parisc, this is more of the software/tuning constraint
** rather than the HW. I/O MMU allocation alogorithms can be
** faster with smaller size is (to some degree).
*/
#define DMA_CHUNK_SIZE  (BITS_PER_LONG*iovp_size)

#define ROUNDUP(x,y) ((x + ((y)-1)) & ~((y)-1))

/************************************
** SBA register read and write support
**
** BE WARNED: register writes are posted.
**  (ie follow writes which must reach HW with a read)
**
*/
#define READ_REG(addr)       __raw_readq(addr)
#define WRITE_REG(val, addr) __raw_writeq(val, addr)

#ifdef DEBUG_SBA_INIT

/**
 * sba_dump_tlb - debugging only - print IOMMU operating parameters
 * @hpa: base address of the IOMMU
 *
 * Print the size/location of the IO MMU PDIR.
 */
static void
sba_dump_tlb(char *hpa)
{
	DBG_INIT("IO TLB at 0x%p\n", (void *)hpa);
	DBG_INIT("IOC_IBASE    : %016lx\n", READ_REG(hpa+IOC_IBASE));
	DBG_INIT("IOC_IMASK    : %016lx\n", READ_REG(hpa+IOC_IMASK));
	DBG_INIT("IOC_TCNFG    : %016lx\n", READ_REG(hpa+IOC_TCNFG));
	DBG_INIT("IOC_PDIR_BASE: %016lx\n", READ_REG(hpa+IOC_PDIR_BASE));
	DBG_INIT("\n");
}
#endif


#ifdef ASSERT_PDIR_SANITY

/**
 * sba_dump_pdir_entry - debugging only - print one IOMMU PDIR entry
 * @ioc: IO MMU structure which owns the pdir we are interested in.
 * @msg: text to print ont the output line.
 * @pide: pdir index.
 *
 * Print one entry of the IO MMU PDIR in human readable form.
 */
static void
sba_dump_pdir_entry(struct ioc *ioc, char *msg, uint pide)
{
	/* start printing from lowest pde in rval */
	u64 *ptr = &ioc->pdir_base[pide  & ~(BITS_PER_LONG - 1)];
	unsigned long *rptr = (unsigned long *) &ioc->res_map[(pide >>3) & -sizeof(unsigned long)];
	uint rcnt;

	printk(KERN_DEBUG "SBA: %s rp %p bit %d rval 0x%lx\n",
		 msg, rptr, pide & (BITS_PER_LONG - 1), *rptr);

	rcnt = 0;
	while (rcnt < BITS_PER_LONG) {
		printk(KERN_DEBUG "%s %2d %p %016Lx\n",
		       (rcnt == (pide & (BITS_PER_LONG - 1)))
		       ? "    -->" : "       ",
		       rcnt, ptr, (unsigned long long) *ptr );
		rcnt++;
		ptr++;
	}
	printk(KERN_DEBUG "%s", msg);
}


/**
 * sba_check_pdir - debugging only - consistency checker
 * @ioc: IO MMU structure which owns the pdir we are interested in.
 * @msg: text to print ont the output line.
 *
 * Verify the resource map and pdir state is consistent
 */
static int
sba_check_pdir(struct ioc *ioc, char *msg)
{
	u64 *rptr_end = (u64 *) &(ioc->res_map[ioc->res_size]);
	u64 *rptr = (u64 *) ioc->res_map;	/* resource map ptr */
	u64 *pptr = ioc->pdir_base;	/* pdir ptr */
	uint pide = 0;

	while (rptr < rptr_end) {
		u64 rval;
		int rcnt; /* number of bits we might check */

		rval = *rptr;
		rcnt = 64;

		while (rcnt) {
			/* Get last byte and highest bit from that */
			u32 pde = ((u32)((*pptr >> (63)) & 0x1));
			if ((rval & 0x1) ^ pde)
			{
				/*
				** BUMMER!  -- res_map != pdir --
				** Dump rval and matching pdir entries
				*/
				sba_dump_pdir_entry(ioc, msg, pide);
				return(1);
			}
			rcnt--;
			rval >>= 1;	/* try the next bit */
			pptr++;
			pide++;
		}
		rptr++;	/* look at next word of res_map */
	}
	/* It'd be nice if we always got here :^) */
	return 0;
}


/**
 * sba_dump_sg - debugging only - print Scatter-Gather list
 * @ioc: IO MMU structure which owns the pdir we are interested in.
 * @startsg: head of the SG list
 * @nents: number of entries in SG list
 *
 * print the SG list so we can verify it's correct by hand.
 */
static void
sba_dump_sg( struct ioc *ioc, struct scatterlist *startsg, int nents)
{
	while (nents-- > 0) {
		printk(KERN_DEBUG " %d : DMA %08lx/%05x CPU %p\n", nents,
		       startsg->dma_address, startsg->dma_length,
		       sba_sg_address(startsg));
		startsg++;
	}
}

static void
sba_check_sg( struct ioc *ioc, struct scatterlist *startsg, int nents)
{
	struct scatterlist *the_sg = startsg;
	int the_nents = nents;

	while (the_nents-- > 0) {
		if (sba_sg_address(the_sg) == 0x0UL)
			sba_dump_sg(NULL, startsg, nents);
		the_sg++;
	}
}

#endif /* ASSERT_PDIR_SANITY */




/**************************************************************
*
*   I/O Pdir Resource Management
*
*   Bits set in the resource map are in use.
*   Each bit can represent a number of pages.
*   LSbs represent lower addresses (IOVA's).
*
***************************************************************/
#define PAGES_PER_RANGE 1	/* could increase this to 4 or 8 if needed */

/* Convert from IOVP to IOVA and vice versa. */
#define SBA_IOVA(ioc,iovp,offset) ((ioc->ibase) | (iovp) | (offset))
#define SBA_IOVP(ioc,iova) ((iova) & ~(ioc->ibase))

#define PDIR_ENTRY_SIZE	sizeof(u64)

#define PDIR_INDEX(iovp)   ((iovp)>>iovp_shift)

#define RESMAP_MASK(n)    ~(~0UL << (n))
#define RESMAP_IDX_MASK   (sizeof(unsigned long) - 1)


/**
 * For most cases the normal get_order is sufficient, however it limits us
 * to PAGE_SIZE being the minimum mapping alignment and TC flush granularity.
 * It only incurs about 1 clock cycle to use this one with the static variable
 * and makes the code more intuitive.
 */
static SBA_INLINE int
get_iovp_order (unsigned long size)
{
	long double d = size - 1;
	long order;

	order = ia64_getf_exp(d);
	order = order - iovp_shift - 0xffff + 1;
	if (order < 0)
		order = 0;
	return order;
}

/**
 * sba_search_bitmap - find free space in IO PDIR resource bitmap
 * @ioc: IO MMU structure which owns the pdir we are interested in.
 * @bits_wanted: number of entries we need.
 *
 * Find consecutive free bits in resource bitmap.
 * Each bit represents one entry in the IO Pdir.
 * Cool perf optimization: search for log2(size) bits at a time.
 */
static SBA_INLINE unsigned long
sba_search_bitmap(struct ioc *ioc, unsigned long bits_wanted)
{
	unsigned long *res_ptr = ioc->res_hint;
	unsigned long *res_end = (unsigned long *) &(ioc->res_map[ioc->res_size]);
	unsigned long pide = ~0UL;

	ASSERT(((unsigned long) ioc->res_hint & (sizeof(unsigned long) - 1UL)) == 0);
	ASSERT(res_ptr < res_end);

	/*
	 * N.B.  REO/Grande defect AR2305 can cause TLB fetch timeouts
	 * if a TLB entry is purged while in use.  sba_mark_invalid()
	 * purges IOTLB entries in power-of-two sizes, so we also
	 * allocate IOVA space in power-of-two sizes.
	 */
	bits_wanted = 1UL << get_iovp_order(bits_wanted << PAGE_SHIFT);

	if (likely(bits_wanted == 1)) {
		unsigned int bitshiftcnt;
		for(; res_ptr < res_end ; res_ptr++) {
			if (likely(*res_ptr != ~0UL)) {
				bitshiftcnt = ffz(*res_ptr);
				*res_ptr |= (1UL << bitshiftcnt);
				pide = ((unsigned long)res_ptr - (unsigned long)ioc->res_map);
				pide <<= 3;	/* convert to bit address */
				pide += bitshiftcnt;
				ioc->res_bitshift = bitshiftcnt + bits_wanted;
				goto found_it;
			}
		}
		goto not_found;

	}
	
	if (likely(bits_wanted <= BITS_PER_LONG/2)) {
		/*
		** Search the resource bit map on well-aligned values.
		** "o" is the alignment.
		** We need the alignment to invalidate I/O TLB using
		** SBA HW features in the unmap path.
		*/
		unsigned long o = 1 << get_iovp_order(bits_wanted << iovp_shift);
		uint bitshiftcnt = ROUNDUP(ioc->res_bitshift, o);
		unsigned long mask, base_mask;

		base_mask = RESMAP_MASK(bits_wanted);
		mask = base_mask << bitshiftcnt;

		DBG_RES("%s() o %ld %p", __FUNCTION__, o, res_ptr);
		for(; res_ptr < res_end ; res_ptr++)
		{ 
			DBG_RES("    %p %lx %lx\n", res_ptr, mask, *res_ptr);
			ASSERT(0 != mask);
			for (; mask ; mask <<= o, bitshiftcnt += o) {
				if(0 == ((*res_ptr) & mask)) {
					*res_ptr |= mask;     /* mark resources busy! */
					pide = ((unsigned long)res_ptr - (unsigned long)ioc->res_map);
					pide <<= 3;	/* convert to bit address */
					pide += bitshiftcnt;
					ioc->res_bitshift = bitshiftcnt + bits_wanted;
					goto found_it;
				}
			}

			bitshiftcnt = 0;
			mask = base_mask;

		}

	} else {
		int qwords, bits, i;
		unsigned long *end;

		qwords = bits_wanted >> 6; /* /64 */
		bits = bits_wanted - (qwords * BITS_PER_LONG);

		end = res_end - qwords;

		for (; res_ptr < end; res_ptr++) {
			for (i = 0 ; i < qwords ; i++) {
				if (res_ptr[i] != 0)
					goto next_ptr;
			}
			if (bits && res_ptr[i] && (__ffs(res_ptr[i]) < bits))
				continue;

			/* Found it, mark it */
			for (i = 0 ; i < qwords ; i++)
				res_ptr[i] = ~0UL;
			res_ptr[i] |= RESMAP_MASK(bits);

			pide = ((unsigned long)res_ptr - (unsigned long)ioc->res_map);
			pide <<= 3;	/* convert to bit address */
			res_ptr += qwords;
			ioc->res_bitshift = bits;
			goto found_it;
next_ptr:
			;
		}
	}

not_found:
	prefetch(ioc->res_map);
	ioc->res_hint = (unsigned long *) ioc->res_map;
	ioc->res_bitshift = 0;
	return (pide);

found_it:
	ioc->res_hint = res_ptr;
	return (pide);
}


/**
 * sba_alloc_range - find free bits and mark them in IO PDIR resource bitmap
 * @ioc: IO MMU structure which owns the pdir we are interested in.
 * @size: number of bytes to create a mapping for
 *
 * Given a size, find consecutive unmarked and then mark those bits in the
 * resource bit map.
 */
static int
sba_alloc_range(struct ioc *ioc, size_t size)
{
	unsigned int pages_needed = size >> iovp_shift;
#ifdef PDIR_SEARCH_TIMING
	unsigned long itc_start;
#endif
	unsigned long pide;
	unsigned long flags;

	ASSERT(pages_needed);
	ASSERT(0 == (size & ~iovp_mask));

	spin_lock_irqsave(&ioc->res_lock, flags);

#ifdef PDIR_SEARCH_TIMING
	itc_start = ia64_get_itc();
#endif
	/*
	** "seek and ye shall find"...praying never hurts either...
	*/
	pide = sba_search_bitmap(ioc, pages_needed);
	if (unlikely(pide >= (ioc->res_size << 3))) {
		pide = sba_search_bitmap(ioc, pages_needed);
		if (unlikely(pide >= (ioc->res_size << 3))) {
#if DELAYED_RESOURCE_CNT > 0
			/*
			** With delayed resource freeing, we can give this one more shot.  We're
			** getting close to being in trouble here, so do what we can to make this
			** one count.
			*/
			spin_lock(&ioc->saved_lock);
			if (ioc->saved_cnt > 0) {
				struct sba_dma_pair *d;
				int cnt = ioc->saved_cnt;

				d = &(ioc->saved[ioc->saved_cnt]);

				while (cnt--) {
					sba_mark_invalid(ioc, d->iova, d->size);
					sba_free_range(ioc, d->iova, d->size);
					d--;
				}
				ioc->saved_cnt = 0;
				READ_REG(ioc->ioc_hpa+IOC_PCOM);	/* flush purges */
			}
			spin_unlock(&ioc->saved_lock);

			pide = sba_search_bitmap(ioc, pages_needed);
			if (unlikely(pide >= (ioc->res_size << 3)))
				panic(__FILE__ ": I/O MMU @ %p is out of mapping resources\n",
				      ioc->ioc_hpa);
#else
			panic(__FILE__ ": I/O MMU @ %p is out of mapping resources\n",
			      ioc->ioc_hpa);
#endif
		}
	}

#ifdef PDIR_SEARCH_TIMING
	ioc->avg_search[ioc->avg_idx++] = (ia64_get_itc() - itc_start) / pages_needed;
	ioc->avg_idx &= SBA_SEARCH_SAMPLE - 1;
#endif

	prefetchw(&(ioc->pdir_base[pide]));

#ifdef ASSERT_PDIR_SANITY
	/* verify the first enable bit is clear */
	if(0x00 != ((u8 *) ioc->pdir_base)[pide*PDIR_ENTRY_SIZE + 7]) {
		sba_dump_pdir_entry(ioc, "sba_search_bitmap() botched it?", pide);
	}
#endif

	DBG_RES("%s(%x) %d -> %lx hint %x/%x\n",
		__FUNCTION__, size, pages_needed, pide,
		(uint) ((unsigned long) ioc->res_hint - (unsigned long) ioc->res_map),
		ioc->res_bitshift );

	spin_unlock_irqrestore(&ioc->res_lock, flags);

	return (pide);
}


/**
 * sba_free_range - unmark bits in IO PDIR resource bitmap
 * @ioc: IO MMU structure which owns the pdir we are interested in.
 * @iova: IO virtual address which was previously allocated.
 * @size: number of bytes to create a mapping for
 *
 * clear bits in the ioc's resource map
 */
static SBA_INLINE void
sba_free_range(struct ioc *ioc, dma_addr_t iova, size_t size)
{
	unsigned long iovp = SBA_IOVP(ioc, iova);
	unsigned int pide = PDIR_INDEX(iovp);
	unsigned int ridx = pide >> 3;	/* convert bit to byte address */
	unsigned long *res_ptr = (unsigned long *) &((ioc)->res_map[ridx & ~RESMAP_IDX_MASK]);
	int bits_not_wanted = size >> iovp_shift;
	unsigned long m;

	/* Round up to power-of-two size: see AR2305 note above */
	bits_not_wanted = 1UL << get_iovp_order(bits_not_wanted << PAGE_SHIFT);
	for (; bits_not_wanted > 0 ; res_ptr++) {
		
		if (unlikely(bits_not_wanted > BITS_PER_LONG)) {

			/* these mappings start 64bit aligned */
			*res_ptr = 0UL;
			bits_not_wanted -= BITS_PER_LONG;
			pide += BITS_PER_LONG;

		} else {

			/* 3-bits "bit" address plus 2 (or 3) bits for "byte" == bit in word */
			m = RESMAP_MASK(bits_not_wanted) << (pide & (BITS_PER_LONG - 1));
			bits_not_wanted = 0;

			DBG_RES("%s( ,%x,%x) %x/%lx %x %p %lx\n", __FUNCTION__, (uint) iova, size,
		        	bits_not_wanted, m, pide, res_ptr, *res_ptr);

			ASSERT(m != 0);
			ASSERT(bits_not_wanted);
			ASSERT((*res_ptr & m) == m); /* verify same bits are set */
			*res_ptr &= ~m;
		}
	}
}


/**************************************************************
*
*   "Dynamic DMA Mapping" support (aka "Coherent I/O")
*
***************************************************************/

/**
 * sba_io_pdir_entry - fill in one IO PDIR entry
 * @pdir_ptr:  pointer to IO PDIR entry
 * @vba: Virtual CPU address of buffer to map
 *
 * SBA Mapping Routine
 *
 * Given a virtual address (vba, arg1) sba_io_pdir_entry()
 * loads the I/O PDIR entry pointed to by pdir_ptr (arg0).
 * Each IO Pdir entry consists of 8 bytes as shown below
 * (LSB == bit 0):
 *
 *  63                    40                                 11    7        0
 * +-+---------------------+----------------------------------+----+--------+
 * |V|        U            |            PPN[39:12]            | U  |   FF   |
 * +-+---------------------+----------------------------------+----+--------+
 *
 *  V  == Valid Bit
 *  U  == Unused
 * PPN == Physical Page Number
 *
 * The physical address fields are filled with the results of virt_to_phys()
 * on the vba.
 */

#if 1
#define sba_io_pdir_entry(pdir_ptr, vba) *pdir_ptr = ((vba & ~0xE000000000000FFFULL)	\
						      | 0x8000000000000000ULL)
#else
void SBA_INLINE
sba_io_pdir_entry(u64 *pdir_ptr, unsigned long vba)
{
	*pdir_ptr = ((vba & ~0xE000000000000FFFULL) | 0x80000000000000FFULL);
}
#endif

#ifdef ENABLE_MARK_CLEAN
/**
 * Since DMA is i-cache coherent, any (complete) pages that were written via
 * DMA can be marked as "clean" so that update_mmu_cache() doesn't have to
 * flush them when they get mapped into an executable vm-area.
 */
static void
mark_clean (void *addr, size_t size)
{
	unsigned long pg_addr, end;

	pg_addr = PAGE_ALIGN((unsigned long) addr);
	end = (unsigned long) addr + size;
	while (pg_addr + PAGE_SIZE <= end) {
		struct page *page = virt_to_page((void *)pg_addr);
		set_bit(PG_arch_1, &page->flags);
		pg_addr += PAGE_SIZE;
	}
}
#endif

/**
 * sba_mark_invalid - invalidate one or more IO PDIR entries
 * @ioc: IO MMU structure which owns the pdir we are interested in.
 * @iova:  IO Virtual Address mapped earlier
 * @byte_cnt:  number of bytes this mapping covers.
 *
 * Marking the IO PDIR entry(ies) as Invalid and invalidate
 * corresponding IO TLB entry. The PCOM (Purge Command Register)
 * is to purge stale entries in the IO TLB when unmapping entries.
 *
 * The PCOM register supports purging of multiple pages, with a minium
 * of 1 page and a maximum of 2GB. Hardware requires the address be
 * aligned to the size of the range being purged. The size of the range
 * must be a power of 2. The "Cool perf optimization" in the
 * allocation routine helps keep that true.
 */
static SBA_INLINE void
sba_mark_invalid(struct ioc *ioc, dma_addr_t iova, size_t byte_cnt)
{
	u32 iovp = (u32) SBA_IOVP(ioc,iova);

	int off = PDIR_INDEX(iovp);

	/* Must be non-zero and rounded up */
	ASSERT(byte_cnt > 0);
	ASSERT(0 == (byte_cnt & ~iovp_mask));

#ifdef ASSERT_PDIR_SANITY
	/* Assert first pdir entry is set */
	if (!(ioc->pdir_base[off] >> 60)) {
		sba_dump_pdir_entry(ioc,"sba_mark_invalid()", PDIR_INDEX(iovp));
	}
#endif

	if (byte_cnt <= iovp_size)
	{
		ASSERT(off < ioc->pdir_size);

		iovp |= iovp_shift;     /* set "size" field for PCOM */

#ifndef FULL_VALID_PDIR
		/*
		** clear I/O PDIR entry "valid" bit
		** Do NOT clear the rest - save it for debugging.
		** We should only clear bits that have previously
		** been enabled.
		*/
		ioc->pdir_base[off] &= ~(0x80000000000000FFULL);
#else
		/*
  		** If we want to maintain the PDIR as valid, put in
		** the spill page so devices prefetching won't
		** cause a hard fail.
		*/
		ioc->pdir_base[off] = (0x80000000000000FFULL | prefetch_spill_page);
#endif
	} else {
		u32 t = get_iovp_order(byte_cnt) + iovp_shift;

		iovp |= t;
		ASSERT(t <= 31);   /* 2GB! Max value of "size" field */

		do {
			/* verify this pdir entry is enabled */
			ASSERT(ioc->pdir_base[off]  >> 63);
#ifndef FULL_VALID_PDIR
			/* clear I/O Pdir entry "valid" bit first */
			ioc->pdir_base[off] &= ~(0x80000000000000FFULL);
#else
			ioc->pdir_base[off] = (0x80000000000000FFULL | prefetch_spill_page);
#endif
			off++;
			byte_cnt -= iovp_size;
		} while (byte_cnt > 0);
	}

	WRITE_REG(iovp | ioc->ibase, ioc->ioc_hpa+IOC_PCOM);
}

/**
 * sba_map_single - map one buffer and return IOVA for DMA
 * @dev: instance of PCI owned by the driver that's asking.
 * @addr:  driver buffer to map.
 * @size:  number of bytes to map in driver buffer.
 * @dir:  R/W or both.
 *
 * See Documentation/DMA-mapping.txt
 */
dma_addr_t
sba_map_single(struct device *dev, void *addr, size_t size, int dir)
{
	struct ioc *ioc;
	dma_addr_t iovp;
	dma_addr_t offset;
	u64 *pdir_start;
	int pide;
#ifdef ASSERT_PDIR_SANITY
	unsigned long flags;
#endif
#ifdef ALLOW_IOV_BYPASS
	unsigned long pci_addr = virt_to_phys(addr);
#endif

#ifdef ALLOW_IOV_BYPASS
	ASSERT(to_pci_dev(dev)->dma_mask);
	/*
 	** Check if the PCI device can DMA to ptr... if so, just return ptr
 	*/
	if (likely((pci_addr & ~to_pci_dev(dev)->dma_mask) == 0)) {
		/*
 		** Device is bit capable of DMA'ing to the buffer...
		** just return the PCI address of ptr
 		*/
		DBG_BYPASS("sba_map_single() bypass mask/addr: 0x%lx/0x%lx\n",
		           to_pci_dev(dev)->dma_mask, pci_addr);
		return pci_addr;
	}
#endif
	ioc = GET_IOC(dev);
	ASSERT(ioc);

	prefetch(ioc->res_hint);

	ASSERT(size > 0);
	ASSERT(size <= DMA_CHUNK_SIZE);

	/* save offset bits */
	offset = ((dma_addr_t) (long) addr) & ~iovp_mask;

	/* round up to nearest iovp_size */
	size = (size + offset + ~iovp_mask) & iovp_mask;

#ifdef ASSERT_PDIR_SANITY
	spin_lock_irqsave(&ioc->res_lock, flags);
	if (sba_check_pdir(ioc,"Check before sba_map_single()"))
		panic("Sanity check failed");
	spin_unlock_irqrestore(&ioc->res_lock, flags);
#endif

	pide = sba_alloc_range(ioc, size);

	iovp = (dma_addr_t) pide << iovp_shift;

	DBG_RUN("%s() 0x%p -> 0x%lx\n",
		__FUNCTION__, addr, (long) iovp | offset);

	pdir_start = &(ioc->pdir_base[pide]);

	while (size > 0) {
		ASSERT(((u8 *)pdir_start)[7] == 0); /* verify availability */
		sba_io_pdir_entry(pdir_start, (unsigned long) addr);

		DBG_RUN("     pdir 0x%p %lx\n", pdir_start, *pdir_start);

		addr += iovp_size;
		size -= iovp_size;
		pdir_start++;
	}
	/* force pdir update */
	wmb();

	/* form complete address */
#ifdef ASSERT_PDIR_SANITY
	spin_lock_irqsave(&ioc->res_lock, flags);
	sba_check_pdir(ioc,"Check after sba_map_single()");
	spin_unlock_irqrestore(&ioc->res_lock, flags);
#endif
	return SBA_IOVA(ioc, iovp, offset);
}

/**
 * sba_unmap_single - unmap one IOVA and free resources
 * @dev: instance of PCI owned by the driver that's asking.
 * @iova:  IOVA of driver buffer previously mapped.
 * @size:  number of bytes mapped in driver buffer.
 * @dir:  R/W or both.
 *
 * See Documentation/DMA-mapping.txt
 */
void sba_unmap_single(struct device *dev, dma_addr_t iova, size_t size, int dir)
{
	struct ioc *ioc;
#if DELAYED_RESOURCE_CNT > 0
	struct sba_dma_pair *d;
#endif
	unsigned long flags;
	dma_addr_t offset;

	ioc = GET_IOC(dev);
	ASSERT(ioc);

#ifdef ALLOW_IOV_BYPASS
	if (likely((iova & ioc->imask) != ioc->ibase)) {
		/*
		** Address does not fall w/in IOVA, must be bypassing
		*/
		DBG_BYPASS("sba_unmap_single() bypass addr: 0x%lx\n", iova);

#ifdef ENABLE_MARK_CLEAN
		if (dir == DMA_FROM_DEVICE) {
			mark_clean(phys_to_virt(iova), size);
		}
#endif
		return;
	}
#endif
	offset = iova & ~iovp_mask;

	DBG_RUN("%s() iovp 0x%lx/%x\n",
		__FUNCTION__, (long) iova, size);

	iova ^= offset;        /* clear offset bits */
	size += offset;
	size = ROUNDUP(size, iovp_size);


#if DELAYED_RESOURCE_CNT > 0
	spin_lock_irqsave(&ioc->saved_lock, flags);
	d = &(ioc->saved[ioc->saved_cnt]);
	d->iova = iova;
	d->size = size;
	if (unlikely(++(ioc->saved_cnt) >= DELAYED_RESOURCE_CNT)) {
		int cnt = ioc->saved_cnt;
		spin_lock(&ioc->res_lock);
		while (cnt--) {
			sba_mark_invalid(ioc, d->iova, d->size);
			sba_free_range(ioc, d->iova, d->size);
			d--;
		}
		ioc->saved_cnt = 0;
		READ_REG(ioc->ioc_hpa+IOC_PCOM);	/* flush purges */
		spin_unlock(&ioc->res_lock);
	}
	spin_unlock_irqrestore(&ioc->saved_lock, flags);
#else /* DELAYED_RESOURCE_CNT == 0 */
	spin_lock_irqsave(&ioc->res_lock, flags);
	sba_mark_invalid(ioc, iova, size);
	sba_free_range(ioc, iova, size);
	READ_REG(ioc->ioc_hpa+IOC_PCOM);	/* flush purges */
	spin_unlock_irqrestore(&ioc->res_lock, flags);
#endif /* DELAYED_RESOURCE_CNT == 0 */
#ifdef ENABLE_MARK_CLEAN
	if (dir == DMA_FROM_DEVICE) {
		u32 iovp = (u32) SBA_IOVP(ioc,iova);
		int off = PDIR_INDEX(iovp);
		void *addr;

		if (size <= iovp_size) {
			addr = phys_to_virt(ioc->pdir_base[off] &
					    ~0xE000000000000FFFULL);
			mark_clean(addr, size);
		} else {
			size_t byte_cnt = size;

			do {
				addr = phys_to_virt(ioc->pdir_base[off] &
				                    ~0xE000000000000FFFULL);
				mark_clean(addr, min(byte_cnt, iovp_size));
				off++;
				byte_cnt -= iovp_size;

			   } while (byte_cnt > 0);
		}
	}
#endif
}


/**
 * sba_alloc_coherent - allocate/map shared mem for DMA
 * @dev: instance of PCI owned by the driver that's asking.
 * @size:  number of bytes mapped in driver buffer.
 * @dma_handle:  IOVA of new buffer.
 *
 * See Documentation/DMA-mapping.txt
 */
void *
sba_alloc_coherent (struct device *dev, size_t size, dma_addr_t *dma_handle, int flags)
{
	struct ioc *ioc;
	void *addr;

	ioc = GET_IOC(dev);
	ASSERT(ioc);

#ifdef CONFIG_NUMA
	{
		struct page *page;
		page = alloc_pages_node(ioc->node == MAX_NUMNODES ?
		                        numa_node_id() : ioc->node, flags,
		                        get_order(size));

		if (unlikely(!page))
			return NULL;

		addr = page_address(page);
	}
#else
	addr = (void *) __get_free_pages(flags, get_order(size));
#endif
	if (unlikely(!addr))
		return NULL;

	memset(addr, 0, size);
	*dma_handle = virt_to_phys(addr);

#ifdef ALLOW_IOV_BYPASS
	ASSERT(dev->coherent_dma_mask);
	/*
 	** Check if the PCI device can DMA to ptr... if so, just return ptr
 	*/
	if (likely((*dma_handle & ~dev->coherent_dma_mask) == 0)) {
		DBG_BYPASS("sba_alloc_coherent() bypass mask/addr: 0x%lx/0x%lx\n",
		           dev->coherent_dma_mask, *dma_handle);

		return addr;
	}
#endif

	/*
	 * If device can't bypass or bypass is disabled, pass the 32bit fake
	 * device to map single to get an iova mapping.
	 */
	*dma_handle = sba_map_single(&ioc->sac_only_dev->dev, addr, size, 0);

	return addr;
}


/**
 * sba_free_coherent - free/unmap shared mem for DMA
 * @dev: instance of PCI owned by the driver that's asking.
 * @size:  number of bytes mapped in driver buffer.
 * @vaddr:  virtual address IOVA of "consistent" buffer.
 * @dma_handler:  IO virtual address of "consistent" buffer.
 *
 * See Documentation/DMA-mapping.txt
 */
void sba_free_coherent (struct device *dev, size_t size, void *vaddr, dma_addr_t dma_handle)
{
	sba_unmap_single(dev, dma_handle, size, 0);
	free_pages((unsigned long) vaddr, get_order(size));
}


/*
** Since 0 is a valid pdir_base index value, can't use that
** to determine if a value is valid or not. Use a flag to indicate
** the SG list entry contains a valid pdir index.
*/
#define PIDE_FLAG 0x1UL

#ifdef DEBUG_LARGE_SG_ENTRIES
int dump_run_sg = 0;
#endif


/**
 * sba_fill_pdir - write allocated SG entries into IO PDIR
 * @ioc: IO MMU structure which owns the pdir we are interested in.
 * @startsg:  list of IOVA/size pairs
 * @nents: number of entries in startsg list
 *
 * Take preprocessed SG list and write corresponding entries
 * in the IO PDIR.
 */

static SBA_INLINE int
sba_fill_pdir(
	struct ioc *ioc,
	struct scatterlist *startsg,
	int nents)
{
	struct scatterlist *dma_sg = startsg;	/* pointer to current DMA */
	int n_mappings = 0;
	u64 *pdirp = NULL;
	unsigned long dma_offset = 0;

	dma_sg--;
	while (nents-- > 0) {
		int     cnt = startsg->dma_length;
		startsg->dma_length = 0;

#ifdef DEBUG_LARGE_SG_ENTRIES
		if (dump_run_sg)
			printk(" %2d : %08lx/%05x %p\n",
				nents, startsg->dma_address, cnt,
				sba_sg_address(startsg));
#else
		DBG_RUN_SG(" %d : %08lx/%05x %p\n",
				nents, startsg->dma_address, cnt,
				sba_sg_address(startsg));
#endif
		/*
		** Look for the start of a new DMA stream
		*/
		if (startsg->dma_address & PIDE_FLAG) {
			u32 pide = startsg->dma_address & ~PIDE_FLAG;
			dma_offset = (unsigned long) pide & ~iovp_mask;
			startsg->dma_address = 0;
			dma_sg++;
			dma_sg->dma_address = pide | ioc->ibase;
			pdirp = &(ioc->pdir_base[pide >> iovp_shift]);
			n_mappings++;
		}

		/*
		** Look for a VCONTIG chunk
		*/
		if (cnt) {
			unsigned long vaddr = (unsigned long) sba_sg_address(startsg);
			ASSERT(pdirp);

			/* Since multiple Vcontig blocks could make up
			** one DMA stream, *add* cnt to dma_len.
			*/
			dma_sg->dma_length += cnt;
			cnt += dma_offset;
			dma_offset=0;	/* only want offset on first chunk */
			cnt = ROUNDUP(cnt, iovp_size);
			do {
				sba_io_pdir_entry(pdirp, vaddr);
				vaddr += iovp_size;
				cnt -= iovp_size;
				pdirp++;
			} while (cnt > 0);
		}
		startsg++;
	}
	/* force pdir update */
	wmb();

#ifdef DEBUG_LARGE_SG_ENTRIES
	dump_run_sg = 0;
#endif
	return(n_mappings);
}


/*
** Two address ranges are DMA contiguous *iff* "end of prev" and
** "start of next" are both on an IOV page boundary.
**
** (shift left is a quick trick to mask off upper bits)
*/
#define DMA_CONTIG(__X, __Y) \
	(((((unsigned long) __X) | ((unsigned long) __Y)) << (BITS_PER_LONG - iovp_shift)) == 0UL)


/**
 * sba_coalesce_chunks - preprocess the SG list
 * @ioc: IO MMU structure which owns the pdir we are interested in.
 * @startsg:  list of IOVA/size pairs
 * @nents: number of entries in startsg list
 *
 * First pass is to walk the SG list and determine where the breaks are
 * in the DMA stream. Allocates PDIR entries but does not fill them.
 * Returns the number of DMA chunks.
 *
 * Doing the fill separate from the coalescing/allocation keeps the
 * code simpler. Future enhancement could make one pass through
 * the sglist do both.
 */
static SBA_INLINE int
sba_coalesce_chunks( struct ioc *ioc,
	struct scatterlist *startsg,
	int nents)
{
	struct scatterlist *vcontig_sg;    /* VCONTIG chunk head */
	unsigned long vcontig_len;         /* len of VCONTIG chunk */
	unsigned long vcontig_end;
	struct scatterlist *dma_sg;        /* next DMA stream head */
	unsigned long dma_offset, dma_len; /* start/len of DMA stream */
	int n_mappings = 0;

	while (nents > 0) {
		unsigned long vaddr = (unsigned long) sba_sg_address(startsg);

		/*
		** Prepare for first/next DMA stream
		*/
		dma_sg = vcontig_sg = startsg;
		dma_len = vcontig_len = vcontig_end = startsg->length;
		vcontig_end +=  vaddr;
		dma_offset = vaddr & ~iovp_mask;

		/* PARANOID: clear entries */
		startsg->dma_address = startsg->dma_length = 0;

		/*
		** This loop terminates one iteration "early" since
		** it's always looking one "ahead".
		*/
		while (--nents > 0) {
			unsigned long vaddr;	/* tmp */

			startsg++;

			/* PARANOID */
			startsg->dma_address = startsg->dma_length = 0;

			/* catch brokenness in SCSI layer */
			ASSERT(startsg->length <= DMA_CHUNK_SIZE);

			/*
			** First make sure current dma stream won't
			** exceed DMA_CHUNK_SIZE if we coalesce the
			** next entry.
			*/
			if (((dma_len + dma_offset + startsg->length + ~iovp_mask) & iovp_mask)
			    > DMA_CHUNK_SIZE)
				break;

			/*
			** Then look for virtually contiguous blocks.
			**
			** append the next transaction?
			*/
			vaddr = (unsigned long) sba_sg_address(startsg);
			if  (vcontig_end == vaddr)
			{
				vcontig_len += startsg->length;
				vcontig_end += startsg->length;
				dma_len     += startsg->length;
				continue;
			}

#ifdef DEBUG_LARGE_SG_ENTRIES
			dump_run_sg = (vcontig_len > iovp_size);
#endif

			/*
			** Not virtually contigous.
			** Terminate prev chunk.
			** Start a new chunk.
			**
			** Once we start a new VCONTIG chunk, dma_offset
			** can't change. And we need the offset from the first
			** chunk - not the last one. Ergo Successive chunks
			** must start on page boundaries and dove tail
			** with it's predecessor.
			*/
			vcontig_sg->dma_length = vcontig_len;

			vcontig_sg = startsg;
			vcontig_len = startsg->length;

			/*
			** 3) do the entries end/start on page boundaries?
			**    Don't update vcontig_end until we've checked.
			*/
			if (DMA_CONTIG(vcontig_end, vaddr))
			{
				vcontig_end = vcontig_len + vaddr;
				dma_len += vcontig_len;
				continue;
			} else {
				break;
			}
		}

		/*
		** End of DMA Stream
		** Terminate last VCONTIG block.
		** Allocate space for DMA stream.
		*/
		vcontig_sg->dma_length = vcontig_len;
		dma_len = (dma_len + dma_offset + ~iovp_mask) & iovp_mask;
		ASSERT(dma_len <= DMA_CHUNK_SIZE);
		dma_sg->dma_address = (dma_addr_t) (PIDE_FLAG
			| (sba_alloc_range(ioc, dma_len) << iovp_shift)
			| dma_offset);
		n_mappings++;
	}

	return n_mappings;
}


/**
 * sba_map_sg - map Scatter/Gather list
 * @dev: instance of PCI owned by the driver that's asking.
 * @sglist:  array of buffer/length pairs
 * @nents:  number of entries in list
 * @dir:  R/W or both.
 *
 * See Documentation/DMA-mapping.txt
 */
int sba_map_sg(struct device *dev, struct scatterlist *sglist, int nents, int dir)
{
	struct ioc *ioc;
	int coalesced, filled = 0;
#ifdef ASSERT_PDIR_SANITY
	unsigned long flags;
#endif
#ifdef ALLOW_IOV_BYPASS_SG
	struct scatterlist *sg;
#endif

	DBG_RUN_SG("%s() START %d entries\n", __FUNCTION__, nents);
	ioc = GET_IOC(dev);
	ASSERT(ioc);

#ifdef ALLOW_IOV_BYPASS_SG
	ASSERT(to_pci_dev(dev)->dma_mask);
	if (likely((ioc->dma_mask & ~to_pci_dev(dev)->dma_mask) == 0)) {
		for (sg = sglist ; filled < nents ; filled++, sg++){
			sg->dma_length = sg->length;
			sg->dma_address = virt_to_phys(sba_sg_address(sg));
		}
		return filled;
	}
#endif
	/* Fast path single entry scatterlists. */
	if (nents == 1) {
		sglist->dma_length = sglist->length;
		sglist->dma_address = sba_map_single(dev, sba_sg_address(sglist), sglist->length, dir);
		return 1;
	}

#ifdef ASSERT_PDIR_SANITY
	spin_lock_irqsave(&ioc->res_lock, flags);
	if (sba_check_pdir(ioc,"Check before sba_map_sg()"))
	{
		sba_dump_sg(ioc, sglist, nents);
		panic("Check before sba_map_sg()");
	}
	spin_unlock_irqrestore(&ioc->res_lock, flags);
#endif

	prefetch(ioc->res_hint);

	/*
	** First coalesce the chunks and allocate I/O pdir space
	**
	** If this is one DMA stream, we can properly map using the
	** correct virtual address associated with each DMA page.
	** w/o this association, we wouldn't have coherent DMA!
	** Access to the virtual address is what forces a two pass algorithm.
	*/
	coalesced = sba_coalesce_chunks(ioc, sglist, nents);

	/*
	** Program the I/O Pdir
	**
	** map the virtual addresses to the I/O Pdir
	** o dma_address will contain the pdir index
	** o dma_len will contain the number of bytes to map
	** o address contains the virtual address.
	*/
	filled = sba_fill_pdir(ioc, sglist, nents);

#ifdef ASSERT_PDIR_SANITY
	spin_lock_irqsave(&ioc->res_lock, flags);
	if (sba_check_pdir(ioc,"Check after sba_map_sg()"))
	{
		sba_dump_sg(ioc, sglist, nents);
		panic("Check after sba_map_sg()\n");
	}
	spin_unlock_irqrestore(&ioc->res_lock, flags);
#endif

	ASSERT(coalesced == filled);
	DBG_RUN_SG("%s() DONE %d mappings\n", __FUNCTION__, filled);

	return filled;
}


/**
 * sba_unmap_sg - unmap Scatter/Gather list
 * @dev: instance of PCI owned by the driver that's asking.
 * @sglist:  array of buffer/length pairs
 * @nents:  number of entries in list
 * @dir:  R/W or both.
 *
 * See Documentation/DMA-mapping.txt
 */
void sba_unmap_sg (struct device *dev, struct scatterlist *sglist, int nents, int dir)
{
#ifdef ASSERT_PDIR_SANITY
	struct ioc *ioc;
	unsigned long flags;
#endif

	DBG_RUN_SG("%s() START %d entries,  %p,%x\n",
		__FUNCTION__, nents, sba_sg_address(sglist), sglist->length);

#ifdef ASSERT_PDIR_SANITY
	ioc = GET_IOC(dev);
	ASSERT(ioc);

	spin_lock_irqsave(&ioc->res_lock, flags);
	sba_check_pdir(ioc,"Check before sba_unmap_sg()");
	spin_unlock_irqrestore(&ioc->res_lock, flags);
#endif

	while (nents && sglist->dma_length) {

		sba_unmap_single(dev, sglist->dma_address, sglist->dma_length, dir);
		sglist++;
		nents--;
	}

	DBG_RUN_SG("%s() DONE (nents %d)\n", __FUNCTION__,  nents);

#ifdef ASSERT_PDIR_SANITY
	spin_lock_irqsave(&ioc->res_lock, flags);
	sba_check_pdir(ioc,"Check after sba_unmap_sg()");
	spin_unlock_irqrestore(&ioc->res_lock, flags);
#endif

}

/**************************************************************
*
*   Initialization and claim
*
***************************************************************/

static void __init
ioc_iova_init(struct ioc *ioc)
{
	int tcnfg;
	int agp_found = 0;
	struct pci_dev *device = NULL;
#ifdef FULL_VALID_PDIR
	unsigned long index;
#endif

	/*
	** Firmware programs the base and size of a "safe IOVA space"
	** (one that doesn't overlap memory or LMMIO space) in the
	** IBASE and IMASK registers.
	*/
	ioc->ibase = READ_REG(ioc->ioc_hpa + IOC_IBASE) & ~0x1UL;
	ioc->imask = READ_REG(ioc->ioc_hpa + IOC_IMASK) | 0xFFFFFFFF00000000UL;

	ioc->iov_size = ~ioc->imask + 1;

	DBG_INIT("%s() hpa %p IOV base 0x%lx mask 0x%lx (%dMB)\n",
		__FUNCTION__, ioc->ioc_hpa, ioc->ibase, ioc->imask,
		ioc->iov_size >> 20);

	switch (iovp_size) {
		case  4*1024: tcnfg = 0; break;
		case  8*1024: tcnfg = 1; break;
		case 16*1024: tcnfg = 2; break;
		case 64*1024: tcnfg = 3; break;
		default:
			panic(PFX "Unsupported IOTLB page size %ldK",
				iovp_size >> 10);
			break;
	}
	WRITE_REG(tcnfg, ioc->ioc_hpa + IOC_TCNFG);

	ioc->pdir_size = (ioc->iov_size / iovp_size) * PDIR_ENTRY_SIZE;
	ioc->pdir_base = (void *) __get_free_pages(GFP_KERNEL,
						   get_order(ioc->pdir_size));
	if (!ioc->pdir_base)
		panic(PFX "Couldn't allocate I/O Page Table\n");

	memset(ioc->pdir_base, 0, ioc->pdir_size);

	DBG_INIT("%s() IOV page size %ldK pdir %p size %x\n", __FUNCTION__,
		iovp_size >> 10, ioc->pdir_base, ioc->pdir_size);

	ASSERT(ALIGN((unsigned long) ioc->pdir_base, 4*1024) == (unsigned long) ioc->pdir_base);
	WRITE_REG(virt_to_phys(ioc->pdir_base), ioc->ioc_hpa + IOC_PDIR_BASE);

	/*
	** If an AGP device is present, only use half of the IOV space
	** for PCI DMA.  Unfortunately we can't know ahead of time
	** whether GART support will actually be used, for now we
	** can just key on an AGP device found in the system.
	** We program the next pdir index after we stop w/ a key for
	** the GART code to handshake on.
	*/
	while ((device = pci_find_device(PCI_ANY_ID, PCI_ANY_ID, device)) != NULL)
		agp_found |= pci_find_capability(device, PCI_CAP_ID_AGP);

	if (agp_found && reserve_sba_gart) {
		printk(KERN_INFO PFX "reserving %dMb of IOVA space at 0x%lx for agpgart\n",
		      ioc->iov_size/2 >> 20, ioc->ibase + ioc->iov_size/2);
		ioc->pdir_size /= 2;
		((u64 *)ioc->pdir_base)[PDIR_INDEX(ioc->iov_size/2)] = ZX1_SBA_IOMMU_COOKIE;
	}
#ifdef FULL_VALID_PDIR
	/*
  	** Check to see if the spill page has been allocated, we don't need more than
	** one across multiple SBAs.
	*/
	if (!prefetch_spill_page) {
		char *spill_poison = "SBAIOMMU POISON";
		int poison_size = 16;
		void *poison_addr, *addr;

		addr = (void *)__get_free_pages(GFP_KERNEL, get_order(iovp_size));
		if (!addr)
			panic(PFX "Couldn't allocate PDIR spill page\n");

		poison_addr = addr;
		for ( ; (u64) poison_addr < addr + iovp_size; poison_addr += poison_size)
			memcpy(poison_addr, spill_poison, poison_size);

		prefetch_spill_page = virt_to_phys(addr);

		DBG_INIT("%s() prefetch spill addr: 0x%lx\n", __FUNCTION__, prefetch_spill_page);
	}
	/*
  	** Set all the PDIR entries valid w/ the spill page as the target
	*/
	for (index = 0 ; index < (ioc->pdir_size / PDIR_ENTRY_SIZE) ; index++)
		((u64 *)ioc->pdir_base)[index] = (0x80000000000000FF | prefetch_spill_page);
#endif

	/* Clear I/O TLB of any possible entries */
	WRITE_REG(ioc->ibase | (get_iovp_order(ioc->iov_size) + iovp_shift), ioc->ioc_hpa + IOC_PCOM);
	READ_REG(ioc->ioc_hpa + IOC_PCOM);

	/* Enable IOVA translation */
	WRITE_REG(ioc->ibase | 1, ioc->ioc_hpa + IOC_IBASE);
	READ_REG(ioc->ioc_hpa + IOC_IBASE);
}

static void __init
ioc_resource_init(struct ioc *ioc)
{
	spin_lock_init(&ioc->res_lock);
#if DELAYED_RESOURCE_CNT > 0
	spin_lock_init(&ioc->saved_lock);
#endif

	/* resource map size dictated by pdir_size */
	ioc->res_size = ioc->pdir_size / PDIR_ENTRY_SIZE; /* entries */
	ioc->res_size >>= 3;  /* convert bit count to byte count */
	DBG_INIT("%s() res_size 0x%x\n", __FUNCTION__, ioc->res_size);

	ioc->res_map = (char *) __get_free_pages(GFP_KERNEL,
						 get_order(ioc->res_size));
	if (!ioc->res_map)
		panic(PFX "Couldn't allocate resource map\n");

	memset(ioc->res_map, 0, ioc->res_size);
	/* next available IOVP - circular search */
	ioc->res_hint = (unsigned long *) ioc->res_map;

#ifdef ASSERT_PDIR_SANITY
	/* Mark first bit busy - ie no IOVA 0 */
	ioc->res_map[0] = 0x1;
	ioc->pdir_base[0] = 0x8000000000000000ULL | ZX1_SBA_IOMMU_COOKIE;
#endif
#ifdef FULL_VALID_PDIR
	/* Mark the last resource used so we don't prefetch beyond IOVA space */
	ioc->res_map[ioc->res_size - 1] |= 0x80UL; /* res_map is chars */
	ioc->pdir_base[(ioc->pdir_size / PDIR_ENTRY_SIZE) - 1] = (0x80000000000000FF
							      | prefetch_spill_page);
#endif

	DBG_INIT("%s() res_map %x %p\n", __FUNCTION__,
		 ioc->res_size, (void *) ioc->res_map);
}

static void __init
ioc_sac_init(struct ioc *ioc)
{
	struct pci_dev *sac = NULL;
	struct pci_controller *controller = NULL;

	/*
	 * pci_alloc_coherent() must return a DMA address which is
	 * SAC (single address cycle) addressable, so allocate a
	 * pseudo-device to enforce that.
	 */
	sac = kmalloc(sizeof(*sac), GFP_KERNEL);
	if (!sac)
		panic(PFX "Couldn't allocate struct pci_dev");
	memset(sac, 0, sizeof(*sac));

	controller = kmalloc(sizeof(*controller), GFP_KERNEL);
	if (!controller)
		panic(PFX "Couldn't allocate struct pci_controller");
	memset(controller, 0, sizeof(*controller));

	controller->iommu = ioc;
	sac->sysdata = controller;
	sac->dma_mask = 0xFFFFFFFFUL;
#ifdef CONFIG_PCI
	sac->dev.bus = &pci_bus_type;
#endif
	ioc->sac_only_dev = sac;
}

static void __init
ioc_zx1_init(struct ioc *ioc)
{
	unsigned long rope_config;
	unsigned int i;

	if (ioc->rev < 0x20)
		panic(PFX "IOC 2.0 or later required for IOMMU support\n");

	/* 38 bit memory controller + extra bit for range displaced by MMIO */
	ioc->dma_mask = (0x1UL << 39) - 1;

	/*
	** Clear ROPE(N)_CONFIG AO bit.
	** Disables "NT Ordering" (~= !"Relaxed Ordering")
	** Overrides bit 1 in DMA Hint Sets.
	** Improves netperf UDP_STREAM by ~10% for tg3 on bcm5701.
	*/
	for (i=0; i<(8*8); i+=8) {
		rope_config = READ_REG(ioc->ioc_hpa + IOC_ROPE0_CFG + i);
		rope_config &= ~IOC_ROPE_AO;
		WRITE_REG(rope_config, ioc->ioc_hpa + IOC_ROPE0_CFG + i);
	}
}

typedef void (initfunc)(struct ioc *);

struct ioc_iommu {
	u32 func_id;
	char *name;
	initfunc *init;
};

static struct ioc_iommu ioc_iommu_info[] __initdata = {
	{ ZX1_IOC_ID, "zx1", ioc_zx1_init },
	{ SX1000_IOC_ID, "sx1000", NULL },
};

static struct ioc * __init
ioc_init(u64 hpa, void *handle)
{
	struct ioc *ioc;
	struct ioc_iommu *info;

	ioc = kmalloc(sizeof(*ioc), GFP_KERNEL);
	if (!ioc)
		return NULL;

	memset(ioc, 0, sizeof(*ioc));

	ioc->next = ioc_list;
	ioc_list = ioc;

	ioc->handle = handle;
	ioc->ioc_hpa = ioremap(hpa, 0x1000);

	ioc->func_id = READ_REG(ioc->ioc_hpa + IOC_FUNC_ID);
	ioc->rev = READ_REG(ioc->ioc_hpa + IOC_FCLASS) & 0xFFUL;
	ioc->dma_mask = 0xFFFFFFFFFFFFFFFFUL;	/* conservative */

	for (info = ioc_iommu_info; info < ioc_iommu_info + ARRAY_SIZE(ioc_iommu_info); info++) {
		if (ioc->func_id == info->func_id) {
			ioc->name = info->name;
			if (info->init)
				(info->init)(ioc);
		}
	}

	iovp_size = (1 << iovp_shift);
	iovp_mask = ~(iovp_size - 1);

	DBG_INIT("%s: PAGE_SIZE %ldK, iovp_size %ldK\n", __FUNCTION__,
		PAGE_SIZE >> 10, iovp_size >> 10);

	if (!ioc->name) {
		ioc->name = kmalloc(24, GFP_KERNEL);
		if (ioc->name)
			sprintf((char *) ioc->name, "Unknown (%04x:%04x)",
				ioc->func_id & 0xFFFF, (ioc->func_id >> 16) & 0xFFFF);
		else
			ioc->name = "Unknown";
	}

	ioc_iova_init(ioc);
	ioc_resource_init(ioc);
	ioc_sac_init(ioc);

	if ((long) ~iovp_mask > (long) ia64_max_iommu_merge_mask)
		ia64_max_iommu_merge_mask = ~iovp_mask;

	printk(KERN_INFO PFX
		"%s %d.%d HPA 0x%lx IOVA space %dMb at 0x%lx\n",
		ioc->name, (ioc->rev >> 4) & 0xF, ioc->rev & 0xF,
		hpa, ioc->iov_size >> 20, ioc->ibase);

	return ioc;
}



/**************************************************************************
**
**   SBA initialization code (HW and SW)
**
**   o identify SBA chip itself
**   o FIXME: initialize DMA hints for reasonable defaults
**
**************************************************************************/

#ifdef CONFIG_PROC_FS
static void *
ioc_start(struct seq_file *s, loff_t *pos)
{
	struct ioc *ioc;
	loff_t n = *pos;

	for (ioc = ioc_list; ioc; ioc = ioc->next)
		if (!n--)
			return ioc;

	return NULL;
}

static void *
ioc_next(struct seq_file *s, void *v, loff_t *pos)
{
	struct ioc *ioc = v;

	++*pos;
	return ioc->next;
}

static void
ioc_stop(struct seq_file *s, void *v)
{
}

static int
ioc_show(struct seq_file *s, void *v)
{
	struct ioc *ioc = v;
	unsigned long *res_ptr = (unsigned long *)ioc->res_map;
	int i, used = 0;

	seq_printf(s, "Hewlett Packard %s IOC rev %d.%d\n",
		ioc->name, ((ioc->rev >> 4) & 0xF), (ioc->rev & 0xF));
#ifdef CONFIG_NUMA
	if (ioc->node != MAX_NUMNODES)
		seq_printf(s, "NUMA node       : %d\n", ioc->node);
#endif
	seq_printf(s, "IOVA size       : %ld MB\n", ((ioc->pdir_size >> 3) * iovp_size)/(1024*1024));
	seq_printf(s, "IOVA page size  : %ld kb\n", iovp_size/1024);

	for (i = 0; i < (ioc->res_size / sizeof(unsigned long)); ++i, ++res_ptr)
		used += hweight64(*res_ptr);

	seq_printf(s, "PDIR size       : %d entries\n", ioc->pdir_size >> 3);
	seq_printf(s, "PDIR used       : %d entries\n", used);

#ifdef PDIR_SEARCH_TIMING
	{
		unsigned long i = 0, avg = 0, min, max;
		min = max = ioc->avg_search[0];
		for (i = 0; i < SBA_SEARCH_SAMPLE; i++) {
			avg += ioc->avg_search[i];
			if (ioc->avg_search[i] > max) max = ioc->avg_search[i];
			if (ioc->avg_search[i] < min) min = ioc->avg_search[i];
		}
		avg /= SBA_SEARCH_SAMPLE;
		seq_printf(s, "Bitmap search   : %ld/%ld/%ld (min/avg/max CPU Cycles/IOVA page)\n",
		           min, avg, max);
	}
#endif
#ifndef ALLOW_IOV_BYPASS
	 seq_printf(s, "IOVA bypass disabled\n");
#endif
	return 0;
}

static struct seq_operations ioc_seq_ops = {
	.start = ioc_start,
	.next  = ioc_next,
	.stop  = ioc_stop,
	.show  = ioc_show
};

static int
ioc_open(struct inode *inode, struct file *file)
{
	return seq_open(file, &ioc_seq_ops);
}

static struct file_operations ioc_fops = {
	.open    = ioc_open,
	.read    = seq_read,
	.llseek  = seq_lseek,
	.release = seq_release
};

static void __init
ioc_proc_init(void)
{
	struct proc_dir_entry *dir, *entry;

	dir = proc_mkdir("bus/mckinley", NULL);
	if (!dir)
		return;

	entry = create_proc_entry(ioc_list->name, 0, dir);
	if (entry)
		entry->proc_fops = &ioc_fops;
}
#endif

static void
sba_connect_bus(struct pci_bus *bus)
{
	acpi_handle handle, parent;
	acpi_status status;
	struct ioc *ioc;

	if (!PCI_CONTROLLER(bus))
		panic(PFX "no sysdata on bus %d!\n", bus->number);

	if (PCI_CONTROLLER(bus)->iommu)
		return;

	handle = PCI_CONTROLLER(bus)->acpi_handle;
	if (!handle)
		return;

	/*
	 * The IOC scope encloses PCI root bridges in the ACPI
	 * namespace, so work our way out until we find an IOC we
	 * claimed previously.
	 */
	do {
		for (ioc = ioc_list; ioc; ioc = ioc->next)
			if (ioc->handle == handle) {
				PCI_CONTROLLER(bus)->iommu = ioc;
				return;
			}

		status = acpi_get_parent(handle, &parent);
		handle = parent;
	} while (ACPI_SUCCESS(status));

	printk(KERN_WARNING "No IOC for PCI Bus %04x:%02x in ACPI\n", pci_domain_nr(bus), bus->number);
}

#ifdef CONFIG_NUMA
static void __init
sba_map_ioc_to_node(struct ioc *ioc, acpi_handle handle)
{
	struct acpi_buffer buffer = {ACPI_ALLOCATE_BUFFER, NULL};
	union acpi_object *obj;
	acpi_handle phandle;
	unsigned int node;

	ioc->node = MAX_NUMNODES;

	/*
	 * Check for a _PXM on this node first.  We don't typically see
	 * one here, so we'll end up getting it from the parent.
	 */
	if (ACPI_FAILURE(acpi_evaluate_object(handle, "_PXM", NULL, &buffer))) {
		if (ACPI_FAILURE(acpi_get_parent(handle, &phandle)))
			return;

		/* Reset the acpi buffer */
		buffer.length = ACPI_ALLOCATE_BUFFER;
		buffer.pointer = NULL;

		if (ACPI_FAILURE(acpi_evaluate_object(phandle, "_PXM", NULL,
		                                      &buffer)))
			return;
	}

	if (!buffer.length || !buffer.pointer)
		return;

	obj = buffer.pointer;

	if (obj->type != ACPI_TYPE_INTEGER ||
	    obj->integer.value >= MAX_PXM_DOMAINS) {
		acpi_os_free(buffer.pointer);
		return;
	}

	node = pxm_to_nid_map[obj->integer.value];
	acpi_os_free(buffer.pointer);

	if (node >= MAX_NUMNODES || !node_online(node))
		return;

	ioc->node = node;
	return;
}
#else
#define sba_map_ioc_to_node(ioc, handle)
#endif

static int __init
acpi_sba_ioc_add(struct acpi_device *device)
{
	struct ioc *ioc;
	acpi_status status;
	u64 hpa, length;
	struct acpi_buffer buffer;
	struct acpi_device_info *dev_info;

	status = hp_acpi_csr_space(device->handle, &hpa, &length);
	if (ACPI_FAILURE(status))
		return 1;

	buffer.length = ACPI_ALLOCATE_LOCAL_BUFFER;
	status = acpi_get_object_info(device->handle, &buffer);
	if (ACPI_FAILURE(status))
		return 1;
	dev_info = buffer.pointer;

	/*
	 * For HWP0001, only SBA appears in ACPI namespace.  It encloses the PCI
	 * root bridges, and its CSR space includes the IOC function.
	 */
	if (strncmp("HWP0001", dev_info->hardware_id.value, 7) == 0) {
		hpa += ZX1_IOC_OFFSET;
		/* zx1 based systems default to kernel page size iommu pages */
		if (!iovp_shift)
			iovp_shift = min(PAGE_SHIFT, 16);
	}
	ACPI_MEM_FREE(dev_info);

	/*
	 * default anything not caught above or specified on cmdline to 4k
	 * iommu page size
	 */
	if (!iovp_shift)
		iovp_shift = 12;

	ioc = ioc_init(hpa, device->handle);
	if (!ioc)
		return 1;

	/* setup NUMA node association */
	sba_map_ioc_to_node(ioc, device->handle);
	return 0;
}

static struct acpi_driver acpi_sba_ioc_driver = {
	.name		= "IOC IOMMU Driver",
	.ids		= "HWP0001,HWP0004",
	.ops		= {
		.add	= acpi_sba_ioc_add,
	},
};

static int __init
sba_init(void)
{
	acpi_bus_register_driver(&acpi_sba_ioc_driver);
	if (!ioc_list)
		return 0;

#ifdef CONFIG_PCI
	{
		struct pci_bus *b = NULL;
		while ((b = pci_find_next_bus(b)) != NULL)
			sba_connect_bus(b);
	}
#endif

#ifdef CONFIG_PROC_FS
	ioc_proc_init();
#endif
	return 0;
}

subsys_initcall(sba_init); /* must be initialized after ACPI etc., but before any drivers... */

extern void dig_setup(char**);
/*
 * MAX_DMA_ADDRESS needs to be setup prior to paging_init to do any good,
 * so we use the platform_setup hook to fix it up.
 */
void __init
sba_setup(char **cmdline_p)
{
	MAX_DMA_ADDRESS = ~0UL;
	dig_setup(cmdline_p);
}

static int __init
nosbagart(char *str)
{
	reserve_sba_gart = 0;
	return 1;
}

int
sba_dma_supported (struct device *dev, u64 mask)
{
	/* make sure it's at least 32bit capable */
	return ((mask & 0xFFFFFFFFUL) == 0xFFFFFFFFUL);
}

int
sba_dma_mapping_error (dma_addr_t dma_addr)
{
	return 0;
}

__setup("nosbagart", nosbagart);

static int __init
sba_page_override(char *str)
{
	unsigned long page_size;

	page_size = memparse(str, &str);
	switch (page_size) {
		case 4096:
		case 8192:
		case 16384:
		case 65536:
			iovp_shift = ffs(page_size) - 1;
			break;
		default:
			printk("%s: unknown/unsupported iommu page size %ld\n",
			       __FUNCTION__, page_size);
	}

	return 1;
}

__setup("sbapagesize=",sba_page_override);

EXPORT_SYMBOL(sba_dma_mapping_error);
EXPORT_SYMBOL(sba_map_single);
EXPORT_SYMBOL(sba_unmap_single);
EXPORT_SYMBOL(sba_map_sg);
EXPORT_SYMBOL(sba_unmap_sg);
EXPORT_SYMBOL(sba_dma_supported);
EXPORT_SYMBOL(sba_alloc_coherent);
EXPORT_SYMBOL(sba_free_coherent);<|MERGE_RESOLUTION|>--- conflicted
+++ resolved
@@ -33,11 +33,8 @@
 #include <linux/seq_file.h>
 #include <linux/acpi.h>
 #include <linux/efi.h>
-<<<<<<< HEAD
+#include <linux/nodemask.h>
 #include <linux/bitops.h>         /* hweight64() */
-=======
-#include <linux/nodemask.h>
->>>>>>> 2e02e15b
 
 #include <asm/delay.h>		/* ia64_get_itc() */
 #include <asm/io.h>
