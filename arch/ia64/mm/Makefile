--- conflicted
+++ resolved
@@ -2,14 +2,8 @@
 # Makefile for the ia64-specific parts of the memory manager.
 #
 
-<<<<<<< HEAD
-obj-y	 := init.o fault.o tlb.o extable.o
-obj-$(CONFIG_HUGETLB_PAGE) += hugetlbpage.o
-obj-$(CONFIG_NUMA) += numa.o
-=======
 obj-y := init.o fault.o tlb.o extable.o
 
 obj-$(CONFIG_HUGETLB_PAGE) += hugetlbpage.o
 obj-$(CONFIG_NUMA)	   += numa.o
->>>>>>> 31259040
 obj-$(CONFIG_DISCONTIGMEM) += discontig.o