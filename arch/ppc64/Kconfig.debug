menu "Kernel hacking"

source "lib/Kconfig.debug"

config DEBUG_STACKOVERFLOW
	bool "Check for stack overflows"
	depends on DEBUG_KERNEL
	help
	  This option will cause messages to be printed if free stack space
	  drops below a certain limit.

config KPROBES
	bool "Kprobes"
	depends on DEBUG_KERNEL
	help
	  Kprobes allows you to trap at almost any kernel address and
	  execute a callback function.  register_kprobe() establishes
	  a probepoint and specifies the callback.  Kprobes is useful
	  for kernel debugging, non-intrusive instrumentation and testing.
	  If in doubt, say "N".

config DEBUG_STACK_USAGE
	bool "Stack utilization instrumentation"
	depends on DEBUG_KERNEL
	help
	  Enables the display of the minimum amount of free stack which each
	  task has ever had available in the sysrq-T and sysrq-P debug output.

	  This option will slow down process creation somewhat.

config DEBUGGER
	bool "Enable debugger hooks"
	depends on DEBUG_KERNEL
	help
	  Include in-kernel hooks for kernel debuggers. Unless you are
	  intending to debug the kernel, say N here.

config XMON
	bool "Include xmon kernel debugger"
	depends on DEBUGGER && !PPC_ISERIES
	help
	  Include in-kernel hooks for the xmon kernel monitor/debugger.
	  Unless you are intending to debug the kernel, say N here.
	  Make sure to enable also CONFIG_BOOTX_TEXT on Macs. Otherwise
	  nothing will appear on the screen (xmon writes directly to the
	  framebuffer memory).
	  The cmdline option 'xmon' or 'xmon=early' will drop into xmon very
	  early during boot. 'xmon=on' will just enable the xmon debugger hooks.
	  'xmon=off' will disable the debugger hooks if CONFIG_XMON_DEFAULT is set.
<<<<<<< HEAD
	  xmon will print a backtrace on the very first invocation. 'xmon=nobt' will
	  disable this autobacktrace.
=======
>>>>>>> 1c9426e8

config XMON_DEFAULT
	bool "Enable xmon by default"
	depends on XMON
	help
	  xmon is normally disabled unless booted with 'xmon=on'.
	  Use 'xmon=off' to disable xmon init during runtime.

config PPCDBG
	bool "Include PPCDBG realtime debugging"
	depends on DEBUG_KERNEL

config IRQSTACKS
	bool "Use separate kernel stacks when processing interrupts"
	help
	  If you say Y here the kernel will use separate kernel stacks
	  for handling hard and soft interrupts.  This can help avoid
	  overflowing the process kernel stacks.

endmenu<|MERGE_RESOLUTION|>--- conflicted
+++ resolved
@@ -47,11 +47,6 @@
 	  The cmdline option 'xmon' or 'xmon=early' will drop into xmon very
 	  early during boot. 'xmon=on' will just enable the xmon debugger hooks.
 	  'xmon=off' will disable the debugger hooks if CONFIG_XMON_DEFAULT is set.
-<<<<<<< HEAD
-	  xmon will print a backtrace on the very first invocation. 'xmon=nobt' will
-	  disable this autobacktrace.
-=======
->>>>>>> 1c9426e8
 
 config XMON_DEFAULT
 	bool "Enable xmon by default"
