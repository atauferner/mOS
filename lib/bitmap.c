--- conflicted
+++ resolved
@@ -184,23 +184,6 @@
  *
  * In pictures, example for a big-endian 32-bit architecture:
  *
-<<<<<<< HEAD
- * @src:
- * 31                                   63
- * |                                    |
- * 10000000 11000001 11110010 00010101  10000000 11000001 01110010 00010101
- *                 |  |              |                                    |
- *                16  14             0                                   32
- *
- * if @cut is 3, and @first is 14, bits 14-16 in @src are cut and @dst is:
- *
- * 31                                   63
- * |                                    |
- * 10110000 00011000 00110010 00010101  00010000 00011000 00101110 01000010
- *                    |              |                                    |
- *                    14 (bit 17     0                                   32
- *                        from @src)
-=======
  * The @src bitmap is::
  *
  *   31                                   63
@@ -217,7 +200,6 @@
  *                      |              |                                    |
  *                      14 (bit 17     0                                   32
  *                          from @src)
->>>>>>> 7d2a07b7
  *
  * Note that @dst and @src might overlap partially or entirely.
  *
