
config PRINTK_TIME
	bool "Show timing information on printks"
	depends on PRINTK
	help
	  Selecting this option causes timing information to be
	  included in printk output.  This allows you to measure
	  the interval between kernel operations, including bootup
	  operations.  This is useful for identifying long delays
	  in kernel startup.

config ENABLE_WARN_DEPRECATED
	bool "Enable __deprecated logic"
	default y
	help
	  Enable the __deprecated logic in the kernel build.
	  Disable this to suppress the "warning: 'foo' is deprecated
	  (declared at kernel/power/somefile.c:1234)" messages.

config ENABLE_MUST_CHECK
	bool "Enable __must_check logic"
	default y
	help
	  Enable the __must_check logic in the kernel build.  Disable this to
	  suppress the "warning: ignoring return value of 'foo', declared with
	  attribute warn_unused_result" messages.

config FRAME_WARN
	int "Warn for stack frames larger than (needs gcc 4.4)"
	range 0 8192
	default 1024 if !64BIT
	default 2048 if 64BIT
	help
	  Tell gcc to warn at build time for stack frames larger than this.
	  Setting this too low will cause a lot of warnings.
	  Setting it to 0 disables the warning.
	  Requires gcc 4.4

config MAGIC_SYSRQ
	bool "Magic SysRq key"
	depends on !UML
	help
	  If you say Y here, you will have some control over the system even
	  if the system crashes for example during kernel debugging (e.g., you
	  will be able to flush the buffer cache to disk, reboot the system
	  immediately or dump some status information). This is accomplished
	  by pressing various keys while holding SysRq (Alt+PrintScreen). It
	  also works on a serial console (on PC hardware at least), if you
	  send a BREAK and then within 5 seconds a command keypress. The
	  keys are documented in <file:Documentation/sysrq.txt>. Don't say Y
	  unless you really know what this hack does.

config UNUSED_SYMBOLS
	bool "Enable unused/obsolete exported symbols"
	default y if X86
	help
	  Unused but exported symbols make the kernel needlessly bigger.  For
	  that reason most of these unused exports will soon be removed.  This
	  option is provided temporarily to provide a transition period in case
	  some external kernel module needs one of these symbols anyway. If you
	  encounter such a case in your module, consider if you are actually
	  using the right API.  (rationale: since nobody in the kernel is using
	  this in a module, there is a pretty good chance it's actually the
	  wrong interface to use).  If you really need the symbol, please send a
	  mail to the linux kernel mailing list mentioning the symbol and why
	  you really need it, and what the merge plan to the mainline kernel for
	  your module is.

config DEBUG_FS
	bool "Debug Filesystem"
	depends on SYSFS
	help
	  debugfs is a virtual file system that kernel developers use to put
	  debugging files into.  Enable this option to be able to read and
	  write to these files.

	  For detailed documentation on the debugfs API, see
	  Documentation/DocBook/filesystems.

	  If unsure, say N.

config HEADERS_CHECK
	bool "Run 'make headers_check' when building vmlinux"
	depends on !UML
	help
	  This option will extract the user-visible kernel headers whenever
	  building the kernel, and will run basic sanity checks on them to
	  ensure that exported files do not attempt to include files which
	  were not exported, etc.

	  If you're making modifications to header files which are
	  relevant for userspace, say 'Y', and check the headers
	  exported to $(INSTALL_HDR_PATH) (usually 'usr/include' in
	  your build tree), to make sure they're suitable.

config DEBUG_SECTION_MISMATCH
	bool "Enable full Section mismatch analysis"
	depends on UNDEFINED
	# This option is on purpose disabled for now.
	# It will be enabled when we are down to a resonable number
	# of section mismatch warnings (< 10 for an allyesconfig build)
	help
	  The section mismatch analysis checks if there are illegal
	  references from one section to another section.
	  Linux will during link or during runtime drop some sections
	  and any use of code/data previously in these sections will
	  most likely result in an oops.
	  In the code functions and variables are annotated with
	  __init, __devinit etc. (see full list in include/linux/init.h)
	  which results in the code/data being placed in specific sections.
	  The section mismatch analysis is always done after a full
	  kernel build but enabling this option will in addition
	  do the following:
	  - Add the option -fno-inline-functions-called-once to gcc
	    When inlining a function annotated __init in a non-init
	    function we would lose the section information and thus
	    the analysis would not catch the illegal reference.
	    This option tells gcc to inline less but will also
	    result in a larger kernel.
	  - Run the section mismatch analysis for each module/built-in.o
	    When we run the section mismatch analysis on vmlinux.o we
	    lose valueble information about where the mismatch was
	    introduced.
	    Running the analysis for each module/built-in.o file
	    will tell where the mismatch happens much closer to the
	    source. The drawback is that we will report the same
	    mismatch at least twice.
	  - Enable verbose reporting from modpost to help solving
	    the section mismatches reported.

config DEBUG_KERNEL
	bool "Kernel debugging"
	help
	  Say Y here if you are developing drivers or trying to debug and
	  identify kernel problems.

config DEBUG_SHIRQ
	bool "Debug shared IRQ handlers"
	depends on DEBUG_KERNEL && GENERIC_HARDIRQS
	help
	  Enable this to generate a spurious interrupt as soon as a shared
	  interrupt handler is registered, and just before one is deregistered.
	  Drivers ought to be able to handle interrupts coming in at those
	  points; some don't and need to be caught.

config DETECT_SOFTLOCKUP
	bool "Detect Soft Lockups"
	depends on DEBUG_KERNEL && !S390
	default y
	help
	  Say Y here to enable the kernel to detect "soft lockups",
	  which are bugs that cause the kernel to loop in kernel
	  mode for more than 60 seconds, without giving other tasks a
	  chance to run.

	  When a soft-lockup is detected, the kernel will print the
	  current stack trace (which you should report), but the
	  system will stay locked up. This feature has negligible
	  overhead.

	  (Note that "hard lockups" are separate type of bugs that
	   can be detected via the NMI-watchdog, on platforms that
	   support it.)

config BOOTPARAM_SOFTLOCKUP_PANIC
	bool "Panic (Reboot) On Soft Lockups"
	depends on DETECT_SOFTLOCKUP
	help
	  Say Y here to enable the kernel to panic on "soft lockups",
	  which are bugs that cause the kernel to loop in kernel
	  mode for more than 60 seconds, without giving other tasks a
	  chance to run.

	  The panic can be used in combination with panic_timeout,
	  to cause the system to reboot automatically after a
	  lockup has been detected. This feature is useful for
	  high-availability systems that have uptime guarantees and
	  where a lockup must be resolved ASAP.

	  Say N if unsure.

config BOOTPARAM_SOFTLOCKUP_PANIC_VALUE
	int
	depends on DETECT_SOFTLOCKUP
	range 0 1
	default 0 if !BOOTPARAM_SOFTLOCKUP_PANIC
	default 1 if BOOTPARAM_SOFTLOCKUP_PANIC

config DETECT_HUNG_TASK
	bool "Detect Hung Tasks"
	depends on DEBUG_KERNEL
	default DETECT_SOFTLOCKUP
	help
	  Say Y here to enable the kernel to detect "hung tasks",
	  which are bugs that cause the task to be stuck in
	  uninterruptible "D" state indefinitiley.

	  When a hung task is detected, the kernel will print the
	  current stack trace (which you should report), but the
	  task will stay in uninterruptible state. If lockdep is
	  enabled then all held locks will also be reported. This
	  feature has negligible overhead.

config BOOTPARAM_HUNG_TASK_PANIC
	bool "Panic (Reboot) On Hung Tasks"
	depends on DETECT_HUNG_TASK
	help
	  Say Y here to enable the kernel to panic on "hung tasks",
	  which are bugs that cause the kernel to leave a task stuck
	  in uninterruptible "D" state.

	  The panic can be used in combination with panic_timeout,
	  to cause the system to reboot automatically after a
	  hung task has been detected. This feature is useful for
	  high-availability systems that have uptime guarantees and
	  where a hung tasks must be resolved ASAP.

	  Say N if unsure.

config BOOTPARAM_HUNG_TASK_PANIC_VALUE
	int
	depends on DETECT_HUNG_TASK
	range 0 1
	default 0 if !BOOTPARAM_HUNG_TASK_PANIC
	default 1 if BOOTPARAM_HUNG_TASK_PANIC

config SCHED_DEBUG
	bool "Collect scheduler debugging info"
	depends on DEBUG_KERNEL && PROC_FS
	default y
	help
	  If you say Y here, the /proc/sched_debug file will be provided
	  that can help debug the scheduler. The runtime overhead of this
	  option is minimal.

config SCHEDSTATS
	bool "Collect scheduler statistics"
	depends on DEBUG_KERNEL && PROC_FS
	help
	  If you say Y here, additional code will be inserted into the
	  scheduler and related routines to collect statistics about
	  scheduler behavior and provide them in /proc/schedstat.  These
	  stats may be useful for both tuning and debugging the scheduler
	  If you aren't debugging the scheduler or trying to tune a specific
	  application, you can say N to avoid the very slight overhead
	  this adds.

config TIMER_STATS
	bool "Collect kernel timers statistics"
	depends on DEBUG_KERNEL && PROC_FS
	help
	  If you say Y here, additional code will be inserted into the
	  timer routines to collect statistics about kernel timers being
	  reprogrammed. The statistics can be read from /proc/timer_stats.
	  The statistics collection is started by writing 1 to /proc/timer_stats,
	  writing 0 stops it. This feature is useful to collect information
	  about timer usage patterns in kernel and userspace. This feature
	  is lightweight if enabled in the kernel config but not activated
	  (it defaults to deactivated on bootup and will only be activated
	  if some application like powertop activates it explicitly).

config DEBUG_OBJECTS
	bool "Debug object operations"
	depends on DEBUG_KERNEL
	help
	  If you say Y here, additional code will be inserted into the
	  kernel to track the life time of various objects and validate
	  the operations on those objects.

config DEBUG_OBJECTS_SELFTEST
	bool "Debug objects selftest"
	depends on DEBUG_OBJECTS
	help
	  This enables the selftest of the object debug code.

config DEBUG_OBJECTS_FREE
	bool "Debug objects in freed memory"
	depends on DEBUG_OBJECTS
	help
	  This enables checks whether a k/v free operation frees an area
	  which contains an object which has not been deactivated
	  properly. This can make kmalloc/kfree-intensive workloads
	  much slower.

config DEBUG_OBJECTS_TIMERS
	bool "Debug timer objects"
	depends on DEBUG_OBJECTS
	help
	  If you say Y here, additional code will be inserted into the
	  timer routines to track the life time of timer objects and
	  validate the timer operations.

config DEBUG_OBJECTS_ENABLE_DEFAULT
	int "debug_objects bootup default value (0-1)"
        range 0 1
        default "1"
        depends on DEBUG_OBJECTS
        help
          Debug objects boot parameter default value

config DEBUG_SLAB
	bool "Debug slab memory allocations"
	depends on DEBUG_KERNEL && SLAB
	help
	  Say Y here to have the kernel do limited verification on memory
	  allocation as well as poisoning memory on free to catch use of freed
	  memory. This can make kmalloc/kfree-intensive workloads much slower.

config DEBUG_SLAB_LEAK
	bool "Memory leak debugging"
	depends on DEBUG_SLAB

config SLUB_DEBUG_ON
	bool "SLUB debugging on by default"
	depends on SLUB && SLUB_DEBUG
	default n
	help
	  Boot with debugging on by default. SLUB boots by default with
	  the runtime debug capabilities switched off. Enabling this is
	  equivalent to specifying the "slub_debug" parameter on boot.
	  There is no support for more fine grained debug control like
	  possible with slub_debug=xxx. SLUB debugging may be switched
	  off in a kernel built with CONFIG_SLUB_DEBUG_ON by specifying
	  "slub_debug=-".

config SLUB_STATS
	default n
	bool "Enable SLUB performance statistics"
	depends on SLUB && SLUB_DEBUG && SYSFS
	help
	  SLUB statistics are useful to debug SLUBs allocation behavior in
	  order find ways to optimize the allocator. This should never be
	  enabled for production use since keeping statistics slows down
	  the allocator by a few percentage points. The slabinfo command
	  supports the determination of the most active slabs to figure
	  out which slabs are relevant to a particular load.
	  Try running: slabinfo -DA

config DEBUG_PREEMPT
	bool "Debug preemptible kernel"
	depends on DEBUG_KERNEL && PREEMPT && (TRACE_IRQFLAGS_SUPPORT || PPC64)
	default y
	help
	  If you say Y here then the kernel will use a debug variant of the
	  commonly used smp_processor_id() function and will print warnings
	  if kernel code uses it in a preemption-unsafe way. Also, the kernel
	  will detect preemption count underflows.

config DEBUG_RT_MUTEXES
	bool "RT Mutex debugging, deadlock detection"
	depends on DEBUG_KERNEL && RT_MUTEXES
	help
	 This allows rt mutex semantics violations and rt mutex related
	 deadlocks (lockups) to be detected and reported automatically.

config DEBUG_PI_LIST
	bool
	default y
	depends on DEBUG_RT_MUTEXES

config RT_MUTEX_TESTER
	bool "Built-in scriptable tester for rt-mutexes"
	depends on DEBUG_KERNEL && RT_MUTEXES
	help
	  This option enables a rt-mutex tester.

config DEBUG_SPINLOCK
	bool "Spinlock and rw-lock debugging: basic checks"
	depends on DEBUG_KERNEL
	help
	  Say Y here and build SMP to catch missing spinlock initialization
	  and certain other kinds of spinlock errors commonly made.  This is
	  best used in conjunction with the NMI watchdog so that spinlock
	  deadlocks are also debuggable.

config DEBUG_MUTEXES
	bool "Mutex debugging: basic checks"
	depends on DEBUG_KERNEL
	help
	 This feature allows mutex semantics violations to be detected and
	 reported.

config DEBUG_LOCK_ALLOC
	bool "Lock debugging: detect incorrect freeing of live locks"
	depends on DEBUG_KERNEL && TRACE_IRQFLAGS_SUPPORT && STACKTRACE_SUPPORT && LOCKDEP_SUPPORT
	select DEBUG_SPINLOCK
	select DEBUG_MUTEXES
	select LOCKDEP
	help
	 This feature will check whether any held lock (spinlock, rwlock,
	 mutex or rwsem) is incorrectly freed by the kernel, via any of the
	 memory-freeing routines (kfree(), kmem_cache_free(), free_pages(),
	 vfree(), etc.), whether a live lock is incorrectly reinitialized via
	 spin_lock_init()/mutex_init()/etc., or whether there is any lock
	 held during task exit.

config PROVE_LOCKING
	bool "Lock debugging: prove locking correctness"
	depends on DEBUG_KERNEL && TRACE_IRQFLAGS_SUPPORT && STACKTRACE_SUPPORT && LOCKDEP_SUPPORT
	select LOCKDEP
	select DEBUG_SPINLOCK
	select DEBUG_MUTEXES
	select DEBUG_LOCK_ALLOC
	default n
	help
	 This feature enables the kernel to prove that all locking
	 that occurs in the kernel runtime is mathematically
	 correct: that under no circumstance could an arbitrary (and
	 not yet triggered) combination of observed locking
	 sequences (on an arbitrary number of CPUs, running an
	 arbitrary number of tasks and interrupt contexts) cause a
	 deadlock.

	 In short, this feature enables the kernel to report locking
	 related deadlocks before they actually occur.

	 The proof does not depend on how hard and complex a
	 deadlock scenario would be to trigger: how many
	 participant CPUs, tasks and irq-contexts would be needed
	 for it to trigger. The proof also does not depend on
	 timing: if a race and a resulting deadlock is possible
	 theoretically (no matter how unlikely the race scenario
	 is), it will be proven so and will immediately be
	 reported by the kernel (once the event is observed that
	 makes the deadlock theoretically possible).

	 If a deadlock is impossible (i.e. the locking rules, as
	 observed by the kernel, are mathematically correct), the
	 kernel reports nothing.

	 NOTE: this feature can also be enabled for rwlocks, mutexes
	 and rwsems - in which case all dependencies between these
	 different locking variants are observed and mapped too, and
	 the proof of observed correctness is also maintained for an
	 arbitrary combination of these separate locking variants.

	 For more details, see Documentation/lockdep-design.txt.

config LOCKDEP
	bool
	depends on DEBUG_KERNEL && TRACE_IRQFLAGS_SUPPORT && STACKTRACE_SUPPORT && LOCKDEP_SUPPORT
	select STACKTRACE
	select FRAME_POINTER if !X86 && !MIPS && !PPC && !ARM_UNWIND && !S390
	select KALLSYMS
	select KALLSYMS_ALL

config LOCK_STAT
	bool "Lock usage statistics"
	depends on DEBUG_KERNEL && TRACE_IRQFLAGS_SUPPORT && STACKTRACE_SUPPORT && LOCKDEP_SUPPORT
	select LOCKDEP
	select DEBUG_SPINLOCK
	select DEBUG_MUTEXES
	select DEBUG_LOCK_ALLOC
	default n
	help
	 This feature enables tracking lock contention points

	 For more details, see Documentation/lockstat.txt

config DEBUG_LOCKDEP
	bool "Lock dependency engine debugging"
	depends on DEBUG_KERNEL && LOCKDEP
	help
	  If you say Y here, the lock dependency engine will do
	  additional runtime checks to debug itself, at the price
	  of more runtime overhead.

config TRACE_IRQFLAGS
	depends on DEBUG_KERNEL
	bool
	default y
	depends on TRACE_IRQFLAGS_SUPPORT
	depends on PROVE_LOCKING

config DEBUG_SPINLOCK_SLEEP
	bool "Spinlock debugging: sleep-inside-spinlock checking"
	depends on DEBUG_KERNEL
	help
	  If you say Y here, various routines which may sleep will become very
	  noisy if they are called with a spinlock held.

config DEBUG_LOCKING_API_SELFTESTS
	bool "Locking API boot-time self-tests"
	depends on DEBUG_KERNEL
	help
	  Say Y here if you want the kernel to run a short self-test during
	  bootup. The self-test checks whether common types of locking bugs
	  are detected by debugging mechanisms or not. (if you disable
	  lock debugging then those bugs wont be detected of course.)
	  The following locking APIs are covered: spinlocks, rwlocks,
	  mutexes and rwsems.

config STACKTRACE
	bool
	depends on STACKTRACE_SUPPORT

config DEBUG_KOBJECT
	bool "kobject debugging"
	depends on DEBUG_KERNEL
	help
	  If you say Y here, some extra kobject debugging messages will be sent
	  to the syslog. 

config DEBUG_HIGHMEM
	bool "Highmem debugging"
	depends on DEBUG_KERNEL && HIGHMEM
	help
	  This options enables addition error checking for high memory systems.
	  Disable for production systems.

config DEBUG_BUGVERBOSE
	bool "Verbose BUG() reporting (adds 70K)" if DEBUG_KERNEL && EMBEDDED
	depends on BUG
	depends on ARM || AVR32 || M32R || M68K || SPARC32 || SPARC64 || \
		   FRV || SUPERH || GENERIC_BUG || BLACKFIN || MN10300
	default !EMBEDDED
	help
	  Say Y here to make BUG() panics output the file name and line number
	  of the BUG call as well as the EIP and oops trace.  This aids
	  debugging but costs about 70-100K of memory.

config DEBUG_INFO
	bool "Compile the kernel with debug info"
	depends on DEBUG_KERNEL
	help
          If you say Y here the resulting kernel image will include
	  debugging info resulting in a larger kernel image.
	  This adds debug symbols to the kernel and modules (gcc -g), and
	  is needed if you intend to use kernel crashdump or binary object
	  tools like crash, kgdb, LKCD, gdb, etc on the kernel.
	  Say Y here only if you plan to debug the kernel.

	  If unsure, say N.

config DEBUG_VM
	bool "Debug VM"
	depends on DEBUG_KERNEL
	help
	  Enable this to turn on extended checks in the virtual-memory system
          that may impact performance.

	  If unsure, say N.

config DEBUG_VIRTUAL
	bool "Debug VM translations"
	depends on DEBUG_KERNEL && X86
	help
	  Enable some costly sanity checks in virtual to page code. This can
	  catch mistakes with virt_to_page() and friends.

	  If unsure, say N.

config DEBUG_NOMMU_REGIONS
	bool "Debug the global anon/private NOMMU mapping region tree"
	depends on DEBUG_KERNEL && !MMU
	help
	  This option causes the global tree of anonymous and private mapping
	  regions to be regularly checked for invalid topology.

config DEBUG_WRITECOUNT
	bool "Debug filesystem writers count"
	depends on DEBUG_KERNEL
	help
	  Enable this to catch wrong use of the writers count in struct
	  vfsmount.  This will increase the size of each file struct by
	  32 bits.

	  If unsure, say N.

config DEBUG_MEMORY_INIT
	bool "Debug memory initialisation" if EMBEDDED
	default !EMBEDDED
	help
	  Enable this for additional checks during memory initialisation.
	  The sanity checks verify aspects of the VM such as the memory model
	  and other information provided by the architecture. Verbose
	  information will be printed at KERN_DEBUG loglevel depending
	  on the mminit_loglevel= command-line option.

	  If unsure, say Y

config DEBUG_LIST
	bool "Debug linked list manipulation"
	depends on DEBUG_KERNEL
	help
	  Enable this to turn on extended checks in the linked-list
	  walking routines.

	  If unsure, say N.

config DEBUG_SG
	bool "Debug SG table operations"
	depends on DEBUG_KERNEL
	help
	  Enable this to turn on checks on scatter-gather tables. This can
	  help find problems with drivers that do not properly initialize
	  their sg tables.

	  If unsure, say N.

config DEBUG_NOTIFIERS
	bool "Debug notifier call chains"
	depends on DEBUG_KERNEL
	help
	  Enable this to turn on sanity checking for notifier call chains.
	  This is most useful for kernel developers to make sure that
	  modules properly unregister themselves from notifier chains.
	  This is a relatively cheap check but if you care about maximum
	  performance, say N.

#
# Select this config option from the architecture Kconfig, if it
# it is preferred to always offer frame pointers as a config
# option on the architecture (regardless of KERNEL_DEBUG):
#
config ARCH_WANT_FRAME_POINTERS
	bool
	help

config FRAME_POINTER
	bool "Compile the kernel with frame pointers"
	depends on DEBUG_KERNEL && \
		(CRIS || M68K || M68KNOMMU || FRV || UML || \
		 AVR32 || SUPERH || BLACKFIN || MN10300) || \
		ARCH_WANT_FRAME_POINTERS
	default y if (DEBUG_INFO && UML) || ARCH_WANT_FRAME_POINTERS
	help
	  If you say Y here the resulting kernel image will be slightly
	  larger and slower, but it gives very useful debugging information
	  in case of kernel bugs. (precise oopses/stacktraces/warnings)

config UNWIND_INFO
	bool "Compile the kernel with frame unwind information"
	depends on !IA64 && !PARISC && !ARM
	depends on !MODULES || !(MIPS || PPC || SUPERH || V850)
	help
	  If you say Y here the resulting kernel image will be slightly larger
	  but not slower, and it will give very useful debugging information.
	  If you don't debug the kernel, you can say N, but we may not be able
	  to solve problems without frame unwind information or frame pointers.

config STACK_UNWIND
	bool "Stack unwind support"
	depends on UNWIND_INFO
	depends on X86
	help
	  This enables more precise stack traces, omitting all unrelated
	  occurrences of pointers into kernel code from the dump.

config BOOT_PRINTK_DELAY
	bool "Delay each boot printk message by N milliseconds"
	depends on DEBUG_KERNEL && PRINTK && GENERIC_CALIBRATE_DELAY
	help
	  This build option allows you to read kernel boot messages
	  by inserting a short delay after each one.  The delay is
	  specified in milliseconds on the kernel command line,
	  using "boot_delay=N".

	  It is likely that you would also need to use "lpj=M" to preset
	  the "loops per jiffie" value.
	  See a previous boot log for the "lpj" value to use for your
	  system, and then set "lpj=M" before setting "boot_delay=N".
	  NOTE:  Using this option may adversely affect SMP systems.
	  I.e., processors other than the first one may not boot up.
	  BOOT_PRINTK_DELAY also may cause DETECT_SOFTLOCKUP to detect
	  what it believes to be lockup conditions.

config RCU_TORTURE_TEST
	tristate "torture tests for RCU"
	depends on DEBUG_KERNEL
	default n
	help
	  This option provides a kernel module that runs torture tests
	  on the RCU infrastructure.  The kernel module may be built
	  after the fact on the running kernel to be tested, if desired.

	  Say Y here if you want RCU torture tests to be built into
	  the kernel.
	  Say M if you want the RCU torture tests to build as a module.
	  Say N if you are unsure.

config RCU_TORTURE_TEST_RUNNABLE
	bool "torture tests for RCU runnable by default"
	depends on RCU_TORTURE_TEST = y
	default n
	help
	  This option provides a way to build the RCU torture tests
	  directly into the kernel without them starting up at boot
	  time.  You can use /proc/sys/kernel/rcutorture_runnable
	  to manually override this setting.  This /proc file is
	  available only when the RCU torture tests have been built
	  into the kernel.

	  Say Y here if you want the RCU torture tests to start during
	  boot (you probably don't).
	  Say N here if you want the RCU torture tests to start only
	  after being manually enabled via /proc.

config RCU_CPU_STALL_DETECTOR
	bool "Check for stalled CPUs delaying RCU grace periods"
	depends on CLASSIC_RCU || TREE_RCU
	default n
	help
	  This option causes RCU to printk information on which
	  CPUs are delaying the current grace period, but only when
	  the grace period extends for excessive time periods.

	  Say Y if you want RCU to perform such checks.

	  Say N if you are unsure.

config KPROBES_SANITY_TEST
	bool "Kprobes sanity tests"
	depends on DEBUG_KERNEL
	depends on KPROBES
	default n
	help
	  This option provides for testing basic kprobes functionality on
	  boot. A sample kprobe, jprobe and kretprobe are inserted and
	  verified for functionality.

	  Say N if you are unsure.

config BACKTRACE_SELF_TEST
	tristate "Self test for the backtrace code"
	depends on DEBUG_KERNEL
	default n
	help
	  This option provides a kernel module that can be used to test
	  the kernel stack backtrace code. This option is not useful
	  for distributions or general kernels, but only for kernel
	  developers working on architecture code.

	  Note that if you want to also test saved backtraces, you will
	  have to enable STACKTRACE as well.

	  Say N if you are unsure.

config DEBUG_BLOCK_EXT_DEVT
        bool "Force extended block device numbers and spread them"
	depends on DEBUG_KERNEL
	depends on BLOCK
	default n
	help
	  BIG FAT WARNING: ENABLING THIS OPTION MIGHT BREAK BOOTING ON
	  SOME DISTRIBUTIONS.  DO NOT ENABLE THIS UNLESS YOU KNOW WHAT
	  YOU ARE DOING.  Distros, please enable this and fix whatever
	  is broken.

	  Conventionally, block device numbers are allocated from
	  predetermined contiguous area.  However, extended block area
	  may introduce non-contiguous block device numbers.  This
	  option forces most block device numbers to be allocated from
	  the extended space and spreads them to discover kernel or
	  userland code paths which assume predetermined contiguous
	  device number allocation.

	  Note that turning on this debug option shuffles all the
	  device numbers for all IDE and SCSI devices including libata
	  ones, so root partition specified using device number
	  directly (via rdev or root=MAJ:MIN) won't work anymore.
	  Textual device names (root=/dev/sdXn) will continue to work.

	  Say N if you are unsure.

config LKDTM
	tristate "Linux Kernel Dump Test Tool Module"
	depends on DEBUG_KERNEL
	depends on KPROBES
	depends on BLOCK
	default n
	help
	This module enables testing of the different dumping mechanisms by
	inducing system failures at predefined crash points.
	If you don't need it: say N
	Choose M here to compile this code as a module. The module will be
	called lkdtm.

	Documentation on how to use the module can be found in
	drivers/misc/lkdtm.c

config FAULT_INJECTION
	bool "Fault-injection framework"
	depends on DEBUG_KERNEL
	help
	  Provide fault-injection framework.
	  For more details, see Documentation/fault-injection/.

config FAILSLAB
	bool "Fault-injection capability for kmalloc"
	depends on FAULT_INJECTION
	depends on SLAB || SLUB
	help
	  Provide fault-injection capability for kmalloc.

config FAIL_PAGE_ALLOC
	bool "Fault-injection capabilitiy for alloc_pages()"
	depends on FAULT_INJECTION
	help
	  Provide fault-injection capability for alloc_pages().

config FAIL_MAKE_REQUEST
	bool "Fault-injection capability for disk IO"
	depends on FAULT_INJECTION && BLOCK
	help
	  Provide fault-injection capability for disk IO.

config FAIL_IO_TIMEOUT
	bool "Faul-injection capability for faking disk interrupts"
	depends on FAULT_INJECTION && BLOCK
	help
	  Provide fault-injection capability on end IO handling. This
	  will make the block layer "forget" an interrupt as configured,
	  thus exercising the error handling.

	  Only works with drivers that use the generic timeout handling,
	  for others it wont do anything.

config FAULT_INJECTION_DEBUG_FS
	bool "Debugfs entries for fault-injection capabilities"
	depends on FAULT_INJECTION && SYSFS && DEBUG_FS
	help
	  Enable configuration of fault-injection capabilities via debugfs.

config FAULT_INJECTION_STACKTRACE_FILTER
	bool "stacktrace filter for fault-injection capabilities"
	depends on FAULT_INJECTION_DEBUG_FS && STACKTRACE_SUPPORT
	depends on !X86_64
	select STACKTRACE
<<<<<<< HEAD
	select FRAME_POINTER if !PPC && !X86
	select UNWIND_INFO if X86 && !FRAME_POINTER
=======
	select FRAME_POINTER if !PPC && !S390
>>>>>>> 091438dd
	help
	  Provide stacktrace filter for fault-injection capabilities

config LATENCYTOP
	bool "Latency measuring infrastructure"
<<<<<<< HEAD
	select FRAME_POINTER if !MIPS && !PPC && !X86
	select UNWIND_INFO if X86 && !FRAME_POINTER
=======
	select FRAME_POINTER if !MIPS && !PPC && !S390
>>>>>>> 091438dd
	select KALLSYMS
	select KALLSYMS_ALL
	select STACKTRACE
	select SCHEDSTATS
	select SCHED_DEBUG
	depends on HAVE_LATENCYTOP_SUPPORT
	help
	  Enable this option if you want to use the LatencyTOP tool
	  to find out which userspace is blocking on what kernel operations.

config SYSCTL_SYSCALL_CHECK
	bool "Sysctl checks"
	depends on SYSCTL_SYSCALL
	---help---
	  sys_sysctl uses binary paths that have been found challenging
	  to properly maintain and use. This enables checks that help
	  you to keep things correct.

source mm/Kconfig.debug
source kernel/trace/Kconfig

config PROVIDE_OHCI1394_DMA_INIT
	bool "Remote debugging over FireWire early on boot"
	depends on PCI && X86
	help
	  If you want to debug problems which hang or crash the kernel early
	  on boot and the crashing machine has a FireWire port, you can use
	  this feature to remotely access the memory of the crashed machine
	  over FireWire. This employs remote DMA as part of the OHCI1394
	  specification which is now the standard for FireWire controllers.

	  With remote DMA, you can monitor the printk buffer remotely using
	  firescope and access all memory below 4GB using fireproxy from gdb.
	  Even controlling a kernel debugger is possible using remote DMA.

	  Usage:

	  If ohci1394_dma=early is used as boot parameter, it will initialize
	  all OHCI1394 controllers which are found in the PCI config space.

	  As all changes to the FireWire bus such as enabling and disabling
	  devices cause a bus reset and thereby disable remote DMA for all
	  devices, be sure to have the cable plugged and FireWire enabled on
	  the debugging host before booting the debug target for debugging.

	  This code (~1k) is freed after boot. By then, the firewire stack
	  in charge of the OHCI-1394 controllers should be used instead.

	  See Documentation/debugging-via-ohci1394.txt for more information.

config FIREWIRE_OHCI_REMOTE_DMA
	bool "Remote debugging over FireWire with firewire-ohci"
	depends on FIREWIRE_OHCI
	help
	  This option lets you use the FireWire bus for remote debugging
	  with help of the firewire-ohci driver. It enables unfiltered
	  remote DMA in firewire-ohci.
	  See Documentation/debugging-via-ohci1394.txt for more information.

	  If unsure, say N.

config BUILD_DOCSRC
	bool "Build targets in Documentation/ tree"
	depends on HEADERS_CHECK
	help
	  This option attempts to build objects from the source files in the
	  kernel Documentation/ tree.

	  Say N if you are unsure.

config DYNAMIC_DEBUG
	bool "Enable dynamic printk() support"
	default n
	depends on PRINTK
	depends on DEBUG_FS
	select PRINTK_DEBUG
	help

	  Compiles debug level messages into the kernel, which would not
	  otherwise be available at runtime. These messages can then be
	  enabled/disabled based on various levels of scope - per source file,
	  function, module, format string, and line number. This mechanism
	  implicitly enables all pr_debug() and dev_dbg() calls. The impact of
	  this compile option is a larger kernel text size of about 2%.

	  Usage:

	  Dynamic debugging is controlled via the 'dynamic_debug/ddebug' file,
	  which is contained in the 'debugfs' filesystem. Thus, the debugfs
	  filesystem must first be mounted before making use of this feature.
	  We refer the control file as: <debugfs>/dynamic_debug/ddebug. This
	  file contains a list of the debug statements that can be enabled. The
	  format for each line of the file is:

		filename:lineno [module]function flags format

	  filename : source file of the debug statement
	  lineno : line number of the debug statement
	  module : module that contains the debug statement
	  function : function that contains the debug statement
          flags : 'p' means the line is turned 'on' for printing
          format : the format used for the debug statement

	  From a live system:

		nullarbor:~ # cat <debugfs>/dynamic_debug/ddebug
		# filename:lineno [module]function flags format
		fs/aio.c:222 [aio]__put_ioctx - "__put_ioctx:\040freeing\040%p\012"
		fs/aio.c:248 [aio]ioctx_alloc - "ENOMEM:\040nr_events\040too\040high\012"
		fs/aio.c:1770 [aio]sys_io_cancel - "calling\040cancel\012"

	  Example usage:

		// enable the message at line 1603 of file svcsock.c
		nullarbor:~ # echo -n 'file svcsock.c line 1603 +p' >
						<debugfs>/dynamic_debug/ddebug

		// enable all the messages in file svcsock.c
		nullarbor:~ # echo -n 'file svcsock.c +p' >
						<debugfs>/dynamic_debug/ddebug

		// enable all the messages in the NFS server module
		nullarbor:~ # echo -n 'module nfsd +p' >
						<debugfs>/dynamic_debug/ddebug

		// enable all 12 messages in the function svc_process()
		nullarbor:~ # echo -n 'func svc_process +p' >
						<debugfs>/dynamic_debug/ddebug

		// disable all 12 messages in the function svc_process()
		nullarbor:~ # echo -n 'func svc_process -p' >
						<debugfs>/dynamic_debug/ddebug

	  See Documentation/dynamic-debug-howto.txt for additional information.

config DMA_API_DEBUG
	bool "Enable debugging of DMA-API usage"
	depends on HAVE_DMA_API_DEBUG
	help
	  Enable this option to debug the use of the DMA API by device drivers.
	  With this option you will be able to detect common bugs in device
	  drivers like double-freeing of DMA mappings or freeing mappings that
	  were never allocated.
	  This option causes a performance degredation.  Use only if you want
	  to debug device drivers. If unsure, say N.

source "samples/Kconfig"

source "lib/Kconfig.kgdb"<|MERGE_RESOLUTION|>--- conflicted
+++ resolved
@@ -827,23 +827,15 @@
 	depends on FAULT_INJECTION_DEBUG_FS && STACKTRACE_SUPPORT
 	depends on !X86_64
 	select STACKTRACE
-<<<<<<< HEAD
-	select FRAME_POINTER if !PPC && !X86
+	select FRAME_POINTER if !PPC && !S390 && !X86
 	select UNWIND_INFO if X86 && !FRAME_POINTER
-=======
-	select FRAME_POINTER if !PPC && !S390
->>>>>>> 091438dd
 	help
 	  Provide stacktrace filter for fault-injection capabilities
 
 config LATENCYTOP
 	bool "Latency measuring infrastructure"
-<<<<<<< HEAD
-	select FRAME_POINTER if !MIPS && !PPC && !X86
+	select FRAME_POINTER if !MIPS && !PPC && !S390 && !X86
 	select UNWIND_INFO if X86 && !FRAME_POINTER
-=======
-	select FRAME_POINTER if !MIPS && !PPC && !S390
->>>>>>> 091438dd
 	select KALLSYMS
 	select KALLSYMS_ALL
 	select STACKTRACE
