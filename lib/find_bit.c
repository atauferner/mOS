// SPDX-License-Identifier: GPL-2.0-or-later
/* bit search implementation
 *
 * Copyright (C) 2004 Red Hat, Inc. All Rights Reserved.
 * Written by David Howells (dhowells@redhat.com)
 *
 * Copyright (C) 2008 IBM Corporation
 * 'find_last_bit' is written by Rusty Russell <rusty@rustcorp.com.au>
 * (Inspired by David Howell's find_next_bit implementation)
 *
 * Rewritten by Yury Norov <yury.norov@gmail.com> to decrease
 * size and improve performance, 2015.
 */

#include <linux/bitops.h>
#include <linux/bitmap.h>
#include <linux/export.h>
#include <linux/math.h>
#include <linux/minmax.h>
#include <linux/swab.h>

#if !defined(find_next_bit) || !defined(find_next_zero_bit) ||			\
	!defined(find_next_bit_le) || !defined(find_next_zero_bit_le) ||	\
	!defined(find_next_and_bit)
/*
 * This is a common helper function for find_next_bit, find_next_zero_bit, and
 * find_next_and_bit. The differences are:
 *  - The "invert" argument, which is XORed with each fetched word before
 *    searching it for one bits.
 *  - The optional "addr2", which is anded with "addr1" if present.
 */
unsigned long _find_next_bit(const unsigned long *addr1,
		const unsigned long *addr2, unsigned long nbits,
		unsigned long start, unsigned long invert, unsigned long le)
{
	unsigned long tmp, mask;

	if (unlikely(start >= nbits))
		return nbits;

	tmp = addr1[start / BITS_PER_LONG];
	if (addr2)
		tmp &= addr2[start / BITS_PER_LONG];
	tmp ^= invert;

	/* Handle 1st word. */
	mask = BITMAP_FIRST_WORD_MASK(start);
	if (le)
		mask = swab(mask);

	tmp &= mask;

	start = round_down(start, BITS_PER_LONG);

	while (!tmp) {
		start += BITS_PER_LONG;
		if (start >= nbits)
			return nbits;

		tmp = addr1[start / BITS_PER_LONG];
		if (addr2)
			tmp &= addr2[start / BITS_PER_LONG];
		tmp ^= invert;
	}

	if (le)
		tmp = swab(tmp);

	return min(start + __ffs(tmp), nbits);
}
EXPORT_SYMBOL(_find_next_bit);
#endif

#ifndef find_first_bit
/*
 * Find the first set bit in a memory region.
 */
unsigned long _find_first_bit(const unsigned long *addr, unsigned long size)
{
	unsigned long idx;

	for (idx = 0; idx * BITS_PER_LONG < size; idx++) {
		if (addr[idx])
			return min(idx * BITS_PER_LONG + __ffs(addr[idx]), size);
	}

	return size;
}
EXPORT_SYMBOL(_find_first_bit);
#endif

#ifndef find_first_zero_bit
/*
 * Find the first cleared bit in a memory region.
 */
unsigned long _find_first_zero_bit(const unsigned long *addr, unsigned long size)
{
	unsigned long idx;

	for (idx = 0; idx * BITS_PER_LONG < size; idx++) {
		if (addr[idx] != ~0UL)
			return min(idx * BITS_PER_LONG + ffz(addr[idx]), size);
	}

	return size;
}
EXPORT_SYMBOL(_find_first_zero_bit);
#endif

#ifndef find_last_bit
unsigned long _find_last_bit(const unsigned long *addr, unsigned long size)
{
	if (size) {
		unsigned long val = BITMAP_LAST_WORD_MASK(size);
		unsigned long idx = (size-1) / BITS_PER_LONG;

		do {
			val &= addr[idx];
			if (val)
				return idx * BITS_PER_LONG + __fls(val);

			val = ~0ul;
		} while (idx--);
	}
	return size;
}
EXPORT_SYMBOL(_find_last_bit);
#endif

unsigned long find_next_clump8(unsigned long *clump, const unsigned long *addr,
			       unsigned long size, unsigned long offset)
{
	offset = find_next_bit(addr, size, offset);
	if (offset == size)
		return size;

	offset = round_down(offset, 8);
	*clump = bitmap_get_value8(addr, offset);

	return offset;
}
<<<<<<< HEAD
EXPORT_SYMBOL(find_next_zero_bit_le);
#endif

#ifndef find_next_bit_le
unsigned long find_next_bit_le(const void *addr, unsigned
		long size, unsigned long offset)
{
	return _find_next_bit_le(addr, NULL, size, offset, 0UL);
}
EXPORT_SYMBOL(find_next_bit_le);
#endif

#endif /* __BIG_ENDIAN */

unsigned long find_next_clump8(unsigned long *clump, const unsigned long *addr,
			       unsigned long size, unsigned long offset)
{
	offset = find_next_bit(addr, size, offset);
	if (offset == size)
		return size;

	offset = round_down(offset, 8);
	*clump = bitmap_get_value8(addr, offset);

	return offset;
}
=======
>>>>>>> 7d2a07b7
EXPORT_SYMBOL(find_next_clump8);<|MERGE_RESOLUTION|>--- conflicted
+++ resolved
@@ -139,33 +139,4 @@
 
 	return offset;
 }
-<<<<<<< HEAD
-EXPORT_SYMBOL(find_next_zero_bit_le);
-#endif
-
-#ifndef find_next_bit_le
-unsigned long find_next_bit_le(const void *addr, unsigned
-		long size, unsigned long offset)
-{
-	return _find_next_bit_le(addr, NULL, size, offset, 0UL);
-}
-EXPORT_SYMBOL(find_next_bit_le);
-#endif
-
-#endif /* __BIG_ENDIAN */
-
-unsigned long find_next_clump8(unsigned long *clump, const unsigned long *addr,
-			       unsigned long size, unsigned long offset)
-{
-	offset = find_next_bit(addr, size, offset);
-	if (offset == size)
-		return size;
-
-	offset = round_down(offset, 8);
-	*clump = bitmap_get_value8(addr, offset);
-
-	return offset;
-}
-=======
->>>>>>> 7d2a07b7
 EXPORT_SYMBOL(find_next_clump8);