--- conflicted
+++ resolved
@@ -780,58 +780,6 @@
 	.store	= kobj_attr_store,
 };
 EXPORT_SYMBOL_GPL(kobj_sysfs_ops);
-<<<<<<< HEAD
-
-/**
- * kobj_completion_init - initialize a kobj_completion object.
- * @kc: kobj_completion
- * @ktype: type of kobject to initialize
- *
- * kobj_completion structures can be embedded within structures with different
- * lifetime rules.  During the release of the enclosing object, we can
- * wait on the release of the kobject so that we don't free it while it's
- * still busy.
- */
-void kobj_completion_init(struct kobj_completion *kc, struct kobj_type *ktype)
-{
-	init_completion(&kc->kc_unregister);
-	kobject_init(&kc->kc_kobj, ktype);
-}
-EXPORT_SYMBOL_GPL(kobj_completion_init);
-
-/**
- * kobj_completion_release - release a kobj_completion object
- * @kobj: kobject embedded in kobj_completion
- *
- * Used with kobject_release to notify waiters that the kobject has been
- * released.
- */
-void kobj_completion_release(struct kobject *kobj)
-{
-	struct kobj_completion *kc = kobj_to_kobj_completion(kobj);
-	complete(&kc->kc_unregister);
-}
-EXPORT_SYMBOL_GPL(kobj_completion_release);
-
-/**
- * kobj_completion_del_and_wait - release the kobject and wait for it
- * @kc: kobj_completion object to release
- *
- * Delete the kobject from sysfs and drop the reference count.  Then wait
- * until any other outstanding references are also dropped.  This routine
- * is only necessary once other references may have been taken on the
- * kobject.  Typically this happens when the kobject has been published
- * to sysfs via kobject_add.
- */
-void kobj_completion_del_and_wait(struct kobj_completion *kc)
-{
-	kobject_del(&kc->kc_kobj);
-	kobject_put(&kc->kc_kobj);
-	wait_for_completion(&kc->kc_unregister);
-}
-EXPORT_SYMBOL_GPL(kobj_completion_del_and_wait);
-=======
->>>>>>> cfbf8d48
 
 /**
  * kset_register - initialize and add a kset.
